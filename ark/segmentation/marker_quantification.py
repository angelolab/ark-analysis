import copy

import numpy as np
import pandas as pd

import xarray as xr

from skimage.measure import regionprops_table

from ark.utils import io_utils, load_utils, misc_utils, segmentation_utils
from ark.segmentation import signal_extraction

import ark.settings as settings


def compute_marker_counts(input_images, segmentation_masks, nuclear_counts=False,
                          regionprops_features=None, split_large_nuclei=False):
    """Extract single cell protein expression data from channel TIFs for a single fov

    Args:
        input_images (xarray.DataArray):
            rows x columns x channels matrix of imaging data
        segmentation_masks (numpy.ndarray):
            rows x columns x compartment matrix of masks
        nuclear_counts (bool):
            boolean flag to determine whether nuclear counts are returned
        regionprops_features (list):
            morphology features for regionprops to extract for each cell
        split_large_nuclei (bool):
            controls whether nuclei which have portions outside of the cell will get relabeled

    Returns:
        xarray.DataArray:
            xarray containing segmented data of cells x markers
    """

    if regionprops_features is None:
        regionprops_features = ['label', 'area', 'eccentricity', 'major_axis_length',
                                'minor_axis_length', 'perimeter', 'centroid']

    if 'coords' not in regionprops_features:
        regionprops_features.append('coords')

    # labels are required
    if 'label' not in regionprops_features:
        regionprops_features.append('label')

    # enforce post channel column is present and first
    if regionprops_features[0] != settings.POST_CHANNEL_COL:
        if settings.POST_CHANNEL_COL in regionprops_features:
            regionprops_features.remove(settings.POST_CHANNEL_COL)
        regionprops_features.insert(0, settings.POST_CHANNEL_COL)

    # create variable to hold names of returned columns only
    regionprops_names = copy.copy(regionprops_features)
    regionprops_names.remove('coords')

    # centroid returns two columns, need to modify names
    if np.isin('centroid', regionprops_names):
        regionprops_names.remove('centroid')
        regionprops_names += ['centroid-0', 'centroid-1']

    unique_cell_ids = np.unique(segmentation_masks[..., 0].values)
    unique_cell_ids = unique_cell_ids[np.nonzero(unique_cell_ids)]

    # create labels for array holding channel counts and morphology metrics
    feature_names = np.concatenate((np.array(settings.PRE_CHANNEL_COL), input_images.channels,
                                    regionprops_names), axis=None)

    # create np.array to hold compartment x cell x feature info
    marker_counts_array = np.zeros((len(segmentation_masks.compartments), len(unique_cell_ids),
                                    len(feature_names)))

    marker_counts = xr.DataArray(copy.copy(marker_counts_array),
                                 coords=[segmentation_masks.compartments,
                                         unique_cell_ids.astype('int'),
                                         feature_names],
                                 dims=['compartments', 'cell_id', 'features'])

    # get regionprops for each cell
    cell_props = pd.DataFrame(regionprops_table(segmentation_masks.loc[:, :, 'whole_cell'].values,
                                                properties=regionprops_features))

    nuc_mask = None
    nuc_props = None
    if nuclear_counts:
        nuc_mask = segmentation_masks.loc[:, :, 'nuclear'].values

        if split_large_nuclei:
            cell_mask = segmentation_masks.loc[:, :, 'whole_cell'].values
            nuc_mask = segmentation_utils.split_large_nuclei(cell_segmentation_mask=cell_mask,
                                                             nuc_segmentation_mask=nuc_mask,
                                                             cell_ids=unique_cell_ids)

        nuc_props = pd.DataFrame(regionprops_table(nuc_mask, properties=regionprops_features))

    # TODO: There's some repeated code here, maybe worth refactoring? Maybe not
    # loop through each cell in mask
    for cell_id in cell_props['label']:
        # get coords corresponding to current cell.
        cell_coords = cell_props.loc[cell_props['label'] == cell_id, 'coords'].values[0]

        # calculate the total signal intensity within cell
        cell_counts = signal_extraction.default_extraction(cell_coords, input_images)

        # get morphology metrics
        current_cell_props = cell_props.loc[cell_props['label'] == cell_id, regionprops_names]

        # combine marker counts and morphology metrics together
        cell_features = np.concatenate((cell_counts, current_cell_props), axis=None)

        # add counts of each marker to appropriate column
        marker_counts.loc['whole_cell', cell_id, marker_counts.features[1]:] = cell_features

        # add cell size to first column
        marker_counts.loc['whole_cell', cell_id, marker_counts.features[0]] = cell_coords.shape[0]

        if nuc_mask is not None and nuc_props is not None:
            # get id of corresponding nucleus
            nuc_id = segmentation_utils.find_nuclear_mask_id(nuc_segmentation_mask=nuc_mask,
                                                             cell_coords=cell_coords)

            if nuc_id is not None:
                # get coordinates of corresponding nucleus
                nuc_coords = nuc_props.loc[nuc_props['label'] == nuc_id, 'coords'].values[0]

                # extract nuclear signal
                nuc_counts = signal_extraction.default_extraction(nuc_coords, input_images)

                # get morphology metrics
                current_nuc_props = nuc_props.loc[
                    nuc_props['label'] == nuc_id, regionprops_names]

                # combine marker counts and morphology metrics together
                nuc_features = np.concatenate((nuc_counts, current_nuc_props), axis=None)

                # add counts of each marker to appropriate column
                marker_counts.loc['nuclear', cell_id, marker_counts.features[1]:] = nuc_features

                # add cell size to first column
                marker_counts.loc['nuclear', cell_id, marker_counts.features[0]] = \
                    nuc_coords.shape[0]

    return marker_counts


def create_marker_count_matrices(segmentation_labels, image_data, nuclear_counts=False,
                                 split_large_nuclei=False):
    """Create a matrix of cells by channels with the total counts of each marker in each cell.

    Args:
        segmentation_labels (xarray.DataArray):
            xarray of shape [fovs, rows, cols, compartment] containing segmentation masks for each
            fov, potentially across multiple cell compartments
        image_data (xarray.DataArray):
            xarray containing all of the channel data across all FOVs
        nuclear_counts (bool):
            boolean flag to determine whether nuclear counts are returned, note that if
            set to True, the compartments coordinate in segmentation_labels must contain 'nuclear'
        split_large_nuclei (bool):
            boolean flag to determine whether nuclei which are larger than their assigned cell
            will get split into two different nuclear objects

    Returns:
        tuple (pandas.DataFrame, pandas.DataFrame):
            - marker counts per cell normalized by cell size
            - arcsinh transformation of the above
    """
    if type(segmentation_labels) is not xr.DataArray:
        raise ValueError("Incorrect data type for segmentation_labels, expecting xarray")

    if type(image_data) is not xr.DataArray:
        raise ValueError("Incorrect data type for image_data, expecting xarray")

    if nuclear_counts:
<<<<<<< HEAD
        if 'nuclear' not in segmentation_labels.compartments:
            raise ValueError("Nuclear counts set to True, but no nuclear mask provided")
=======
        misc_utils.verify_in_list(
            nuclear_label='nuclear',
            compartment_names=segmentation_labels.compartments.values
        )

    misc_utils.verify_same_elements(segmentation_labels_fovs=segmentation_labels.fovs.values,
                                    img_data_fovs=image_data.fovs.values)
>>>>>>> 5d6d777c

    if not np.all(set(segmentation_labels.fovs.values) == set(image_data.fovs.values)):
        raise ValueError("The same fovs must be present in the segmentation labels and images")

    # initialize data frames
    normalized_data = pd.DataFrame()
    arcsinh_data = pd.DataFrame()

    # loop over each fov in the dataset
    for fov in segmentation_labels.fovs.values:
        print("extracting data from {}".format(fov))

        # current mask
        segmentation_label = segmentation_labels.loc[fov, :, :, :]

        # extract the counts per cell for each marker
        marker_counts = compute_marker_counts(image_data.loc[fov, :, :, :], segmentation_label,
                                              nuclear_counts=nuclear_counts,
                                              split_large_nuclei=split_large_nuclei)

        # normalize counts by cell size
        marker_counts_norm = segmentation_utils.transform_expression_matrix(marker_counts,
                                                                            transform='size_norm')

        # arcsinh transform the data
        marker_counts_arcsinh = segmentation_utils.transform_expression_matrix(marker_counts_norm,
                                                                               transform='arcsinh')

        # add data from each fov to array
        normalized = pd.DataFrame(data=marker_counts_norm.loc['whole_cell', :, :].values,
                                  columns=marker_counts_norm.features)

        arcsinh = pd.DataFrame(data=marker_counts_arcsinh.values[0, :, :],
                               columns=marker_counts_arcsinh.features)

        if nuclear_counts:
            # append nuclear counts pandas array with modified column name
            nuc_column_names = [feature + '_nuclear' for feature in marker_counts.features.values]

            # add nuclear counts to size normalized data
            normalized_nuc = pd.DataFrame(data=marker_counts_norm.loc['nuclear', :, :].values,
                                          columns=nuc_column_names)
            normalized = pd.concat((normalized, normalized_nuc), axis=1)

            # add nuclear counts to arcsinh transformed data
            arcsinh_nuc = pd.DataFrame(data=marker_counts_arcsinh.loc['nuclear', :, :].values,
                                       columns=nuc_column_names)
            arcsinh = pd.concat((arcsinh, arcsinh_nuc), axis=1)

        # add column for current fov
        normalized['fov'] = fov
        normalized_data = normalized_data.append(normalized)

        arcsinh['fov'] = fov
        arcsinh_data = arcsinh_data.append(arcsinh)

    return normalized_data, arcsinh_data


def generate_cell_data(segmentation_labels, tiff_dir, img_sub_folder,
                       is_mibitiff=False, fovs=None, batch_size=5):
    """
    This function takes the segmented data and computes the expression matrices batch-wise
    while also validating inputs

    Args:
        segmentation_labels (xarray.DataArray):
            an xarray with the segmented data
        tiff_dir (str):
            the name of the directory which contains the single_channel_inputs
        img_sub_folder (str):
            the name of the folder where the TIF images are located
        fovs (list):
            a list of fovs we wish to analyze, if None will default to all fovs
        is_mibitiff (bool):
            a flag to indicate whether or not the base images are MIBItiffs
        batch_size (int):
            how large we want each of the batches of fovs to be when computing, adjust as
            necessary for speed and memory considerations

    Returns:
        tuple (pandas.DataFrame, pandas.DataFrame):

        - size normalized data
        - arcsinh transformed data
    """

    # if no fovs are specified, then load all the fovs
    if fovs is None:
        # handle mibitiffs with an assumed file structure
        if is_mibitiff:
            filenames = io_utils.list_files(tiff_dir, substrs=['.tif'])
            fovs = io_utils.extract_delimited_names(filenames, delimiter=None)
        # otherwise assume the tree-like directory as defined for tree loading
        else:
            filenames = io_utils.list_folders(tiff_dir)
            fovs = filenames

    # check segmentation_labels for given fovs (img loaders will fail otherwise)
    misc_utils.verify_in_list(fovs=fovs,
                              segmentation_labels_fovs=segmentation_labels['fovs'].values)

    # get full filenames from given fovs
    filenames = io_utils.list_files(tiff_dir, substrs=fovs)

    # sort the fovs
    fovs.sort()
    filenames.sort()

    # defined some vars for batch processing
    cohort_len = len(fovs)

    # create the final dfs to store the processed data
    combined_cell_size_normalized_data = pd.DataFrame()
    combined_arcsinh_transformed_data = pd.DataFrame()

    # iterate over all the batches
    for batch_names, batch_files in zip(
        [fovs[i:i + batch_size] for i in range(0, cohort_len, batch_size)],
        [filenames[i:i + batch_size] for i in range(0, cohort_len, batch_size)]
    ):
        # and extract the image data for each batch
        if is_mibitiff:
            image_data = load_utils.load_imgs_from_mibitiff(data_dir=tiff_dir,
                                                            mibitiff_files=batch_files)
        else:
            image_data = load_utils.load_imgs_from_tree(data_dir=tiff_dir,
                                                        img_sub_folder=img_sub_folder,
                                                        fovs=batch_names)

        # as well as the labels corresponding to each of them
        current_labels = segmentation_labels.loc[batch_names, :, :, :]

        # segment the imaging data
        cell_size_normalized_data, arcsinh_transformed_data = create_marker_count_matrices(
            segmentation_labels=current_labels,
            image_data=image_data
        )

        # now append to the final dfs to return
        combined_cell_size_normalized_data = combined_cell_size_normalized_data.append(
            cell_size_normalized_data
        )
        combined_arcsinh_transformed_data = combined_arcsinh_transformed_data.append(
            arcsinh_transformed_data
        )

    return combined_cell_size_normalized_data, combined_arcsinh_transformed_data<|MERGE_RESOLUTION|>--- conflicted
+++ resolved
@@ -173,10 +173,6 @@
         raise ValueError("Incorrect data type for image_data, expecting xarray")
 
     if nuclear_counts:
-<<<<<<< HEAD
-        if 'nuclear' not in segmentation_labels.compartments:
-            raise ValueError("Nuclear counts set to True, but no nuclear mask provided")
-=======
         misc_utils.verify_in_list(
             nuclear_label='nuclear',
             compartment_names=segmentation_labels.compartments.values
@@ -184,7 +180,6 @@
 
     misc_utils.verify_same_elements(segmentation_labels_fovs=segmentation_labels.fovs.values,
                                     img_data_fovs=image_data.fovs.values)
->>>>>>> 5d6d777c
 
     if not np.all(set(segmentation_labels.fovs.values) == set(image_data.fovs.values)):
         raise ValueError("The same fovs must be present in the segmentation labels and images")
