<<<<<<< HEAD
import shutil
import os
=======
import tempfile
>>>>>>> 26661f2f

import numpy as np
import pytest

from ark.utils import load_utils, test_utils


def test_load_imgs_from_mibitiff():
    # invalid directory is provided
    with pytest.raises(ValueError):
        loaded_xr = \
            load_utils.load_imgs_from_mibitiff('not_a_dir', channels=None, delimiter='_')

    with tempfile.TemporaryDirectory() as temp_dir:
        # temp_dir contains no images
        with pytest.raises(ValueError):
            loaded_xr = load_utils.load_imgs_from_mibitiff(temp_dir,
                                                           channels=None,
                                                           delimiter='_')

        # config test environment
        fovs, channels = test_utils.gen_fov_chan_names(num_fovs=2, num_chans=3, use_delimiter=True)

        filelocs, data_xr = test_utils.create_paired_xarray_fovs(
            temp_dir, fovs, channels, img_shape=(10, 10), mode='mibitiff', delimiter='_',
            fills=True, dtype=np.float32
        )

        with pytest.raises(ValueError):
            # attempt to pass an empty channels list
            loaded_xr = load_utils.load_imgs_from_mibitiff(temp_dir,
                                                           channels=[],
                                                           delimiter='_')

        # check unspecified fov loading
        loaded_xr = load_utils.load_imgs_from_mibitiff(temp_dir,
                                                       channels=channels,
                                                       delimiter='_')

        assert loaded_xr.equals(data_xr)

        fovnames = [f'{fov}.tiff' for fov in fovs]

        # check specified fov loading
        loaded_xr = load_utils.load_imgs_from_mibitiff(temp_dir,
                                                       mibitiff_files=[fovnames[-1]],
                                                       channels=channels,
                                                       delimiter='_')

        assert loaded_xr.equals(data_xr.loc[[fovs[-1]], :, :, :])

        # test automatic all channels loading
        loaded_xr = load_utils.load_imgs_from_mibitiff(temp_dir,
                                                       delimiter='_')

        assert loaded_xr.equals(data_xr)

        # test delimiter agnosticism
        loaded_xr = load_utils.load_imgs_from_mibitiff(temp_dir,
                                                       mibitiff_files=fovnames,
                                                       channels=channels,
                                                       delimiter='_')

        assert loaded_xr.equals(data_xr)
        assert np.issubdtype(loaded_xr.dtype, np.floating)


def test_load_imgs_from_tree():
    # invalid directory is provided
    with pytest.raises(ValueError):
        loaded_xr = \
            load_utils.load_imgs_from_tree('not_a_dir', img_sub_folder="TIFs")

    # test loading from within fov directories
    with tempfile.TemporaryDirectory() as temp_dir:
        # temp_dir contains no images
        with pytest.raises(ValueError):
            loaded_xr = \
                load_utils.load_imgs_from_tree(temp_dir, img_sub_folder="TIFs")

        fovs, chans, imgs = test_utils.gen_fov_chan_names(num_fovs=3, num_chans=3,
                                                          return_imgs=True)

        filelocs, data_xr = test_utils.create_paired_xarray_fovs(
            temp_dir, fovs, chans, img_shape=(10, 10), delimiter='_', fills=True, sub_dir="TIFs",
            dtype="int16"
        )

        with pytest.raises(ValueError):
            # attempt to pass an empty channels list
            loaded_xr = \
                load_utils.load_imgs_from_tree(temp_dir, img_sub_folder="TIFs", channels=[])

        # check default loading of all files
        loaded_xr = \
            load_utils.load_imgs_from_tree(temp_dir, img_sub_folder="TIFs")

        assert loaded_xr.equals(data_xr)

        # check loading of specific files
        some_fovs = fovs[:2]
        some_imgs = imgs[:2]
        some_chans = chans[:2]

        loaded_xr = \
            load_utils.load_imgs_from_tree(temp_dir, img_sub_folder="TIFs", fovs=some_fovs,
                                           channels=some_imgs)

        assert loaded_xr.equals(data_xr[:2, :, :, :2])

        # check loading w/o file extension
        loaded_xr = \
            load_utils.load_imgs_from_tree(temp_dir, img_sub_folder="TIFs", channels=some_chans)

        assert loaded_xr.equals(data_xr[:, :, :, :2])

        # check mixed extension presence
        loaded_xr = \
            load_utils.load_imgs_from_tree(temp_dir, img_sub_folder="TIFs",
                                           channels=[chans[i] if i % 2 else imgs[i]
                                                     for i in range(3)])

        assert loaded_xr.equals(data_xr)

        # check when fov is a single string
        loaded_xr = \
            load_utils.load_imgs_from_tree(temp_dir, img_sub_folder="TIFs", fovs='fov0',
                                           channels=some_chans)

        assert loaded_xr.equals(data_xr[:1, :, :, :2])

        # check that an error raises when a channel provided does not exist
        with pytest.raises(ValueError):
            loaded_xr = \
                load_utils.load_imgs_from_tree(temp_dir, img_sub_folder="TIFs",
                                               channels=['chan4'])

    # test loading with data_xr containing float values
    with tempfile.TemporaryDirectory() as temp_dir:
        fovs, chans, imgs = test_utils.gen_fov_chan_names(num_fovs=1, num_chans=2,
                                                          return_imgs=True)

        filelocs, data_xr = test_utils.create_paired_xarray_fovs(
            temp_dir, fovs, chans, img_shape=(10, 10), delimiter='_', fills=True, sub_dir="TIFs",
            dtype=np.float32
        )

        loaded_xr = load_utils.load_imgs_from_tree(temp_dir, img_sub_folder="TIFs")

        assert loaded_xr.equals(data_xr)
        assert np.issubdtype(loaded_xr.dtype, np.floating)

    # test loading with variable sizes
    with tempfile.TemporaryDirectory() as temp_dir:
        fovs, chans, imgs = test_utils.gen_fov_chan_names(num_fovs=3, num_chans=3,
                                                          return_imgs=True)

        filelocs, data_xr = test_utils.create_paired_xarray_fovs(
            temp_dir, fovs, chans, img_shape=(10, 10), delimiter='_', fills=True, sub_dir="TIFs",
            dtype="int16"
        )

        loaded_xr = \
            load_utils.load_imgs_from_tree(temp_dir, img_sub_folder="TIFs", max_image_size=12)

        assert loaded_xr.shape == (3, 12, 12, 3)


def test_load_imgs_from_dir():
    # invalid directory is provided
    with pytest.raises(ValueError):
        loaded_xr = \
            load_utils.load_imgs_from_dir('not_a_dir', trim_suffix='_')

    # test loading from 'free' directory
    with tempfile.TemporaryDirectory() as temp_dir:
        # input directory contains no images
        with pytest.raises(ValueError):
            load_utils.load_imgs_from_dir(temp_dir, trim_suffix='_')

        fovs, _ = test_utils.gen_fov_chan_names(num_fovs=3, num_chans=0, use_delimiter=True)
        filelocs, data_xr = test_utils.create_paired_xarray_fovs(temp_dir, fovs, [0],
                                                                 img_shape=(10, 10), mode='labels',
                                                                 delimiter='_', dtype=np.float32)

        # invalid list of files is provided
        with pytest.raises(ValueError):
            load_utils.load_imgs_from_dir(temp_dir, files=fovs + ['not_an_image'],
                                          trim_suffix='_')
        with pytest.raises(ValueError):
            load_utils.load_imgs_from_dir(temp_dir, files=['not_an_image'], trim_suffix='_')

        # check default loading
        loaded_xr = load_utils.load_imgs_from_dir(temp_dir, trim_suffix='_',
                                                  xr_dim_name='compartments')

        assert loaded_xr.equals(data_xr)

        # check suffix matched loading:
        loaded_xr = load_utils.load_imgs_from_dir(temp_dir, match_substring='_otherinfo',
                                                  trim_suffix='_', xr_dim_name='compartments')
        assert loaded_xr.equals(data_xr.loc[['fov0'], :, :, :])

        fovnames = [f'{fov}.tiff' for fov in fovs]

        # check general substring matched loading
        loaded_xr = load_utils.load_imgs_from_dir(temp_dir, match_substring='ov', trim_suffix='_',
                                                  xr_dim_name='compartments')

        assert loaded_xr.equals(data_xr)

        # check provided file overruling of match_substring
        loaded_xr = load_utils.load_imgs_from_dir(temp_dir, files=fovnames,
                                                  match_substring='_otherinfo', trim_suffix='_',
                                                  xr_dim_name='compartments')

        assert loaded_xr.equals(data_xr)

        # test error on no matched suffix
        with pytest.raises(ValueError):
            load_utils.load_imgs_from_dir(temp_dir, match_substring='not_a_real_suffix',
                                          trim_suffix='_', xr_dim_name='compartments')

    # Test floating point xarray type consistency and integer xarray type consistency
    # i.e. creation type == load_imgs type
    for dtype in [np.float32, np.int16]:
        with tempfile.TemporaryDirectory() as temp_dir:

            fovs, _ = test_utils.gen_fov_chan_names(num_fovs=3, num_chans=0, use_delimiter=True)
            filelocs, data_xr = test_utils.create_paired_xarray_fovs(temp_dir, fovs, [0],
                                                                     img_shape=(10, 10),
                                                                     mode='labels',
                                                                     delimiter='_',
                                                                     dtype=dtype)

            # test to make sure that types stay consistent.
            loaded_xr = load_utils.load_imgs_from_dir(temp_dir, trim_suffix='_',
                                                      xr_dim_name='compartments')
            assert loaded_xr.equals(data_xr)
            assert loaded_xr.dtype == dtype

    # test multitiff input
    with tempfile.TemporaryDirectory() as temp_dir:
        fovs, channels = test_utils.gen_fov_chan_names(num_fovs=2, num_chans=3, use_delimiter=True)

        filelocs, data_xr = test_utils.create_paired_xarray_fovs(
            temp_dir, fovs, channels, img_shape=(10, 10), mode='reverse_multitiff', delimiter='_',
            fills=True, dtype=np.float32
        )

        fovnames = [f'{fov}.tiff' for fov in fovs]

        # test all channels loading w/ specified file
        loaded_xr = load_utils.load_imgs_from_dir(temp_dir, files=[fovnames[-1]],
                                                  xr_dim_name='channels', trim_suffix='_')
        assert loaded_xr.equals(data_xr.loc[[fovs[-1]], :, :, :])

        # indices should be between 0-2
        with pytest.raises(ValueError):
            load_utils.load_imgs_from_dir(temp_dir, files=[fovnames[-1]], xr_dim_name='channels',
                                          trim_suffix='_', channel_indices=[0, 1, 4])

        # xr_channel_names should contain 3 names (as there are 3 channels)
        with pytest.raises(ValueError):
            load_utils.load_imgs_from_dir(temp_dir, files=[fovnames[-1]], xr_dim_name='channels',
                                          trim_suffix='_', xr_channel_names=['A', 'B'])

        # test all channels w/ unspecified files + trim_suffix agnosticism
        loaded_xr = load_utils.load_imgs_from_dir(temp_dir,
                                                  files=None,
                                                  channel_indices=None,
                                                  xr_dim_name='channels',
                                                  trim_suffix='_')

        assert loaded_xr.equals(data_xr)

        # test with specified channel_indices
        loaded_xr = load_utils.load_imgs_from_dir(temp_dir,
                                                  files=None,
                                                  channel_indices=[0, 1, 2],
                                                  xr_dim_name='channels',
                                                  trim_suffix='_')

        assert loaded_xr.equals(data_xr[:, :, :, :3])

        # test channels_first input
        fovs, channels = test_utils.gen_fov_chan_names(num_fovs=2, num_chans=5, use_delimiter=True)

        _, data_xr = test_utils.create_paired_xarray_fovs(
            temp_dir, fovs, channels, img_shape=(10, 10), mode='multitiff', delimiter='_',
            fills=True, channels_first=True
        )

        fovnames = [f'{fov}.tiff' for fov in fovs]

        # test all channels loading w/ specified file
        loaded_xr = load_utils.load_imgs_from_dir(temp_dir, files=[fovnames[-1]],
                                                  xr_dim_name='channels', trim_suffix='_')
        assert loaded_xr.equals(data_xr.loc[[fovs[-1]], :, :, :])

        # test all channels w/ unspecified files + trim_suffix agnosticism
        loaded_xr = load_utils.load_imgs_from_dir(temp_dir,
                                                  files=None,
                                                  channel_indices=None,
                                                  xr_dim_name='channels',
                                                  trim_suffix='_')

        assert loaded_xr.equals(data_xr)


def test_get_tiled_fov_names():
    # check no missing fovs
    fov_names = ['R1C1', 'R1C2', 'R2C1', 'R2C2']
    # should return a list with all fovs for a 3x4 tiled image
    expected_fovs = load_utils.get_tiled_fov_names(fov_names)
    assert expected_fovs == ['R1C1', 'R1C2', 'R2C1', 'R2C2']

    # check missing fovs
    fov_names = ['R1C1', 'R1C2', 'R2C1', 'R2C4', 'RC3C1']

    # should return a list with all fovs for a 3x4 tiled image
    expected_fovs, rows, cols = load_utils.get_tiled_fov_names(fov_names, return_dims=True)
    assert expected_fovs == ['R1C1', 'R1C2', 'R1C3', 'R1C4', 'R2C1', 'R2C2', 'R2C3', 'R2C4',
                             'R3C1', 'R3C2', 'R3C3', 'R3C4']
    assert (rows, cols) == (3, 4)


def test_get_max_img_size():
    with tempfile.TemporaryDirectory() as tmpdir:
        channel_list = ['Au', 'CD3', 'CD4', 'CD8', 'CD11c']
        fov_list = ['fov-1-scan-1', 'fov-2-scan-1']
        larger_fov = ['fov-3-scan-1']

        test_utils._write_tifs(tmpdir, fov_list, channel_list, (16, 16), '', False, int)
        test_utils._write_tifs(tmpdir, larger_fov, channel_list, (32, 32), '', False, int)

        # test success
        max_img_size = load_utils.get_max_img_size(tmpdir)
        assert max_img_size == 32

        # write images to subfolder
        test_utils._write_tifs(tmpdir, fov_list, channel_list, (16, 16), 'TIFs', False, int)
        test_utils._write_tifs(tmpdir, larger_fov, channel_list, (32, 32), 'TIFs', False, int)

        # test success with subfolder
        max_img_size = load_utils.get_max_img_size(tmpdir, img_sub_folder='TIFs')
        assert max_img_size == 32


def test_load_tiled_img_data():
    # invalid directory is provided
    with pytest.raises(ValueError):
        loaded_xr = \
            load_utils.load_tiled_img_data('not_a_dir', img_sub_folder="TIFs")

    # bad FOV name structure should raise an error
    with tempfile.TemporaryDirectory() as temp_dir:
        fovs = ['fov-1', 'fov-2', 'fov-3']
        for fov in fovs:
            os.makedirs(os.path.join(temp_dir, fov))

        with pytest.raises(ValueError):
            loaded_xr = \
                load_utils.load_tiled_img_data(temp_dir)

    # check with no missing FOVS
    with tempfile.TemporaryDirectory() as temp_dir:
        # temp_dir contains no images
        with pytest.raises(ValueError):
            loaded_xr = \
                load_utils.load_tiled_img_data(temp_dir, img_sub_folder="TIFs")

        _, chans, imgs = test_utils.gen_fov_chan_names(num_fovs=3, num_chans=3,
                                                          return_imgs=True)

        fovs = ['R1C1', 'R1C2', 'R1C3']

        filelocs, data_xr = test_utils.create_paired_xarray_fovs(
            temp_dir, fovs, chans, img_shape=(10, 10), delimiter='_', fills=True, sub_dir="TIFs",
            dtype="int16"
        )

        # check default loading of all files
        loaded_xr = \
            load_utils.load_tiled_img_data(temp_dir, img_sub_folder="TIFs")

        assert loaded_xr.equals(data_xr)
        assert loaded_xr.shape == (3, 10, 10, 3)

        # check loading of specific files
        some_chans = chans[:2]
        loaded_xr = \
            load_utils.load_tiled_img_data(temp_dir, img_sub_folder="TIFs", channels=some_chans)

        assert loaded_xr.equals(data_xr[:, :, :, :2])

    # check missing FOV images
    with tempfile.TemporaryDirectory() as temp_dir:
        _, chans, imgs = test_utils.gen_fov_chan_names(num_fovs=4, num_chans=4, return_imgs=True)

        fovs = ['R1C1', 'R1C2', 'R2C1', 'R2C2']

        filelocs, data_xr = test_utils.create_paired_xarray_fovs(
            temp_dir, fovs, chans, img_shape=(10, 10), delimiter='_', fills=True, sub_dir="TIFs",
            dtype="int16"
        )
        # missing fov data
        data_xr[2, :, :, :] = np.zeros((10, 10, 4), dtype='int16')
        shutil.rmtree(os.path.join(temp_dir, 'R2C1'))

        with pytest.raises(ValueError):
            # attempt to pass an empty channels list
            loaded_xr = \
                load_utils.load_imgs_from_tree(temp_dir, img_sub_folder="TIFs", channels=[])

        # check default loading of all files
        loaded_xr = \
            load_utils.load_tiled_img_data(temp_dir, img_sub_folder="TIFs")

        assert loaded_xr.equals(data_xr)
        assert loaded_xr.shape == (4, 10, 10, 4)

        # check loading w/o file extension
        some_chans = chans[:2]
        loaded_xr = \
            load_utils.load_tiled_img_data(temp_dir, img_sub_folder="TIFs", channels=some_chans)

        assert loaded_xr.equals(data_xr[:, :, :, :2])
        assert loaded_xr.shape == (4, 10, 10, 2)

        # check mixed extension presence
        loaded_xr = \
            load_utils.load_tiled_img_data(temp_dir, img_sub_folder="TIFs",
                                           channels=[chans[i] if i % 2 else imgs[i]
                                                     for i in range(4)])
        assert loaded_xr.equals(data_xr)

        # check that an error raises when a channel provided does not exist
        with pytest.raises(ValueError):
            loaded_xr = \
                load_utils.load_tiled_img_data(temp_dir, img_sub_folder="TIFs",
                                               channels=['chan4'])

    # test loading with data_xr containing float values
    with tempfile.TemporaryDirectory() as temp_dir:
        _, chans, imgs = test_utils.gen_fov_chan_names(num_fovs=4, num_chans=4, return_imgs=True)

        fovs = ['R1C1', 'R1C2', 'R2C1', 'R2C2']

        filelocs, data_xr = test_utils.create_paired_xarray_fovs(
            temp_dir, fovs, chans, img_shape=(10, 10), delimiter='_', fills=True, sub_dir="TIFs",
            dtype=np.float32
        )
        # missing fov data
        data_xr[2, :, :, :] = np.zeros((10, 10, 4), dtype='int16')
        shutil.rmtree(os.path.join(temp_dir, 'R2C1'))

        loaded_xr = load_utils.load_tiled_img_data(temp_dir, img_sub_folder="TIFs")

        assert loaded_xr.equals(data_xr)
        assert np.issubdtype(loaded_xr.dtype, np.floating)

    # test loading with variable sizes
    with tempfile.TemporaryDirectory() as temp_dir:
        _, chans, imgs = test_utils.gen_fov_chan_names(num_fovs=4, num_chans=4, return_imgs=True)

        fovs = ['R1C1', 'R1C2', 'R2C1', 'R2C2']

        filelocs, data_xr = test_utils.create_paired_xarray_fovs(
            temp_dir, fovs, chans, img_shape=(10, 10), delimiter='_', fills=True, sub_dir="TIFs",
            dtype="int16"
        )
        # missing fov data
        data_xr[2, :, :, :] = np.zeros((10, 10, 4), dtype='int16')
        shutil.rmtree(os.path.join(temp_dir, 'R2C1'))

        loaded_xr = \
            load_utils.load_tiled_img_data(temp_dir, img_sub_folder="TIFs", max_image_size=12)
        assert loaded_xr.shape == (4, 12, 12, 4)<|MERGE_RESOLUTION|>--- conflicted
+++ resolved
@@ -1,9 +1,6 @@
-<<<<<<< HEAD
+import os
+import tempfile
 import shutil
-import os
-=======
-import tempfile
->>>>>>> 26661f2f
 
 import numpy as np
 import pytest
