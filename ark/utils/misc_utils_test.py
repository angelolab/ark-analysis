import os
import pytest
import tempfile

from ark.utils import misc_utils, test_utils


def test_combine_xarrays():
    # test combining along fovs axis
    fov_ids, chan_ids = test_utils.gen_fov_chan_names(num_fovs=5, num_chans=3)

    base_xr = test_utils.make_images_xarray(tif_data=None, fov_ids=fov_ids, channel_names=chan_ids)

    test_xr = misc_utils.combine_xarrays((base_xr[:3, :, :, :], base_xr[3:, :, :, :]), axis=0)
    assert test_xr.equals(base_xr)

    # error checking
    with pytest.raises(ValueError):
        # pass xarrays with different fovs if axis is not 0
        misc_utils.combine_xarrays((base_xr[:3, :, :, :], base_xr[1:4, :, :, :]), axis=-1)

    # test combining along channels axis
    fov_ids, chan_ids = test_utils.gen_fov_chan_names(num_fovs=3, num_chans=5)

    base_xr = test_utils.make_images_xarray(tif_data=None, fov_ids=fov_ids, channel_names=chan_ids)

    test_xr = misc_utils.combine_xarrays((base_xr[:, :, :, :3], base_xr[:, :, :, 3:]), axis=-1)
    assert test_xr.equals(base_xr)

    # error checking
    with pytest.raises(ValueError):
        # the two xarrays don't have the same dimensions
        misc_utils.combine_xarrays((base_xr[:, :, :, :3], base_xr[:, :, :, :2]), axis=0)

    with pytest.raises(ValueError):
        # pass xarrays with different channels if axis is 0
        misc_utils.combine_xarrays((base_xr[:, :, :, :3], base_xr[:, :, :, 1:4]), axis=0)


def test_combine_fov_directories():
    # first test the case where the directory specified doesn't exist
    with pytest.raises(ValueError):
        misc_utils.combine_fov_directories(os.path.join("path", "to", "undefined", "folder"))

    # now we do the "real" testing...
    with tempfile.TemporaryDirectory() as temp_dir:
        os.mkdir(os.path.join(temp_dir, "test"))

        os.mkdir(os.path.join(temp_dir, "test", "subdir1"))
        os.mkdir(os.path.join(temp_dir, "test", "subdir2"))

        os.mkdir(os.path.join(temp_dir, "test", "subdir1", "fov1"))
        os.mkdir(os.path.join(temp_dir, "test", "subdir2", "fov2"))

        misc_utils.combine_fov_directories(os.path.join(temp_dir, "test"))

        assert os.path.exists(os.path.join(temp_dir, "test", "combined_folder"))
        assert os.path.exists(os.path.join(temp_dir, "test", "combined_folder", "subdir1_fov1"))
        assert os.path.exists(os.path.join(temp_dir, "test", "combined_folder", "subdir2_fov2"))


def test_verify_in_list():
    with pytest.raises(ValueError):
        # not passing two lists to verify_in_list
        misc_utils.verify_in_list(one=['not_enough'])

    with pytest.raises(ValueError):
        # value is not contained in a list of acceptable values
        misc_utils.verify_in_list(one='hello', two=['goodbye', 'hello world'])

    with pytest.raises(ValueError):
        # not every element in a list is equal to an value
        misc_utils.verify_in_list(one=['goodbye', 'goodbye', 'hello'], two='goodbye')

    with pytest.raises(ValueError):
        # one list is not completely contained in another
        misc_utils.verify_in_list(one=['hello', 'world'],
                                  two=['hello', 'goodbye'])


def test_verify_same_elements():
    with pytest.raises(ValueError):
        # not passing two lists to verify_same_elements
        misc_utils.verify_same_elements(one=['not_enough'])

    with pytest.raises(ValueError):
        # not passing in items that can be cast to list for either one or two
        misc_utils.verify_same_elements(one=1, two=2)

    with pytest.raises(ValueError):
        # the two lists provided do not contain the same elements
        misc_utils.verify_same_elements(one=['elem1', 'elem2', 'elem2'],
                                        two=['elem2', 'elem2', 'elem4'])

<<<<<<< HEAD
    with pytest.raises(ValueError):
        # the two lists provided differ in length (ordered checking)
        misc_utils.verify_same_elements(enforce_order=True,
                                        one=['elem1'],
                                        two=['elem1', 'elem2'])

    with pytest.raises(ValueError):
        # the two lists are ordered differently
        misc_utils.verify_same_elements(enforce_order=True,
                                        one=['elem1', 'elem2'],
                                        two=['elem2', 'elem1'])
=======

def test_create_invalid_data_str():
    invalid_data = ["data_" + str(i) for i in range(20)]

    # Test to make sure the case of 10 invalid values creates a proper string.
    invalid_data_str1 = misc_utils.create_invalid_data_str(invalid_data=invalid_data[:10])
    for id in invalid_data[:10]:
        assert invalid_data_str1.find(id) != -1

    # Test to make sure cases of less than 10 invalid values creates a proper string.
    invalid_data_str2 = misc_utils.create_invalid_data_str(invalid_data=invalid_data[:3])
    for id in invalid_data[:3]:
        assert invalid_data_str2.find(id) != -1

    # Test to make sure cases of more than 10 invalid values creates a proper string
    # capping out at 10 values.
    invalid_data_str3 = misc_utils.create_invalid_data_str(invalid_data=invalid_data)
    for id in invalid_data[:10]:
        assert invalid_data_str3.find(id) != -1
>>>>>>> 60f24600
<|MERGE_RESOLUTION|>--- conflicted
+++ resolved
@@ -92,7 +92,6 @@
         misc_utils.verify_same_elements(one=['elem1', 'elem2', 'elem2'],
                                         two=['elem2', 'elem2', 'elem4'])
 
-<<<<<<< HEAD
     with pytest.raises(ValueError):
         # the two lists provided differ in length (ordered checking)
         misc_utils.verify_same_elements(enforce_order=True,
@@ -104,7 +103,7 @@
         misc_utils.verify_same_elements(enforce_order=True,
                                         one=['elem1', 'elem2'],
                                         two=['elem2', 'elem1'])
-=======
+
 
 def test_create_invalid_data_str():
     invalid_data = ["data_" + str(i) for i in range(20)]
@@ -123,5 +122,4 @@
     # capping out at 10 values.
     invalid_data_str3 = misc_utils.create_invalid_data_str(invalid_data=invalid_data)
     for id in invalid_data[:10]:
-        assert invalid_data_str3.find(id) != -1
->>>>>>> 60f24600
+        assert invalid_data_str3.find(id) != -1