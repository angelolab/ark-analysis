--- conflicted
+++ resolved
@@ -10,18 +10,14 @@
 from tqdm.notebook import tqdm
 from urllib.parse import unquote_plus
 import warnings
-<<<<<<< HEAD
 from concurrent.futures import ThreadPoolExecutor
 import numpy as np
 from scipy import stats
 from skimage import io, external
 from io import BytesIO
 from ark.utils import misc_utils
-=======
 from zipfile import ZipFile, ZIP_DEFLATED
-
 from ark.utils import io_utils, misc_utils
->>>>>>> ad6ccfc8
 
 
 def create_deepcell_output(deepcell_input_dir, deepcell_output_dir, fovs=None,
@@ -310,8 +306,7 @@
             'expireIn': 3600,
         }
     )
-
-<<<<<<< HEAD
+    
     return
 
 
@@ -334,7 +329,4 @@
     # Reshape as ranked_mask returns a 1D numpy array, dims: n^2 x 1 -> n x n
     mask_shape = (int(np.sqrt(ranked_mask.shape[0])), -1)
 
-    return ranked_mask.reshape(mask_shape)
-=======
-    return 0
->>>>>>> ad6ccfc8
+    return ranked_mask.reshape(mask_shape)