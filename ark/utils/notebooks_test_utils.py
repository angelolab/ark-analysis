--- conflicted
+++ resolved
@@ -58,14 +58,8 @@
 def segment_notebook_setup(tb, deepcell_tiff_dir, deepcell_input_dir, deepcell_output_dir,
                            single_cell_dir, viz_dir, sub_dir="TIFs", is_mibitiff=False,
                            mibitiff_suffix="-MassCorrected-Filtered",
-<<<<<<< HEAD
                            img_shape=(50, 50), num_fovs=3, num_chans=3, dtype=np.uint16):
     """Creates the directories, data, and MIBItiff settings for testing segmentation process
-=======
-                           num_fovs=3, num_chans=3, dtype=np.uint16):
-    """Creates the directories and data needed for image segemntation
-    and sets the MIBITiff variable accordingly
->>>>>>> 144deae5
 
     Args:
         tb (testbook.testbook):
@@ -97,37 +91,11 @@
             The datatype of each test image generated
     """
 
-    # import modules and define file paths
-    tb.execute_cell('import')
-
-<<<<<<< HEAD
-    if is_mibitiff:
-        fovs, chans = test_utils.gen_fov_chan_names(num_fovs=num_fovs,
-                                                    num_chans=num_chans,
-                                                    use_delimiter=True)
-        fovs = [f + mibitiff_suffix for f in fovs]
-
-        filelocs, data_xr = test_utils.create_paired_xarray_fovs(
-            deepcell_tiff_dir, fovs, chans, img_shape=img_shape, mode='mibitiff',
-            delimiter='_', fills=False, dtype=dtype
-        )
-    else:
-        fovs, chans = test_utils.gen_fov_chan_names(num_fovs=num_fovs,
-                                                    num_chans=num_chans,
-                                                    return_imgs=False)
-
-        filelocs, data_xr = test_utils.create_paired_xarray_fovs(
-            deepcell_tiff_dir, fovs, chans, img_shape=img_shape, delimiter='_', fills=False,
-            sub_dir="TIFs", dtype=dtype)
-
-    # define custom paths, leaving base_dir and input_dir for simplicity
-=======
     # create the input tiff files
     create_tiff_files(num_fovs, num_chans, deepcell_tiff_dir, sub_dir, is_mibitiff,
                       mibitiff_suffix, dtype)
 
     # define custom paths, leave base_dir and input_dir for simplicity
->>>>>>> 144deae5
     define_paths = """
         tiff_dir = "%s"
         deepcell_input_dir = "%s"
@@ -144,7 +112,6 @@
         tb.inject("MIBItiff = True", after='mibitiff_set')
 
 
-<<<<<<< HEAD
 def flowsom_setup(tb, flowsom_dir, img_shape=(50, 50), num_fovs=3, num_chans=3,
                   is_mibitiff=False, mibitiff_suffix="-MassCorrected-Filtered",
                   dtype=np.uint16):
@@ -215,15 +182,10 @@
 
 def flowsom_pixel_run(tb, fovs, channels, cluster_prefix='test', is_mibitiff=False):
     """Run the FlowSOM pixel-level clustering
-=======
-def qc_notebook_setup(tb, base_dir, tiff_dir, sub_dir=None, fovs=None, chans=None):
-    """Explicitly set the file parameters and desired fovs and channels needed
->>>>>>> 144deae5
-
-    Args:
-        tb (testbook.testbook):
-            The testbook runner instance
-<<<<<<< HEAD
+
+    Args:
+        tb (testbook.testbook):
+            The testbook runner instance
         fovs (list):
             The list of fovs
         channels (list):
@@ -231,7 +193,7 @@
         cluster_prefix (str):
             The name of the prefix to use for each directory/file created by pixel/cell clustering
         is_mibitiff (bool):
-            Whether we're working with mibitiff im
+            Whether we're working with mibitiff images
     """
 
     if fovs is not None:
@@ -337,7 +299,11 @@
         """ % fov
 
         tb.inject(dummy_consensus_cmd, after='pixel_consensus_cluster')
-=======
+
+
+def qc_notebook_setup(tb, base_dir, tiff_dir, sub_dir=None, fovs=None, chans=None):
+    """Explicitly set the file parameters and desired fovs and channels needed
+    Args:
         base_dir (str):
             The directory to store the tiff dir
         tiff_dir (str):
@@ -373,7 +339,6 @@
         channels = %s
     """ % (fov_list, chan_list)
     tb.inject(fov_chans, after='set_fovs_chans')
->>>>>>> 144deae5
 
 
 def fov_channel_input_set(tb, fovs=None, nucs_list=None, mems_list=None, is_mibitiff=False):
@@ -428,9 +393,6 @@
     tb.inject(mibitiff_deepcell, after='gen_input')
 
 
-<<<<<<< HEAD
-def generate_sample_feature_tifs(fovs, deepcell_output_dir, img_shape=(50, 50)):
-=======
 def run_qc_comp(tb, gauss_blur=False):
     """Runs the QC computation process with the hard-coded inputs from qc_notebook_setup
 
@@ -480,7 +442,6 @@
 
 
 def generate_sample_feature_tifs(fovs, deepcell_output_dir):
->>>>>>> 144deae5
     """Generate a sample _feature_0 tif file for each fov
 
     Done to bypass the bottleneck of create_deepcell_output, for testing purposes we don't care
