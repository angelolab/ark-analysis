--- conflicted
+++ resolved
@@ -133,10 +133,7 @@
                 tiff_dir, img_sub_folder="TIFs", fovs=fovs, channels=channels
             )
 
-<<<<<<< HEAD
-=======
         # write each fov data to data_dir
->>>>>>> 51d7f8a0
         for fov in data_xr.fovs.values:
             out = np.zeros((2, data_xr.shape[1], data_xr.shape[2]), dtype=data_xr.dtype)
 
@@ -146,16 +143,11 @@
             if mem_channels:
                 out[1] = np.sum(data_xr.loc[fov, :, :, mem_channels].values, axis=2)
 
-<<<<<<< HEAD
             save_path = path_join(data_dir, f'{fov}.tif')
             drive_write_out(
                 save_path,
                 lambda x: io.imsave(x, out, plugin='tifffile', check_contrast=False)
             )
-=======
-            save_path = os.path.join(data_dir, f'{fov}.tif')
-            io.imsave(save_path, out, plugin='tifffile', check_contrast=False)
->>>>>>> 51d7f8a0
 
 
 def stitch_images(data_xr, num_cols):
