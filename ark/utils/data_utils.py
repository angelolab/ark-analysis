import math
import os
import pathlib
import shutil
from typing import List, Union

import datasets
import feather
import numpy as np
import skimage.io as io
import xarray as xr
from tqdm.notebook import tqdm_notebook as tqdm

from ark import settings
from ark.utils import load_utils
from ark.utils.misc_utils import verify_in_list


def save_fov_images(fovs, data_dir, img_xr, sub_dir=None, name_suffix=''):
    """Given an xarray of images per fov, saves each image separately

    Args:
        fovs (list):
            List of fovs to save in img_xr
        data_dir (str):
            The directory to save the images
        img_xr (xarray.DataArray):
            The array of images per fov
        sub_dir (Optional[str]):
            The subdirectory to save the images in. If specified images are saved to
            "data_dir/sub_dir". If `sub_dir = None` the images are saved to "data_dir". Defaults
            to None.
        name_suffix (str):
            Specify what to append at the end of every fov.
    """
    img_xr = img_xr.astype('int16')

    if not os.path.exists(data_dir):
        raise FileNotFoundError("data_dir %s does not exist" % data_dir)

    # verify that the fovs provided are valid
    verify_in_list(
        provided_fovs=fovs,
        img_xr_fovs=img_xr.fovs.values
    )

    if sub_dir is not None:
        # Save the fovs in the directory `data_dir/sub_dir/`
        save_dir = os.path.join(data_dir, sub_dir)
        if not os.path.exists(save_dir):
            os.makedirs(save_dir)
    else:
        # Save the fovs in the directory `data_dir`
        save_dir = data_dir

    for fov in fovs:
        # retrieve the image for the fov
        fov_img_data = img_xr.loc[fov, ...].values

        # define the file name as the fov name with the name suffix appended
        fov_file = fov + name_suffix + '.tiff'

        # save the image to data_dir
        io.imsave(os.path.join(save_dir, fov_file), fov_img_data, check_contrast=False)


def label_cells_by_cluster(fovs, all_data, label_maps, fov_col=settings.FOV_ID,
                           cell_label_column=settings.CELL_LABEL,
                           cluster_column=settings.KMEANS_CLUSTER):
    """Translates cell-ID labeled images according to the clustering assignment.

    Takes a list of fovs, and relabels each image (array) according to the assignment
    of cell IDs to cluster label.

    Args:
        fovs (list):
            List of fovs to relabel.
        all_data (pandas.DataFrame):
            data including fovs, cell labels, and cell expression matrix for all markers.
        label_maps (xarray.DataArray):
            xarray of label maps for multiple fovs
        fov_col (str):
            column with the fovs names in all_data.
        cell_label_column (str):
            column with the cell labels in all_data.
        cluster_column (str):
            column with the cluster labels in all_data.

    Returns:
        xarray.DataArray:
            The relabeled images (dims: ["fovs", "rows", "cols"]).
    """

    # check if included fovs found in fov_col
    verify_in_list(fov_names=fovs, all_data_fovs=all_data[fov_col].unique())
    verify_in_list(fov_names=fovs, label_map_fovs=label_maps.fovs.values)

    img_data = []
    for fov in fovs:
        df = all_data[all_data[fov_col] == fov]
        labels_dict = dict(zip(df[cell_label_column], df[cluster_column]))
        labeled_img_array = label_maps.loc[label_maps.fovs == fov].squeeze().values

        relabeled_img_array = relabel_segmentation(labeled_img_array, labels_dict)
        img_data.append(relabeled_img_array)

    return xr.DataArray(img_data, coords=[fovs, range(img_data[0].shape[0]),
                                          range(img_data[0].shape[1])],
                        dims=["fovs", "rows", "cols"])


def generate_cell_cluster_mask(fovs, base_dir, seg_dir, cell_data_name,
                               cell_cluster_col='cell_meta_cluster', seg_suffix='_feature_0.tif'):
    """For each fov, create a mask labeling each cell with their SOM or meta cluster label

    Args:
        fovs (list):
            List of fovs to relabel
        base_dir (str):
            The path to the data directory
        seg_dir (str):
            The path to the segmentation data
        cell_data_name (str):
            The path to the cell data with both cell SOM and meta cluster assignments
        cell_cluster_col (str):
            Whether to assign SOM or meta clusters.
            Needs to be `'cell_som_cluster'` or `'cell_meta_cluster'`
        seg_suffix (str):
            The suffix that the segmentation images use

    Returns:
        xarray.DataArray:
            The labeled images (dims: ["fovs", "rows", "cols"])
    """

    # path checking
    if not os.path.exists(seg_dir):
        raise FileNotFoundError("seg_dir %s does not exist" % seg_dir)

    if not os.path.exists(os.path.join(base_dir, cell_data_name)):
        raise FileNotFoundError(
            "Cell data file %s does not exist in base_dir %s" % (cell_data_name, base_dir))

    # verify the cluster_col provided is valid
    verify_in_list(
        provided_cluster_col=cell_cluster_col,
        valid_cluster_cols=['cell_som_cluster', 'cell_meta_cluster']
    )

    # load the consensus data in
    cell_consensus_data = feather.read_dataframe(os.path.join(base_dir, cell_data_name))

    # ensure the cluster col will be displayed as an integer and not a float
    cell_consensus_data[cell_cluster_col] = cell_consensus_data[cell_cluster_col].astype(int)

    # verify all the fovs are valid
    verify_in_list(
        provided_fovs=fovs,
        consensus_fovs=cell_consensus_data['fov']
    )

    # define the files for whole cell and nuclear
    whole_cell_files = [fov + seg_suffix for fov in fovs]

    # load the segmentation labels in
    label_maps = load_utils.load_imgs_from_dir(data_dir=seg_dir,
                                               files=whole_cell_files,
                                               xr_dim_name='compartments',
                                               xr_channel_names=['whole_cell'],
                                               trim_suffix=seg_suffix.split('.')[0])
    # use label_cells_by_cluster to create cell masks
    img_data = label_cells_by_cluster(
        fovs, cell_consensus_data, label_maps, fov_col='fov',
        cell_label_column='segmentation_label', cluster_column=cell_cluster_col
    )

    return img_data


def generate_pixel_cluster_mask(fovs, base_dir, tiff_dir, chan_file,
                                pixel_data_dir, pixel_cluster_col='pixel_meta_cluster'):
    """For each fov, create a mask labeling each pixel with their SOM or meta cluster label

    Args:
        fovs (list):
            List of fovs to relabel
        base_dir (str):
            The path to the data directory
        tiff_dir (str):
            The path to the tiff data
        chan_file (str):
            The path to the sample channel file to load (assuming `tiff_dir` as root)
            Only used to determine dimensions of the pixel mask.
        pixel_data_dir (str):
            The path to the data with full pixel data.
            This data should also have the SOM and meta cluster labels appended.
        pixel_cluster_col (str):
            Whether to assign SOM or meta clusters
            needs to be `'pixel_som_cluster'` or `'pixel_meta_cluster'`

    Returns:
        xarray.DataArray:
            The labeled images (dims: ["fovs", "rows", "cols"])
    """

    # path checking
    if not os.path.exists(tiff_dir):
        raise FileNotFoundError("tiff_dir %s does not exist")

    if not os.path.exists(os.path.join(tiff_dir, chan_file)):
        raise FileNotFoundError("chan_file %s does not exist in tiff_dir %s"
                                % (chan_file, tiff_dir))

    if not os.path.exists(os.path.join(base_dir, pixel_data_dir)):
        raise FileNotFoundError(
            "Pixel data dir %s does not exist in base_dir %s" % (pixel_data_dir, base_dir)
        )

    # verify the pixel_cluster_col provided is valid
    verify_in_list(
        provided_cluster_col=[pixel_cluster_col],
        valid_cluster_cols=['pixel_som_cluster', 'pixel_meta_cluster']
    )

    # verify all the fovs are valid
    verify_in_list(
        provided_fov_files=[fov + '.feather' for fov in fovs],
        consensus_fov_files=os.listdir(os.path.join(base_dir, pixel_data_dir))
    )

    # read the sample channel file to determine size of pixel cluster mask
    channel_data = np.squeeze(io.imread(os.path.join(tiff_dir, chan_file)))

    # define an array to hold the overlays for each fov
    img_data = np.zeros((len(fovs), channel_data.shape[0], channel_data.shape[1]))

    for i, fov in enumerate(fovs):
        # read the pixel data for the fov
        fov_data = feather.read_dataframe(
            os.path.join(base_dir, pixel_data_dir, fov + '.feather')
        )

        # ensure integer display and not float
        fov_data[pixel_cluster_col] = fov_data[pixel_cluster_col].astype(int)

        # get the pixel coordinates
        x_coords = fov_data['row_index'].values
        y_coords = fov_data['column_index'].values

        # convert to 1D indexing
        coordinates = x_coords * img_data.shape[2] + y_coords

        # get the cooresponding cluster labels for each pixel
        cluster_labels = list(fov_data[pixel_cluster_col])

        # assign each coordinate in pixel_cluster_mask to its respective cluster label
        img_subset = img_data[i, ...].ravel()
        img_subset[coordinates] = cluster_labels
        img_data[i, ...] = img_subset.reshape(img_data[i, ...].shape)

    # create the stacked img_data xarray and return
    return xr.DataArray(img_data, coords=[fovs, range(img_data[0].shape[0]),
                                          range(img_data[0].shape[1])],
                        dims=["fovs", "rows", "cols"])


def generate_and_save_pixel_cluster_masks(fovs: List[str],
                                          base_dir: Union[pathlib.Path, str],
                                          save_dir: Union[pathlib.Path, str],
                                          tiff_dir: Union[pathlib.Path, str],
                                          chan_file: Union[pathlib.Path, str],
                                          pixel_data_dir: Union[pathlib.Path, str],
                                          pixel_cluster_col: str = 'pixel_meta_cluster',
                                          sub_dir: str = None,
                                          name_suffix: str = '',
                                          batch_size=5):
    """Generates pixel cluster masks and saves them in batches for downstream analysis.

    Args:
        fovs (List[str]):
            A list of fovs to generate and save pixel masks for.
        base_dir (Union[pathlib.Path, str]):
            The path to the data directory.
        save_dir (Union[pathlib.Path, str]):
            The directory to save the generated pixel cluster masks.
        tiff_dir (Union[pathlib.Path, str]):
            The path to the directory with the tiff data.
        chan_file (Union[pathlib.Path, str]):
            The path to the sample channel file to load (assuming `tiff_dir` as root)
            Only used to determine dimensions of the pixel mask.
        pixel_data_dir (Union[pathlib.Path, str]):
            The path to the data with full pixel data.
            This data should also have the SOM and meta cluster labels appended.
        pixel_cluster_col (str, optional):
            The path to the data with full pixel data.
            This data should also have the SOM and meta cluster labels appended.
            Defaults to 'pixel_meta_cluster'.
        sub_dir (str, optional):
            The subdirectory to save the images in. If specified images are saved to
            "data_dir/sub_dir". If `sub_dir = None` the images are saved to "data_dir". Defaults
            to None.
        name_suffix (str, optional):
            Specify what to append at the end of every pixel mask. Defaults to ''.
        batch_size (int, optional):
            The number of fovs to process at once for each batch. Defaults to 5.
    """

    # define a list of fov batches to process over
    fov_batches = [fovs[i:i + batch_size] for i in range(0, len(fovs), batch_size)]

    # create the pixel cluster masks over each fov batch.
    with tqdm(total=len(fovs), desc="Pixel Cluster Mask Generation") as pixel_mask_progress:
        for fov_batch in fov_batches:
            pixel_masks: xr.DataArray =\
                generate_pixel_cluster_mask(fovs=fov_batch, base_dir=base_dir, tiff_dir=tiff_dir,
                                            chan_file=chan_file, pixel_data_dir=pixel_data_dir,
                                            pixel_cluster_col=pixel_cluster_col)

            save_fov_images(fov_batch, data_dir=save_dir, img_xr=pixel_masks, sub_dir=sub_dir,
                            name_suffix=name_suffix)

            pixel_mask_progress.update(len(fov_batch))


def generate_and_save_cell_cluster_masks(fovs: List[str],
                                         base_dir: Union[pathlib.Path, str],
                                         save_dir: Union[pathlib.Path, str],
                                         seg_dir: Union[pathlib.Path, str],
                                         cell_data_name: Union[pathlib.Path, str],
                                         cell_cluster_col: str = 'cell_meta_cluster',
                                         seg_suffix: str = '_feature_0.tif',
                                         sub_dir: str = None,
                                         name_suffix: str = '',
                                         batch_size=5):
    """Generates cell cluster masks and saves them in batches for downstream analysis.

    Args:
        fovs (List[str]):
            A list of fovs to generate and save pixel masks for.
        base_dir (Union[pathlib.Path, str]):
            The path to the data directory.
        save_dir (Union[pathlib.Path, str]):
            The directory to save the generated cell cluster masks.
        seg_dir (Union[pathlib.Path, str]):
            The path to the segmentation data.
        cell_data_name (Union[pathlib.Path, str]):
            The path to the cell data with both cell SOM and meta cluster assignments
        cell_cluster_col (str, optional):
            Whether to assign SOM or meta clusters. Needs to be `'cell_som_cluster'` or
            `'cell_meta_cluster'`. Defaults to `'cell_meta_cluster'`.
        seg_suffix (str, optional):
            The suffix that the segmentation images use. Defaults to `'_feature_0.tif'`.
        sub_dir (str, optional):
            The subdirectory to save the images in. If specified images are saved to
            "data_dir/sub_dir". If `sub_dir = None` the images are saved to "data_dir".
            Defaults to None.
        name_suffix (str, optional):
            Specify what to append at the end of every cell mask. Defaults to ''.
        batch_size (int, optional):
            The number of fovs to process at once for each batch. Defaults to 5.
    """

    # define a list of fov batches to process over
    fov_batches = [fovs[i:i + batch_size] for i in range(0, len(fovs), batch_size)]

    # create the pixel cluster masks over each fov batch.
    with tqdm(total=len(fovs), desc="Cell Cluster Mask Generation") as cell_mask_progress:
        for fov_batch in fov_batches:
            cell_masks: xr.DataArray =\
                generate_cell_cluster_mask(fovs=fov_batch, base_dir=base_dir, seg_dir=seg_dir,
                                           cell_data_name=cell_data_name,
                                           cell_cluster_col=cell_cluster_col,
                                           seg_suffix=seg_suffix)

            save_fov_images(fov_batch, data_dir=save_dir, img_xr=cell_masks, sub_dir=sub_dir,
                            name_suffix=name_suffix)

            cell_mask_progress.update(len(fov_batch))


def relabel_segmentation(labeled_image, labels_dict):
    """Takes a labeled image and translates its labels according to a dictionary.

    Returns the relabeled array (according to the dictionary).

    Args:
        labeled_image (numpy.ndarray):
            2D numpy array of labeled cell objects.
        labels_dict (dict):
            a mapping between labeled cells and their clusters.
    Returns:
        numpy.ndarray:
            The relabeled array.
    """

    img = np.copy(labeled_image)
    unique_cell_ids = np.unique(labeled_image)
    unique_cell_ids = unique_cell_ids[np.nonzero(unique_cell_ids)]

    default_label = max(labels_dict.values()) + 1
    for cell_id in unique_cell_ids:
        img[labeled_image == cell_id] = labels_dict.get(cell_id, default_label)
    return img


# TODO: Add metadata for channel name (eliminates need for fixed-order channels)
def generate_deepcell_input(data_dir, tiff_dir, nuc_channels, mem_channels, fovs,
                            is_mibitiff=False, img_sub_folder="TIFs", dtype="int16"):
    """Saves nuclear and membrane channels into deepcell input format.
    Either nuc_channels or mem_channels should be specified.

    Writes summed channel images out as multitiffs (channels first)

    Args:
        data_dir (str):
            location to save deepcell input tifs
        tiff_dir (str):
            directory containing folders of images, is_mibitiff determines what type
        nuc_channels (list):
            nuclear channels to be summed over
        mem_channels (list):
            membrane channels to be summed over
        fovs (list):
            list of folders to or MIBItiff files to load imgs from
        is_mibitiff (bool):
            if the images are of type MIBITiff
        img_sub_folder (str):
            if is_mibitiff is False, define the image subfolder for each fov
            ignored if is_mibitiff is True
        dtype (str/type):
            optional specifier of image type.  Overwritten with warning for float images

    Raises:
        ValueError:
            Raised if nuc_channels and mem_channels are both None or empty
    """

    # cannot have no nuclear and no membrane channels
    if not nuc_channels and not mem_channels:
        raise ValueError('Either nuc_channels or mem_channels should be non-empty.')

    # define the channels list by combining nuc_channels and mem_channels
    channels = (nuc_channels if nuc_channels else []) + (mem_channels if mem_channels else [])

    # filter channels for None (just in case)
    channels = [channel for channel in channels if channel is not None]

    for fov in fovs:
        # load the images in the current fov batch
        if is_mibitiff:
            data_xr = load_utils.load_imgs_from_mibitiff(
                tiff_dir, mibitiff_files=[fov], channels=channels
            )
        else:
            data_xr = load_utils.load_imgs_from_tree(
                tiff_dir, img_sub_folder=img_sub_folder, fovs=[fov], channels=channels
            )

        fov_name = data_xr.fovs.values[0]
        out = np.zeros((2, data_xr.shape[1], data_xr.shape[2]), dtype=data_xr.dtype)

        # sum over channels and add to output
        if nuc_channels:
            out[0] = np.sum(data_xr.loc[fov_name, :, :, nuc_channels].values, axis=2)
        if mem_channels:
            out[1] = np.sum(data_xr.loc[fov_name, :, :, mem_channels].values, axis=2)

        save_path = os.path.join(data_dir, f"{fov_name}.tif")
        io.imsave(save_path, out, plugin='tifffile', check_contrast=False)


def stitch_images(data_xr, num_cols):
    """Stitch together a stack of different channels from different FOVs into a single 2D image
    for each channel

    Args:
        data_xr (xarray.DataArray):
            xarray containing image data from multiple fovs and channels
        num_cols (int):
            number of images stitched together horizontally

    Returns:
        xarray.DataArray:
            the stitched image data
    """

    num_imgs = data_xr.shape[0]
    num_rows = math.ceil(num_imgs / num_cols)
    row_len = data_xr.shape[1]
    col_len = data_xr.shape[2]

    total_row_len = num_rows * row_len
    total_col_len = num_cols * col_len

    stitched_data = np.zeros((1, total_row_len, total_col_len, data_xr.shape[3]),
                             dtype=data_xr.dtype)

    img_idx = 0
    for row in range(num_rows):
        for col in range(num_cols):
            stitched_data[0, row * row_len:(row + 1) * row_len,
                          col * col_len:(col + 1) * col_len, :] = data_xr[img_idx, ...]
            img_idx += 1
            if img_idx == num_imgs:
                break

    stitched_xr = xr.DataArray(stitched_data, coords=[['stitched_image'], range(total_row_len),
                                                      range(total_col_len), data_xr.channels],
                               dims=['fovs', 'rows', 'cols', 'channels'])
    return stitched_xr


def split_img_stack(stack_dir, output_dir, stack_list, indices, names, channels_first=True):
    """Splits the channels in a given directory of images into separate files

    Images are saved in the output_dir

    Args:
        stack_dir (str):
            where we read the input files
        output_dir (str):
            where we write the split channel data
        stack_list (list):
            the names of the files we want to read from stack_dir
        indices (list):
            the indices we want to pull data from
        names (list):
            the corresponding names of the channels
        channels_first (bool):
            whether we index at the beginning or end of the array
    """

    for stack_name in stack_list:
        img_stack = io.imread(os.path.join(stack_dir, stack_name))
        img_dir = os.path.join(output_dir, os.path.splitext(stack_name)[0])
        os.makedirs(img_dir)

        for i in range(len(indices)):
            if channels_first:
                channel = img_stack[indices[i], ...]
            else:
                channel = img_stack[..., indices[i]]

            save_path = os.path.join(img_dir, names[i])
            io.imsave(save_path, channel, plugin='tifffile', check_contrast=False)


class ExampleDataset():
    def __init__(self, dataset: str, cache_dir: str = None, revision: str = None) -> None:
        """
        Constructs a utility class for downloading and moving the dataset with respect to it's
        various partitions on Hugging Face: https://huggingface.co/datasets/angelolab/ark_example.

        Args:
            dataset (str): The name of the dataset to download. Can be one of `nb1`, `nb2`, `nb3`, `nb4`.
            cache_dir (str, optional): The directory to save the cache dir. Defaults to `None`, which
                internally in Hugging Face defaults to `~/.cache/huggingface/datasets`.
            revision (str, optional): The commit ID from Hugging Face for the dataset. Used for 
                internal development only. Allows the user to fetch a commit from a particular 
                `revision` (Hugging Face's terminology for branch). Defaults to `None`. This 
                defaults to the latest version in the `main` branch 
                (https://huggingface.co/datasets/angelolab/ark_example/tree/main).
        """
        self.dataset = dataset
        self.cache_dir = cache_dir
        self.revision = revision

        self.path_suffixes = {
            "image_data": "image_data",
            "cell_table": "segmentation/cell_table",
            "deepcell_output": "segmentation/deepcell_output"
        }
        """
        Path suffixes for mapping each downloaded dataset partition to it's appropriate
        relative save directory.
        """

    def download_example_dataset(self):
        """Downloads the example dataset from Hugging Face Hub.
        The following is a link to the dataset used:
        https://huggingface.co/datasets/angelolab/ark_example

        The dataset will be downloaded to the Hugging Face default cache `~/.cache/huggingface/datasets`.
        """
        self.dataset_paths = datasets.load_dataset(path="angelolab/ark_example",
                                                   revision=self.revision,
                                                   name=self.dataset,
                                                   cache_dir=self.cache_dir,
                                                   use_auth_token=True)

    def move_example_dataset(self, save_dir: Union[str, pathlib.Path]):
        """
        Moves the downloaded example data from the cache_dir

        Args:
            save_dir (Union[str, pathlib.Path]): _description_
        """
        if type(save_dir) is not pathlib.Path:
            save_dir = pathlib.Path(save_dir)

        dataset_names = list(self.dataset_paths[self.dataset].features.keys())

        for ds_n in dataset_names:
            ds_n_suffix = self.path_suffixes[ds_n]

            # The path where the dataset is saved in the Hugging Face Cache post-download,
            # Necessary to copy + move the data from the cache to the user specified `save_dir`.
            dataset_cache_path = pathlib.Path(self.dataset_paths[self.dataset][ds_n][0])
            src_path = dataset_cache_path / ds_n
            dst_path = save_dir / ds_n_suffix

            shutil.copytree(src_path, dst_path, dirs_exist_ok=True,
                            ignore=shutil.ignore_patterns("._*"))


def get_example_dataset(dataset: str, save_dir: Union[str, pathlib.Path]):
    """A user facing wrapper function for acquiring the dataset.

    Args:
        dataset (str): The dataset to download for a particular notebook.
    """
    valid_datasets = ["nb1", "nb2", "nb3", "nb4"]

    # Check the appropriate dataset name
    if dataset not in valid_datasets:
        ValueError(f"The dataset <{dataset}> is not one of the valid datasets available.")

    example_dataset = ExampleDataset(dataset=dataset, cache_dir=None,
                                     revision="1fdc7ac3aab0f254169c0a596d0abc4a1facacd0")

<<<<<<< HEAD
    # Download the dataset
    example_dataset.download_example_dataset()
=======
    data_path = pathlib.Path(ds["base_dataset"]["Data Path"][0]) / "image_data"
>>>>>>> d36223fc

    # Move the dataset over to the save_dir from the user.
    example_dataset.move_example_dataset(save_dir=save_dir)<|MERGE_RESOLUTION|>--- conflicted
+++ resolved
@@ -628,12 +628,8 @@
     example_dataset = ExampleDataset(dataset=dataset, cache_dir=None,
                                      revision="1fdc7ac3aab0f254169c0a596d0abc4a1facacd0")
 
-<<<<<<< HEAD
     # Download the dataset
     example_dataset.download_example_dataset()
-=======
-    data_path = pathlib.Path(ds["base_dataset"]["Data Path"][0]) / "image_data"
->>>>>>> d36223fc
 
     # Move the dataset over to the save_dir from the user.
     example_dataset.move_example_dataset(save_dir=save_dir)