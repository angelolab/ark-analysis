--- conflicted
+++ resolved
@@ -70,9 +70,10 @@
             2D numpy array of labeled cell objects.
         labels_dict (dict):
             a mapping between labeled cells and their clusters.
+
     Returns:
         numpy.ndarray:
-            The image mapped to the designated new labels.
+            The relabeled array.
     """
 
     img = np.copy(labeled_image)
@@ -80,9 +81,12 @@
     unique_cell_ids = unique_cell_ids[np.nonzero(unique_cell_ids)]
 
     default_label = max(labels_dict.values()) + 1
-    for cell_id in unique_cell_ids:
-        img[labeled_image == cell_id] = labels_dict.get(cell_id, default_label)
-    return img
+
+    relabeled_img = np.vectorize(
+        lambda x: labels_dict.get(x, default_label) if x != 0 else 0
+    )(img)
+
+    return relabeled_img
 
 
 def label_cells_by_cluster(fov, all_data, label_map, fov_col=settings.FOV_ID,
@@ -422,31 +426,7 @@
             save_fov_image(fov, data_dir=save_dir, img_data=neighborhood_mask, sub_dir=sub_dir,
                            name_suffix=name_suffix)
 
-<<<<<<< HEAD
             neigh_mask_progress.update(1)
-=======
-    Args:
-        labeled_image (numpy.ndarray):
-            2D numpy array of labeled cell objects.
-        labels_dict (dict):
-            a mapping between labeled cells and their clusters.
-    Returns:
-        numpy.ndarray:
-            The relabeled array.
-    """
-
-    img = np.copy(labeled_image)
-    unique_cell_ids = np.unique(labeled_image)
-    unique_cell_ids = unique_cell_ids[np.nonzero(unique_cell_ids)]
-
-    default_label = max(labels_dict.values()) + 1
-
-    relabeled_img = np.vectorize(
-        lambda x: labels_dict.get(x, default_label) if x != 0 else 0
-    )(img)
-
-    return relabeled_img
->>>>>>> 7918e2be
 
 
 # TODO: Add metadata for channel name (eliminates need for fixed-order channels)
