import math
import os
import pathlib
import shutil
from typing import List, Union

import re
import datasets
import feather
import numpy as np
import pandas as pd
import skimage.io as io
from skimage.measure import regionprops_table
import xarray as xr
import natsort as ns
from tqdm.notebook import tqdm_notebook as tqdm

from ark import settings
from ark.utils import load_utils, io_utils
from ark.utils.load_utils import load_tiled_img_data
from ark.utils.misc_utils import verify_in_list


def save_fov_mask(fov, data_dir, mask_data, sub_dir=None, name_suffix=''):
    """Saves a provided cluster label mask overlay for a FOV.

    Args:
        fov (str):
            The FOV to save
        data_dir (str):
            The directory to save the cluster mask
        mask_data (numpy.ndarray):
            The cluster mask data for the FOV
        sub_dir (Optional[str]):
            The subdirectory to save the masks in. If specified images are saved to
            "data_dir/sub_dir". If `sub_dir = None` the images are saved to `"data_dir"`.
            Defaults to `None`.
        name_suffix (str):
            Specify what to append at the end of every fov.
    """

    # data_dir validation
    if not os.path.exists(data_dir):
        raise FileNotFoundError("data_dir %s does not exist" % data_dir)

    # ensure None is handled correctly in file path generation
    if sub_dir is None:
        sub_dir = ''

    save_dir = os.path.join(data_dir, sub_dir)

    # make the save_dir if it doesn't already exist
    if not os.path.exists(save_dir):
        os.makedirs(save_dir)

    # define the file name as the fov name with the name suffix appended
    fov_file = fov + name_suffix + '.tiff'

    # save the image to data_dir
    io.imsave(os.path.join(save_dir, fov_file), mask_data, check_contrast=False)


def relabel_segmentation(labeled_image, labels_dict):
    """Takes a labeled image and translates its labels according to a dictionary.

    Returns the relabeled array (according to the dictionary).

    Args:
        labeled_image (numpy.ndarray):
            2D numpy array of labeled cell objects.
        labels_dict (dict):
            a mapping between labeled cells and their clusters.

    Returns:
        numpy.ndarray:
            The relabeled array.
    """

    img = np.copy(labeled_image)
    unique_cell_ids = np.unique(labeled_image)
    unique_cell_ids = unique_cell_ids[np.nonzero(unique_cell_ids)]

    default_label = max(labels_dict.values()) + 1

    # cast to int16 to allow for Photoshop loading
    relabeled_img = np.vectorize(
        lambda x: labels_dict.get(x, default_label) if x != 0 else 0
    )(img).astype('int16')

    return relabeled_img


def label_cells_by_cluster(fov, all_data, label_map, fov_col=settings.FOV_ID,
                           cell_label_column=settings.CELL_LABEL,
                           cluster_column=settings.KMEANS_CLUSTER):
    """Translates cell-ID labeled images according to the clustering assignment.

    Takes a single FOV, and relabels the image according to the assignment
    of cell IDs to cluster label.

    Args:
        fov (str):
            The FOV to relabel
        all_data (pandas.DataFrame):
            data including fovs, cell labels, and cell expression matrix for all markers.
        label_map (xarray.DataArray):
            label map for a single FOV
        fov_col (str):
            column with the fovs names in `all_data`.
        cell_label_column (str):
            column with the cell labels in `all_data`.
        cluster_column (str):
            column with the cluster labels in `all_data`.

    Returns:
        numpy.ndarray:
            The image with new designated label assignments
    """

    # verify that fov found in all_data
    # NOTE: label_map fov validation happens in loading function
    verify_in_list(fov_name=[fov], all_data_fovs=all_data[fov_col].unique())

    # subset all_data on the FOV
    df = all_data[all_data[fov_col] == fov]

    # generate the labels to use
    labels_dict = dict(zip(df[cell_label_column], df[cluster_column]))

    # condense extraneous axes
    labeled_img_array = label_map.squeeze().values

    # relabel the array
    relabeled_img_array = relabel_segmentation(labeled_img_array, labels_dict)

    return relabeled_img_array


def generate_cell_cluster_mask(fov, base_dir, seg_dir, cell_data_name,
                               cell_cluster_col='cell_meta_cluster', seg_suffix='_feature_0.tif'):
    """For a fov, create a mask labeling each cell with their SOM or meta cluster label

    Args:
        fov (list):
            The fov to relabel
        base_dir (str):
            The path to the data directory
        seg_dir (str):
            The path to the segmentation data
        cell_data_name (str):
            The path to the cell data with both cell SOM and meta cluster assignments
        cell_cluster_col (str):
            Whether to assign SOM or meta clusters.
            Needs to be `'cell_som_cluster'` or `'cell_meta_cluster'`
        seg_suffix (str):
            The suffix that the segmentation images use

    Returns:
        numpy.ndarray:
            The image overlaid with cell cluster labels
    """

    # path checking
    if not os.path.exists(seg_dir):
        raise FileNotFoundError("seg_dir %s does not exist" % seg_dir)

    if not os.path.exists(os.path.join(base_dir, cell_data_name)):
        raise FileNotFoundError(
            "Cell data file %s does not exist in base_dir %s" % (cell_data_name, base_dir))

    # verify the cluster_col provided is valid
    verify_in_list(
        provided_cluster_col=cell_cluster_col,
        valid_cluster_cols=['cell_som_cluster', 'cell_meta_cluster']
    )

    # load the consensus data in
    cell_consensus_data = feather.read_dataframe(os.path.join(base_dir, cell_data_name))

    # ensure the cluster col will be displayed as an integer and not a float
    cell_consensus_data[cell_cluster_col] = cell_consensus_data[cell_cluster_col].astype(int)

    # define the file for whole cell
    whole_cell_files = [fov + seg_suffix]

    # load the segmentation labels in for the FOV
    label_map = load_utils.load_imgs_from_dir(
        data_dir=seg_dir, files=whole_cell_files, xr_dim_name='compartments',
        xr_channel_names=['whole_cell'], trim_suffix=seg_suffix.split('.')[0]
    ).loc[fov, ...]

    # use label_cells_by_cluster to create cell masks
    img_data = label_cells_by_cluster(
        fov, cell_consensus_data, label_map, fov_col='fov',
        cell_label_column='segmentation_label', cluster_column=cell_cluster_col
    )

    return img_data


def generate_and_save_cell_cluster_masks(fovs: List[str],
                                         base_dir: Union[pathlib.Path, str],
                                         save_dir: Union[pathlib.Path, str],
                                         seg_dir: Union[pathlib.Path, str],
                                         cell_data_name: Union[pathlib.Path, str],
                                         cell_cluster_col: str = 'cell_meta_cluster',
                                         seg_suffix: str = '_feature_0.tif',
                                         sub_dir: str = None,
                                         name_suffix: str = ''):
    """Generates cell cluster masks and saves them for downstream analysis.

    Args:
        fovs (List[str]):
            A list of fovs to generate and save pixel masks for.
        base_dir (Union[pathlib.Path, str]):
            The path to the data directory.
        save_dir (Union[pathlib.Path, str]):
            The directory to save the generated cell cluster masks.
        seg_dir (Union[pathlib.Path, str]):
            The path to the segmentation data.
        cell_data_name (Union[pathlib.Path, str]):
            The path to the cell data with both cell SOM and meta cluster assignments
        cell_cluster_col (str, optional):
            Whether to assign SOM or meta clusters. Needs to be `'cell_som_cluster'` or
            `'cell_meta_cluster'`. Defaults to `'cell_meta_cluster'`.
        seg_suffix (str, optional):
            The suffix that the segmentation images use. Defaults to `'_feature_0.tif'`.
        sub_dir (str, optional):
            The subdirectory to save the images in. If specified images are saved to
            `"data_dir/sub_dir"`. If `sub_dir = None` the images are saved to `"data_dir"`.
            Defaults to `None`.
        name_suffix (str, optional):
            Specify what to append at the end of every cell mask. Defaults to `''`.
    """

    # create the pixel cluster masks across each fov
    with tqdm(total=len(fovs), desc="Cell Cluster Mask Generation") as cell_mask_progress:
        for fov in fovs:
            # generate the cell mask for the FOV
            cell_mask: np.ndarray =\
                generate_cell_cluster_mask(fov=fov, base_dir=base_dir, seg_dir=seg_dir,
                                           cell_data_name=cell_data_name,
                                           cell_cluster_col=cell_cluster_col,
                                           seg_suffix=seg_suffix)

            # save the cell mask generated
            save_fov_mask(fov, data_dir=save_dir, mask_data=cell_mask, sub_dir=sub_dir,
                          name_suffix=name_suffix)

            cell_mask_progress.update(1)


def generate_pixel_cluster_mask(fov, base_dir, tiff_dir, chan_file_path,
                                pixel_data_dir, pixel_cluster_col='pixel_meta_cluster'):
    """For a fov, create a mask labeling each pixel with their SOM or meta cluster label

    Args:
        fov (list):
            The fov to relabel
        base_dir (str):
            The path to the data directory
        tiff_dir (str):
            The path to the tiff data
        chan_file_path (str):
            The path to the sample channel file to load (`tiff_dir` as root).
            Used to determine dimensions of the pixel mask.
        pixel_data_dir (str):
            The path to the data with full pixel data.
            This data should also have the SOM and meta cluster labels appended.
        pixel_cluster_col (str):
            Whether to assign SOM or meta clusters
            needs to be `'pixel_som_cluster'` or `'pixel_meta_cluster'`

    Returns:
        numpy.ndarray:
            The image overlaid with pixel cluster labels
    """

    # path checking
    if not os.path.exists(tiff_dir):
        raise FileNotFoundError("tiff_dir %s does not exist")

    if not os.path.exists(os.path.join(tiff_dir, chan_file_path)):
        raise FileNotFoundError("chan_file_path %s does not exist in tiff_dir %s"
                                % (chan_file_path, tiff_dir))

    if not os.path.exists(os.path.join(base_dir, pixel_data_dir)):
        raise FileNotFoundError(
            "Pixel data dir %s does not exist in base_dir %s" % (pixel_data_dir, base_dir)
        )

    # verify the pixel_cluster_col provided is valid
    verify_in_list(
        provided_cluster_col=[pixel_cluster_col],
        valid_cluster_cols=['pixel_som_cluster', 'pixel_meta_cluster']
    )

    # verify the fov is valid
    verify_in_list(
        provided_fov_file=[fov + '.feather'],
        consensus_fov_files=os.listdir(os.path.join(base_dir, pixel_data_dir))
    )

    # read the sample channel file to determine size of pixel cluster mask
    channel_data = np.squeeze(io.imread(os.path.join(tiff_dir, chan_file_path)))

    # define an array to hold the overlays for the fov
    # use int16 to allow for Photoshop loading
    img_data = np.zeros((channel_data.shape[0], channel_data.shape[1]), dtype='int16')

    fov_data = feather.read_dataframe(
        os.path.join(base_dir, pixel_data_dir, fov + '.feather')
    )

    # ensure integer display and not float
    fov_data[pixel_cluster_col] = fov_data[pixel_cluster_col].astype(int)

    # get the pixel coordinates
    x_coords = fov_data['row_index'].values
    y_coords = fov_data['column_index'].values

    # convert to 1D indexing
    coordinates = x_coords * img_data.shape[0] + y_coords

    # get the cooresponding cluster labels for each pixel
    cluster_labels = list(fov_data[pixel_cluster_col])

    # assign each coordinate in pixel_cluster_mask to its respective cluster label
    img_subset = img_data.ravel()
    img_subset[coordinates] = cluster_labels
    img_data = img_subset.reshape(img_data.shape)

    return img_data


def generate_and_save_pixel_cluster_masks(fovs: List[str],
                                          base_dir: Union[pathlib.Path, str],
                                          save_dir: Union[pathlib.Path, str],
                                          tiff_dir: Union[pathlib.Path, str],
                                          chan_file: Union[pathlib.Path, str],
                                          pixel_data_dir: Union[pathlib.Path, str],
                                          pixel_cluster_col: str = 'pixel_meta_cluster',
                                          sub_dir: str = None,
                                          name_suffix: str = ''):
    """Generates pixel cluster masks and saves them for downstream analysis.

    Args:
        fovs (List[str]):
            A list of fovs to generate and save pixel masks for.
        base_dir (Union[pathlib.Path, str]):
            The path to the data directory.
        save_dir (Union[pathlib.Path, str]):
            The directory to save the generated pixel cluster masks.
        tiff_dir (Union[pathlib.Path, str]):
            The path to the directory with the tiff data.
        chan_file (Union[pathlib.Path, str]):
            The path to the channel file inside each FOV folder (FOV folder as root).
            Used to determine dimensions of the pixel mask.
        pixel_data_dir (Union[pathlib.Path, str]):
            The path to the data with full pixel data.
            This data should also have the SOM and meta cluster labels appended.
        pixel_cluster_col (str, optional):
            The path to the data with full pixel data.
            This data should also have the SOM and meta cluster labels appended.
            Defaults to 'pixel_meta_cluster'.
        sub_dir (str, optional):
            The subdirectory to save the images in. If specified images are saved to
            `"data_dir/sub_dir"`. If `sub_dir = None` the images are saved to `"data_dir"`.
            Defaults to `None`.
        name_suffix (str, optional):
            Specify what to append at the end of every pixel mask. Defaults to `''`.
    """

    # create the pixel cluster masks across each fov
    with tqdm(total=len(fovs), desc="Pixel Cluster Mask Generation") as pixel_mask_progress:
        for fov in fovs:
            # define the path to provided channel file in the fov dir, used to calculate dimensions
            chan_file_path = os.path.join(fov, chan_file)

            # generate the pixel mask for the FOV
            pixel_mask: np.ndarray =\
                generate_pixel_cluster_mask(fov=fov, base_dir=base_dir, tiff_dir=tiff_dir,
                                            chan_file_path=chan_file_path,
                                            pixel_data_dir=pixel_data_dir,
                                            pixel_cluster_col=pixel_cluster_col)

            # save the pixel mask generated
            save_fov_mask(fov, data_dir=save_dir, mask_data=pixel_mask, sub_dir=sub_dir,
                          name_suffix=name_suffix)

            pixel_mask_progress.update(1)


def generate_and_save_neighborhood_cluster_masks(fovs: List[str],
                                                 save_dir: Union[pathlib.Path, str],
                                                 neighborhood_data: pd.DataFrame,
                                                 label_maps: xr.DataArray,
                                                 sub_dir: str = None,
                                                 name_suffix: str = ''):
    """Generates neighborhood cluster masks and saves them for downstream analysis

    Args:
        fovs (List[str]):
            A list of fovs to generate and save neighborhood masks for.
        save_dir (Union[pathlib.Path, str]):
            The directory to save the generated pixel cluster masks.
        neighborhood_data (pandas.DataFrame):
            Contains the neighborhood cluster assignments for each cell.
        label_maps (xarray.DataArray):
            Defines the cell IDs overlaid on the image for each FOV.
        sub_dir (str, optional):
            The subdirectory to save the images in. If specified images are saved to
            `"data_dir/sub_dir"`. If `sub_dir = None` the images are saved to `"data_dir"`.
            Defaults to `None`.
        name_suffix (str, optional):
            Specify what to append at the end of every pixel mask. Defaults to `''`.
    """

    # create the neighborhood cluster masks across each fov
    with tqdm(total=len(fovs), desc="Neighborhood Cluster Mask Generation") as neigh_mask_progress:
        # generate the mask for each FOV
        for fov in fovs:
            # generate the neighborhood mask for the FOV
            neighborhood_mask: np.ndarray =\
                label_cells_by_cluster(
                    fov, neighborhood_data, label_maps.loc[fov, ...]
                )

            # save the neighborhood mask generated
            save_fov_mask(fov, data_dir=save_dir, mask_data=neighborhood_mask, sub_dir=sub_dir,
                          name_suffix=name_suffix)

            neigh_mask_progress.update(1)


# TODO: Add metadata for channel name (eliminates need for fixed-order channels)
def generate_deepcell_input(data_dir, tiff_dir, nuc_channels, mem_channels, fovs,
                            is_mibitiff=False, img_sub_folder="TIFs", dtype="int16"):
    """Saves nuclear and membrane channels into deepcell input format.
    Either nuc_channels or mem_channels should be specified.

    Writes summed channel images out as multitiffs (channels first).

    Args:
        data_dir (str):
            location to save deepcell input tifs
        tiff_dir (str):
            directory containing folders of images, is_mibitiff determines what type
        nuc_channels (list):
            nuclear channels to be summed over
        mem_channels (list):
            membrane channels to be summed over
        fovs (list):
            list of folders to or MIBItiff files to load imgs from
        is_mibitiff (bool):
            if the images are of type MIBITiff
        img_sub_folder (str):
            if is_mibitiff is False, define the image subfolder for each fov
            ignored if is_mibitiff is True
        dtype (str/type):
            optional specifier of image type.  Overwritten with warning for float images
    Raises:
        ValueError:
            Raised if nuc_channels and mem_channels are both None or empty
    """

    # cannot have no nuclear and no membrane channels
    if not nuc_channels and not mem_channels:
        raise ValueError('Either nuc_channels or mem_channels should be non-empty.')

    # define the channels list by combining nuc_channels and mem_channels
    channels = (nuc_channels if nuc_channels else []) + (mem_channels if mem_channels else [])

    # filter channels for None (just in case)
    channels = [channel for channel in channels if channel is not None]

    for fov in fovs:
        # load the images in the current fov batch
        if is_mibitiff:
            data_xr = load_utils.load_imgs_from_mibitiff(
                tiff_dir, mibitiff_files=[fov], channels=channels
            )
        else:
            data_xr = load_utils.load_imgs_from_tree(
                tiff_dir, img_sub_folder=img_sub_folder, fovs=[fov], channels=channels
            )

        fov_name = data_xr.fovs.values[0]
        out = np.zeros((2, data_xr.shape[1], data_xr.shape[2]), dtype=data_xr.dtype)

        # sum over channels and add to output
        if nuc_channels:
            out[0] = np.sum(data_xr.loc[fov_name, :, :, nuc_channels].values, axis=2)
        if mem_channels:
            out[1] = np.sum(data_xr.loc[fov_name, :, :, mem_channels].values, axis=2)

        save_path = os.path.join(data_dir, f"{fov_name}.tif")
        io.imsave(save_path, out, plugin='tifffile', check_contrast=False)


def stitch_images(data_xr, num_cols):
    """Stitch together a stack of different channels from different FOVs into a single 2D image
    for each channel

    Args:
        data_xr (xarray.DataArray):
            xarray containing image data from multiple fovs and channels
        num_cols (int):
            number of images stitched together horizontally

    Returns:
        xarray.DataArray:
            the stitched image data
    """

    num_imgs = data_xr.shape[0]
    num_rows = math.ceil(num_imgs / num_cols)
    row_len = data_xr.shape[1]
    col_len = data_xr.shape[2]

    total_row_len = num_rows * row_len
    total_col_len = num_cols * col_len

    stitched_data = np.zeros((1, total_row_len, total_col_len, data_xr.shape[3]),
                             dtype=data_xr.dtype)

    img_idx = 0
    for row in range(num_rows):
        for col in range(num_cols):
            stitched_data[0, row * row_len:(row + 1) * row_len,
                          col * col_len:(col + 1) * col_len, :] = data_xr[img_idx, ...]
            img_idx += 1
            if img_idx == num_imgs:
                break

    stitched_xr = xr.DataArray(stitched_data, coords=[['stitched_image'], range(total_row_len),
                                                      range(total_col_len), data_xr.channels],
                               dims=['fovs', 'rows', 'cols', 'channels'])
    return stitched_xr


def split_img_stack(stack_dir, output_dir, stack_list, indices, names, channels_first=True):
    """Splits the channels in a given directory of images into separate files

    Images are saved in the output_dir

    Args:
        stack_dir (str):
            where we read the input files
        output_dir (str):
            where we write the split channel data
        stack_list (list):
            the names of the files we want to read from stack_dir
        indices (list):
            the indices we want to pull data from
        names (list):
            the corresponding names of the channels
        channels_first (bool):
            whether we index at the beginning or end of the array
    """

    for stack_name in stack_list:
        img_stack = io.imread(os.path.join(stack_dir, stack_name))
        img_dir = os.path.join(output_dir, os.path.splitext(stack_name)[0])
        os.makedirs(img_dir)

        for i in range(len(indices)):
            if channels_first:
                channel = img_stack[indices[i], ...]
            else:
                channel = img_stack[..., indices[i]]

            save_path = os.path.join(img_dir, names[i])
<<<<<<< HEAD
            io.imsave(save_path, channel, plugin='tifffile', check_contrast=False)


def download_example_data(save_dir: Union[str, pathlib.Path]):
    """Downloads the example dataset from Hugging Face Hub.
    The following is a link to the dataset used:
    https://huggingface.co/datasets/angelolab/ark_example

    The dataset will be saved in `{save_dir}/example_dataset/image_data`.

    Args:
        save_dir (Union[str, pathlib.Path]): The directory to save the example dataset in.
    """

    # Downloads the dataset
    ds = datasets.load_dataset("angelolab/ark_example")

    data_path = pathlib.Path(ds["base_dataset"]["Data Path"][0]) / "image_data"

    shutil.copytree(data_path, pathlib.Path(save_dir) / "image_data",
                    dirs_exist_ok=True, ignore=shutil.ignore_patterns('._*'))


def stitch_images_by_shape(data_dir, stitched_dir, img_sub_folder=None, channels=None,
                           segmentation=False, clustering=False):
    """ Creates stitched images for the specified channels based on the FOV folder names

    Args:
        data_dir (str):
            path to directory containing images
        stitched_dir (str):
            path to directory to save stitched images to
        img_sub_folder (str):
            optional name of image sub-folder within each fov
        channels (list):
            optional list of imgs to load, otherwise loads all imgs
        segmentation (bool):
            if stitching images from the single segmentation dir
        clustering (bool or str):
            if stitching images from the single pixel or cell mask dir, specify 'pixel' / 'cell'
    """

    io_utils.validate_paths(data_dir, data_prefix=False)

    # no img_sub_folder, change to empty string to read directly from base folder
    if img_sub_folder is None:
        img_sub_folder = ""

    if clustering and clustering not in ['pixel', 'cell']:
        raise ValueError('If stitching images from the pixie pipeline, the clustering arg must be '
                         'set to either \"pixel\" or \"cell\".')

    # retrieve valid fov names
    if segmentation:
        fovs = ns.natsorted(io_utils.list_files(data_dir, substrs='_feature_0.tif'))
        fovs = io_utils.extract_delimited_names(fovs, delimiter='_feature_0.tif')
    elif clustering:
        fovs = ns.natsorted(io_utils.list_files(data_dir, substrs=f'_{clustering}_mask.tif'))
        fovs = io_utils.extract_delimited_names(fovs, delimiter=f'_{clustering}_mask.tif')
    else:
        fovs = ns.natsorted(io_utils.list_folders(data_dir))
        # ignore previous toffy stitching in fov directory
        if 'stitched_images' in fovs:
            fovs.remove('stitched_images')

    if len(fovs) == 0:
        raise ValueError(f"No FOVs found in directory, {data_dir}.")

    # check previous stitching
    if os.path.exists(stitched_dir):
        raise ValueError(f"The {stitched_dir} directory already exists.")

    bad_fov_names = []
    for fov in fovs:
        r = re.compile('.*R.*C.*')
        if r.match(fov) is None:
            bad_fov_names.append(fov)
    if len(bad_fov_names) > 0:
        raise ValueError(f"Invalid FOVs found in directory, {data_dir}. FOV names "
                         f"{bad_fov_names} should have the form RnCm.")

    # retrieve all extracted channel names and verify list if provided
    if not segmentation and not clustering:
        channel_imgs = io_utils.list_files(
            dir_name=os.path.join(data_dir, fovs[0], img_sub_folder),
            substrs=['.tif', '.jpg', '.png'])
    else:
        channel_imgs = io_utils.list_files(data_dir, substrs=fovs[0])
        channel_imgs = [chan.split(fovs[0] + '_')[1] for chan in channel_imgs]

    if channels is None:
        channels = io_utils.remove_file_extensions(channel_imgs)
    else:
        verify_in_list(channel_inputs=channels,
                       valid_channels=io_utils.remove_file_extensions(channel_imgs))

    os.makedirs(stitched_dir)

    file_ext = channel_imgs[0].split('.')[1]
    _, num_rows, num_cols = load_utils.get_tiled_fov_names(fovs, return_dims=True)

    # save new images to the stitched_images, one channel at a time
    for chan in channels:
        image_data = load_tiled_img_data(data_dir, fovs, chan,
                                         single_dir=any([segmentation, clustering]),
                                         file_ext=file_ext, img_sub_folder=img_sub_folder)
        stitched_data = stitch_images(image_data, num_cols)
        current_img = stitched_data.loc['stitched_image', :, :, chan].values
        io.imsave(os.path.join(stitched_dir, chan + '_stitched.' + file_ext),
                  current_img, check_contrast=False)
=======
            io.imsave(save_path, channel, plugin='tifffile', check_contrast=False)
>>>>>>> 15865120
<|MERGE_RESOLUTION|>--- conflicted
+++ resolved
@@ -571,28 +571,7 @@
                 channel = img_stack[..., indices[i]]
 
             save_path = os.path.join(img_dir, names[i])
-<<<<<<< HEAD
             io.imsave(save_path, channel, plugin='tifffile', check_contrast=False)
-
-
-def download_example_data(save_dir: Union[str, pathlib.Path]):
-    """Downloads the example dataset from Hugging Face Hub.
-    The following is a link to the dataset used:
-    https://huggingface.co/datasets/angelolab/ark_example
-
-    The dataset will be saved in `{save_dir}/example_dataset/image_data`.
-
-    Args:
-        save_dir (Union[str, pathlib.Path]): The directory to save the example dataset in.
-    """
-
-    # Downloads the dataset
-    ds = datasets.load_dataset("angelolab/ark_example")
-
-    data_path = pathlib.Path(ds["base_dataset"]["Data Path"][0]) / "image_data"
-
-    shutil.copytree(data_path, pathlib.Path(save_dir) / "image_data",
-                    dirs_exist_ok=True, ignore=shutil.ignore_patterns('._*'))
 
 
 def stitch_images_by_shape(data_dir, stitched_dir, img_sub_folder=None, channels=None,
@@ -681,7 +660,4 @@
         stitched_data = stitch_images(image_data, num_cols)
         current_img = stitched_data.loc['stitched_image', :, :, chan].values
         io.imsave(os.path.join(stitched_dir, chan + '_stitched.' + file_ext),
-                  current_img, check_contrast=False)
-=======
-            io.imsave(save_path, channel, plugin='tifffile', check_contrast=False)
->>>>>>> 15865120
+                  current_img, check_contrast=False)