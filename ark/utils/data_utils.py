--- conflicted
+++ resolved
@@ -4,337 +4,6 @@
 import skimage.io as io
 import numpy as np
 import xarray as xr
-<<<<<<< HEAD
-from mibidata import tiff
-
-from ark.utils import io_utils as iou
-
-
-def load_imgs_from_mibitiff(data_dir, mibitiff_files=None, channels=None, delimiter=None,
-                            dtype='int16'):
-    """Load images from a series of MIBItiff files.
-
-    This function takes a set of MIBItiff files and load the images into an xarray. The type used
-    to store the images will be the same as that of the MIBIimages stored in the MIBItiff files.
-
-    Args:
-        data_dir (str):
-            directory containing MIBItiffs
-        mibitiff_files (list):
-            list of MIBItiff files to load. If None, all MIBItiff files in data_dir are loaded.
-        channels (list):
-            optional list of channels to load. Defaults to `None`, in which case, all channels in
-            the first MIBItiff are used.
-        delimiter (str):
-            optional delimiter-character/string which separate fov names from the rest of the file
-            name. Defaults to None
-        dtype (str/type):
-            optional specifier of image type.  Overwritten with warning for float images
-
-    Returns:
-        xarray.DataArray:
-            xarray with shape [fovs, x_dim, y_dim, channels]
-    """
-
-    if not mibitiff_files:
-        mibitiff_files = iou.list_files(data_dir, substrs=['.tif'])
-
-    # extract fov names w/ delimiter agnosticism
-    fovs = iou.extract_delimited_names(mibitiff_files, delimiter=delimiter)
-
-    mibitiff_files = [os.path.join(data_dir, mt_file)
-                      for mt_file in mibitiff_files]
-
-    test_img = io.imread(mibitiff_files[0], plugin='tifffile')
-
-    # check to make sure that float dtype was supplied if image data is float
-    data_dtype = test_img.dtype
-    if np.issubdtype(data_dtype, np.floating):
-        if not np.issubdtype(dtype, np.floating):
-            warnings.warn(f"The supplied non-float dtype {dtype} was overwritten to {data_dtype}, "
-                          f"because the loaded images are floats")
-            dtype = data_dtype
-
-    # if no channels specified, get them from first MIBItiff file
-    if channels is None:
-        channel_tuples = tiff.read(mibitiff_files[0]).channels
-        channels = [channel_tuple[1] for channel_tuple in channel_tuples]
-
-    # extract images from MIBItiff file
-    img_data = []
-    for mibitiff_file in mibitiff_files:
-        img_data.append(tiff.read(mibitiff_file)[channels])
-    img_data = np.stack(img_data, axis=0)
-    img_data = img_data.astype(dtype)
-
-    # create xarray with image data
-    img_xr = xr.DataArray(img_data,
-                          coords=[fovs, range(img_data[0].data.shape[0]),
-                                  range(img_data[0].data.shape[1]), channels],
-                          dims=["fovs", "rows", "cols", "channels"])
-
-    img_xr = img_xr.sortby('fovs').sortby('channels')
-
-    return img_xr
-
-
-def load_imgs_from_multitiff(data_dir, multitiff_files=None, channels=None, delimiter=None,
-                             dtype='int16'):
-    """Load images from a series of multi-channel tiff files.
-
-    This function takes a set of multi-channel tiff files and loads the images into an xarray.
-    The type used to store the images will be the same as that of the images stored in the
-    multi-channel tiff files.
-
-    This function differs from `load_imgs_from_mibitiff` in that proprietary metadata is unneeded,
-    which is usefull loading in more general multi-channel tiff files.
-
-    Args:
-        data_dir (str):
-            directory containing multitiffs
-        multitiff_files (list):
-            list of multi-channel tiff files to load.  If None, all multitiff files in data_dir
-            are loaded.
-        channels (list):
-            optional list of channels to load.  Unlike MIBItiff, this must be given as a numeric
-            list of indices, since there is no metadata containing channel names.
-        delimiter (str):
-            optional delimiter-character/string which separate fov names from the rest of the file
-            name. Default is None.
-        dtype (str/type):
-            optional specifier of image type.  Overwritten with warning for float images
-
-    Returns:
-        xarray.DataArray:
-            xarray with shape [fovs, x_dim, y_dim, channels]
-    """
-
-    if not multitiff_files:
-        multitiff_files = iou.list_files(data_dir, substrs=['.tif'])
-
-    # extract fov names w/ delimiter agnosticism
-    fovs = iou.extract_delimited_names(multitiff_files, delimiter=delimiter)
-
-    multitiff_files = [os.path.join(data_dir, mt_file)
-                       for mt_file in multitiff_files]
-
-    test_img = io.imread(multitiff_files[0], plugin='tifffile')
-
-    # check to make sure that float dtype was supplied if image data is float
-    data_dtype = test_img.dtype
-    if np.issubdtype(data_dtype, np.floating):
-        if not np.issubdtype(dtype, np.floating):
-            warnings.warn(f"The supplied non-float dtype {dtype} was overwritten to {data_dtype}, "
-                          f"because the loaded images are floats")
-            dtype = data_dtype
-
-    # extract data
-    img_data = []
-    for multitiff_file in multitiff_files:
-        img_data.append(io.imread(multitiff_file, plugin='tifffile'))
-    img_data = np.stack(img_data, axis=0)
-    img_data = img_data.astype(dtype)
-
-    if channels:
-        img_data = img_data[:, :, :, channels]
-
-    # create xarray with image data
-    img_xr = xr.DataArray(img_data,
-                          coords=[fovs, range(img_data.shape[1]),
-                                  range(img_data.shape[2]),
-                                  channels if channels else range(img_data.shape[3])],
-                          dims=["fovs", "rows", "cols", "channels"])
-
-    img_xr = img_xr.sortby('fovs').sortby('channels')
-
-    return img_xr
-
-
-def load_imgs_from_tree(data_dir, img_sub_folder=None, fovs=None, channels=None,
-                        dtype="int16", variable_sizes=False):
-    """Takes a set of imgs from a directory structure and loads them into an xarray.
-
-    Args:
-        data_dir (str):
-            directory containing folders of images
-        img_sub_folder (str):
-            optional name of image sub-folder within each fov
-        fovs (list):
-            optional list of folders to load imgs from. Default loads all folders
-        channels (list):
-            optional list of imgs to load, otherwise loads all imgs
-        dtype (str/type):
-            dtype of array which will be used to store values
-        variable_sizes (bool):
-            if true, will pad loaded images with zeros to fit into array
-
-    Returns:
-        xarray.DataArray:
-            xarray with shape [fovs, x_dim, y_dim, tifs]
-    """
-
-    if fovs is None:
-        # get all fovs
-        fovs = iou.list_folders(data_dir)
-        fovs.sort()
-
-    if len(fovs) == 0:
-        raise ValueError(f"No fovs found in directory, {data_dir}")
-
-    if img_sub_folder is None:
-        # no img_sub_folder, change to empty string to read directly from base folder
-        img_sub_folder = ""
-
-    # get imgs from first fov if no img names supplied
-    if channels is None:
-        channels = iou.list_files(os.path.join(data_dir, fovs[0], img_sub_folder),
-                                  substrs=['.tif', '.jpg', '.png'])
-
-        # if taking all channels from directory, sort them alphabetically
-        channels.sort()
-    # otherwise, fill channel names with correct file extension
-    elif not all([img.endswith(("tif", "tiff", "jpg", "png")) for img in channels]):
-        channels = iou.list_files(
-            os.path.join(data_dir, fovs[0], img_sub_folder),
-            substrs=channels
-        )
-
-    if len(channels) == 0:
-        raise ValueError("No images found in designated folder")
-
-    test_img = io.imread(os.path.join(data_dir, fovs[0], img_sub_folder, channels[0]))
-
-    # check to make sure that float dtype was supplied if image data is float
-    data_dtype = test_img.dtype
-    if np.issubdtype(data_dtype, np.floating):
-        if not np.issubdtype(dtype, np.floating):
-            warnings.warn(f"The supplied non-float dtype {dtype} was overwritten to {data_dtype}, "
-                          f"because the loaded images are floats")
-            dtype = data_dtype
-
-    if variable_sizes:
-        img_data = np.zeros((len(fovs), 1024, 1024, len(channels)), dtype=dtype)
-    else:
-        img_data = np.zeros((len(fovs), test_img.shape[0], test_img.shape[1], len(channels)),
-                            dtype=dtype)
-
-    for fov in range(len(fovs)):
-        for img in range(len(channels)):
-            if variable_sizes:
-                temp_img = io.imread(
-                    os.path.join(data_dir, fovs[fov], img_sub_folder, channels[img])
-                )
-                img_data[fov, :temp_img.shape[0], :temp_img.shape[1], img] = temp_img
-            else:
-                img_data[fov, :, :, img] = io.imread(os.path.join(data_dir, fovs[fov],
-                                                                  img_sub_folder, channels[img]))
-
-    # check to make sure that dtype wasn't too small for range of data
-    if np.min(img_data) < 0:
-        raise ValueError("Integer overflow from loading TIF image, try a larger dtype")
-
-    if variable_sizes:
-        row_coords, col_coords = range(1024), range(1024)
-    else:
-        row_coords, col_coords = range(test_img.shape[0]), range(test_img.shape[1])
-
-    # remove .tif or .tiff from image name
-    img_names = [os.path.splitext(img)[0] for img in channels]
-
-    img_xr = xr.DataArray(img_data, coords=[fovs, row_coords, col_coords, img_names],
-                          dims=["fovs", "rows", "cols", "channels"])
-
-    # sort by fovs and channels for deterministic result
-    img_xr = img_xr.sortby('fovs').sortby('channels')
-
-    return img_xr
-
-
-def load_imgs_from_dir(data_dir, imgdim_name='compartments', image_name='img_data', delimiter=None,
-                       dtype="int16", variable_sizes=False, force_ints=False):
-    """Takes a set of images from a directory and loads them into an xarray based on filename
-    prefixes.
-
-    Args:
-        data_dir (str):
-            directory containing images
-        imgdim_name (str):
-            sets the name of the last dimension of the output xarray
-        image_name (str):
-            sets name of the last coordinate in the output xarray
-        delimiter (str):
-            character used to determine the file-prefix containging the fov name. Default is None.
-        dtype (str/type):
-            data type to load/store
-        variable_sizes (bool):
-            Dynamically determine image sizes and pad smaller imgs w/ zeros
-        force_ints (bool):
-            If dtype is an integer, forcefully convert float imgs to ints. Default is False.
-
-    Returns:
-        xarray.DataArray:
-            xarray with shape [fovs, x_dim, y_dim, 1]
-
-    """
-
-    imgs = iou.list_files(data_dir, substrs=['.tif', '.jpg', '.png'])
-
-    imgs.sort()
-
-    if len(imgs) == 0:
-        raise ValueError(f"No images found in directory, {data_dir}")
-
-    test_img = io.imread(os.path.join(data_dir, imgs[0]))
-
-    # check to make sure that float dtype was supplied if image data is float
-    data_dtype = test_img.dtype
-    if force_ints and np.issubdtype(dtype, np.integer):
-        if not np.issubdtype(data_dtype, np.integer):
-            warnings.warn(f"The the loaded {data_dtype} images were forcefully "
-                          f"overwritten with the supplied integer dtype {dtype}")
-    elif np.issubdtype(data_dtype, np.floating):
-        if not np.issubdtype(dtype, np.floating):
-            warnings.warn(f"The supplied non-float dtype {dtype} was overwritten to {data_dtype}, "
-                          f"because the loaded images are floats")
-            dtype = data_dtype
-
-    if variable_sizes:
-        img_data = np.zeros((len(imgs), 1024, 1024, 1), dtype=dtype)
-    else:
-        img_data = np.zeros((len(imgs), test_img.shape[0], test_img.shape[1], 1),
-                            dtype=dtype)
-
-    for img in range(len(imgs)):
-        print(imgs[img])
-        if variable_sizes:
-            temp_img = io.imread(os.path.join(data_dir, imgs[img]))
-            img_data[img, :temp_img.shape[0], :temp_img.shape[1], 0] = temp_img.astype(dtype)
-        else:
-            img_data[img, :, :, 0] = io.imread(os.path.join(data_dir, imgs[img])).astype(dtype)
-
-    # check to make sure that dtype wasn't too small for range of data
-    if np.min(img_data) < 0:
-        raise ValueError("Integer overflow from loading TIF image, try a larger dtype")
-
-    if variable_sizes:
-        row_coords, col_coords = range(1024), range(1024)
-    else:
-        row_coords, col_coords = range(test_img.shape[0]), range(test_img.shape[1])
-
-    # get fov name from imgs
-    fovs = iou.extract_delimited_names(imgs, delimiter=delimiter)
-
-    img_xr = xr.DataArray(img_data.astype(dtype),
-                          coords=[fovs, row_coords, col_coords, [image_name]],
-                          dims=["fovs", "rows", "cols",
-                          imgdim_name])
-
-    # sort for deterministic fov names
-    img_xr = img_xr.sortby('fovs')
-
-    return img_xr
-=======
->>>>>>> 4d2dd312
 
 
 # TODO: Add metadata for channel name (eliminates need for fixed-order channels)
