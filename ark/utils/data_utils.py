--- conflicted
+++ resolved
@@ -1,27 +1,14 @@
-<<<<<<< HEAD
 import math
 import os
 import pathlib
 from typing import List, Union
 
-=======
-from optparse import Option
-import os
-import pathlib
-from typing import List, Optional, Union
-import math
->>>>>>> da41621f
 import feather
 import numpy as np
 import skimage.io as io
 import xarray as xr
 from tqdm.notebook import tqdm_notebook as tqdm
-<<<<<<< HEAD
-
-=======
-import datasets
-import shutil
->>>>>>> da41621f
+
 from ark import settings
 from ark.utils import load_utils
 from ark.utils.misc_utils import verify_in_list
