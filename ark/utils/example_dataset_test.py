--- conflicted
+++ resolved
@@ -34,11 +34,8 @@
     example_dataset: ExampleDataset = ExampleDataset(
         dataset=request.param,
         cache_dir=None,
-<<<<<<< HEAD
         revision="a436d9b53e736c60066ff260d81a1b52eb079e87"
-=======
         revision=EXAMPLE_DATASET_REVISION
->>>>>>> c649d5ec
     )
     # Download example data for a particular notebook
     example_dataset.download_example_dataset()
