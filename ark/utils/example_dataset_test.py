import pathlib
from typing import Callable, Iterator, Generator
import pytest
from ark.utils.example_dataset import ExampleDataset, get_example_dataset
from ark.utils import test_utils


@pytest.fixture(scope="session", params=["segment_image_data", "cluster_pixels",
                                         "cluster_cells", "post_clustering"])
def dataset_download(request) -> Iterator[ExampleDataset]:
    """
    A Fixture which instantiates and downloads the dataset with respect to each
    notebook.

    Args:
        request (pytest.FixtureRequest): The parameter, in this case it is the notebook to
            download the dataset for.

    Yields:
        Iterator[ExampleDataset]: The iterable Example Dataset.
    """
    # Set up ExampleDataset class
    example_dataset: ExampleDataset = ExampleDataset(
        dataset=request.param,
<<<<<<< HEAD
        cache_dir=setup_temp_path_factory,
        revision="22c044ac9a62200849e0f66a83aa2dfd30a2c56e"
=======
        cache_dir=None,
        revision="main"
>>>>>>> 2a3ae442
    )
    # Download example data for a particular notebook
    example_dataset.download_example_dataset()
    yield example_dataset


class TestExampleDataset:
    @pytest.fixture(autouse=True)
    def _setup(self):
        """
        Sets up necessary information needed for assert statements.
        Sets up dictionary to call the functions which check each dataset that is downloaded.
        """
        self.fov_names = [f"fov{i}" for i in range(11)]
        self.channel_names = ["CD3", "CD4", "CD8", "CD14", "CD20", "CD31", "CD45", "CD68",
                              "CD163", "CK17", "Collagen1", "ECAD", "Fibronectin", "GLUT1",
                              "H3K9ac", "H3K27me3", "HLADR", "IDO", "Ki67", "PD1", "SMA", "Vim"]

        self.cell_table_names = ["cell_table_arcsinh_transformed", "cell_table_size_normalized",
                                 "cell_table_size_normalized_cell_labels"]

        self.deepcell_output_names = [f"fov{i}_feature_{j}" for i in range(11) for j in range(2)]

        self._example_pixel_output_dir_names = {
            "root_files": ["cell_clustering_params", "example_channel_norm", "example_pixel_norm",
                           "pixel_channel_avg_meta_cluster", "pixel_channel_avg_som_cluster",
                           "pixel_meta_cluster_mapping", "pixel_som_to_meta", "pixel_weights",
                           "post_rowsum_chan_norm"],
            "pixel_mat_data": [f"fov{i}" for i in range(11)],
            "pixel_mat_subset": [f"fov{i}" for i in range(11)],
            "pixel_masks": [f"fov{i}_pixel_mask" for i in range(2)]
        }

        self._example_cell_output_dir_names = {
            "root_files": ["example_cell_clust_to_meta", "example_cell_mat",
                           "example_cell_meta_cluster_channel_avg",
                           "example_cell_meta_cluster_count_avgs",
                           "example_cell_som_cluster_channel_avg",
                           "example_cell_meta_cluster_mapping",
                           "example_cell_som_cluster_channel_avg",
                           "example_cell_som_cluster_count_avgs",
                           "example_cell_weights", "example_cluster_counts",
                           "example_cluster_counts_norm", "example_weighted_cell_channel"],
            "cell_masks": [f"fov{i}_cell_mask" for i in range(2)]
        }

        self.dataset_test_fns: dict[str, Callable] = {
            "image_data": self._image_data_check,
            "cell_table": self._cell_table_check,
            "deepcell_output": self._deepcell_output_check,
            "example_pixel_output_dir": self._example_pixel_output_dir_check,
            "example_cell_output_dir": self._example_cell_output_dir_check,
        }

        # Mapping the datasets to their respective test functions.
        self.move_path_suffixes = {
            "image_data": "image_data",
            "cell_table": "segmentation/cell_table",
            "deepcell_output": "segmentation/deepcell_output",
            "example_pixel_output_dir": "pixie/example_pixel_output_dir",
            "example_cell_output_dir": "pixie/example_cell_output_dir",
        }

    def test_download_example_dataset(self, dataset_download: ExampleDataset):
        """
        Tests to make sure the proper files are downloaded from Hugging Face.

        Args:
            dataset_download (ExampleDataset): Fixture for the dataset, respective to each
            partition (`segment_image_data`, `cluster_pixels`, `cluster_cells`,
            `post_clustering`).
        """
        dataset_names = list(
            dataset_download.dataset_paths[dataset_download.dataset].features.keys())

        for ds_n in dataset_names:
            dataset_cache_path = pathlib.Path(
                dataset_download.dataset_paths[dataset_download.dataset][ds_n][0])
            self.dataset_test_fns[ds_n](dir_p=dataset_cache_path / ds_n)

    @pytest.mark.parametrize("_overwrite_existing", [True, False])
    def test_move_example_dataset(self, tmp_path_factory, dataset_download: ExampleDataset,
                                  _overwrite_existing: bool):
        """
        Tests to make sure the proper files are moved to the correct directories.

        Args:
            tmp_path_factory (pytest.TempPathFactory): Factory for temporary directories under the
                common base temp directory.
            dataset_download (ExampleDataset): Fixture for the dataset, respective to each
                partition (`segment_image_data`, `cluster_pixels`, `cluster_cells`,
                `post_clustering`).
            _overwrite_existing (bool): If `True` the dataset will be overwritten. If `False` it
                will not be.
        """
        dataset_download.overwrite_existing = _overwrite_existing

        # Move data if _overwrite_existing is `True`
        if _overwrite_existing:

            # Case 1: Move Path is empty
            tmp_dir_c1 = tmp_path_factory.mktemp("move_example_data_c1")
            move_dir_c1 = tmp_dir_c1 / "example_dataset"
            dataset_download.move_example_dataset(move_dir=move_dir_c1)

            for dir_p, ds_n in self._suffix_paths(dataset_download, parent_dir=move_dir_c1):
                self.dataset_test_fns[ds_n](dir_p)

            # Case 2: Move Path contains files
            tmp_dir_c2 = tmp_path_factory.mktemp("move_example_data_c2")
            move_dir_c2 = tmp_dir_c2 / "example_dataset"

            # Add files for each config to test moving with files
            for dir_p, ds_n in self._suffix_paths(dataset_download, parent_dir=move_dir_c2):
                # make directory
                dir_p.mkdir(parents=True, exist_ok=False)
                # make blank file
                test_utils._make_blank_file(dir_p, "data_test.txt")

            # Move files to directory which has existing files
            # Make sure warning is raised
            with pytest.warns(UserWarning):
                dataset_download.move_example_dataset(move_dir=move_dir_c2)
                for dir_p, ds_n in self._suffix_paths(dataset_download, parent_dir=move_dir_c2):
                    self.dataset_test_fns[ds_n](dir_p)

        # Move data if _overwrite_existing is `False`
        else:
            # Case 1: Move Path is empty
            tmp_dir_c1 = tmp_path_factory.mktemp("move_example_data_c1")
            move_dir_c1 = tmp_dir_c1 / "example_dataset"

            # Check that the files were moved to the empty directory
            # Make sure warning is raised
            with pytest.warns(UserWarning):
                dataset_download.move_example_dataset(move_dir=move_dir_c1)

                for dir_p, ds_n in self._suffix_paths(dataset_download, parent_dir=move_dir_c1):
                    self.dataset_test_fns[ds_n](dir_p)

            # Case 2: Move Path contains files
            tmp_dir_c2 = tmp_path_factory.mktemp("move_example_data_c2")
            move_dir_c2 = tmp_dir_c2 / "example_dataset"

            # Add files for each config to test moving with files
            for dir_p, ds_n in self._suffix_paths(dataset_download, parent_dir=move_dir_c2):
                # make directory
                dir_p.mkdir(parents=True, exist_ok=False)
                # make blank file
                test_utils._make_blank_file(dir_p, "data_test.txt")

            # Do not move files to directory containing files
            # Make sure warning is raised.
            with pytest.warns(UserWarning):
                dataset_download.move_example_dataset(move_dir=move_dir_c2)
                for dir_p, ds_n in self._suffix_paths(dataset_download, parent_dir=move_dir_c2):
                    assert len(list(dir_p.rglob("*"))) == 1

    # Will cause duplicate downloads
    def test_get_example_dataset(self, tmp_path_factory):
        """
        Tests to make sure that if an incorrect `dataset` is provided, the function
        errors out with an appropriate error message for the user.
        """

        with pytest.raises(ValueError):
            get_example_dataset("incorrect_dataset", save_dir=tmp_path_factory)

    def test_check_empty_dst(self, tmp_path):
        """
        Tests to make sure that `ExampleDataset.check_empty_dst()` accurately
        reports if a directory contains files or not.
        """

        example_dataset = ExampleDataset(None)
        empty_data_dir: pathlib.Path = tmp_path / "empty_dst_dir"
        packed_data_dir: pathlib.Path = tmp_path / "packed_dst_dir"
        empty_data_dir.mkdir(parents=True)
        packed_data_dir.mkdir(parents=True)

        # Empty directory has no files
        assert example_dataset.check_empty_dst(empty_data_dir) is True

        # Directory has files
        test_utils._make_blank_file(packed_data_dir, "data_test.txt")
        assert example_dataset.check_empty_dst(packed_data_dir) is False

    def _image_data_check(self, dir_p: pathlib.Path):
        """
        Checks to make sure that all the FOVs exist.

        Args:
            dir (pathlib.Path): The directory to check.
        """
        # Check to make sure all the FOVs exist
        downloaded_fovs = list(dir_p.glob("*"))
        downloaded_fov_names = [f.stem for f in downloaded_fovs]
        assert set(self.fov_names) == set(downloaded_fov_names)

        # Check to make sure all 22 channels exist
        for fov in downloaded_fovs:
            c_names = [c.stem for c in fov.rglob("*")]
            assert set(self.channel_names) == set(c_names)

    def _cell_table_check(self, dir_p: pathlib.Path):
        """
        Checks to make sure that the following cell tables exist:
            * `cell_table_arcsinh_transformed.csv`
            * `cell_table_size_normalized.csv`

        Args:
            dir_p (pathlib.Path): The directory to check.
        """

        downloaded_cell_tables = list(dir_p.glob("*.csv"))
        downloaded_cell_table_names = [f.stem for f in downloaded_cell_tables]
        assert set(self.cell_table_names) == set(downloaded_cell_table_names)

    def _deepcell_output_check(self, dir_p: pathlib.Path):
        """
        Checks to make sure that all cell nucleus (feature 0) and cell membrane masks (feature 1)
        exist from deepcell output.

        Args:
            dir_p (pathlib.Path): The directory to check.
        """
        downloaded_deepcell_output = list(dir_p.glob("*.tif"))
        downloaded_deepcell_output_names = [f.stem for f in downloaded_deepcell_output]
        assert set(self.deepcell_output_names) == set(downloaded_deepcell_output_names)

    def _example_pixel_output_dir_check(self, dir_p: pathlib.Path):
        """
        `example_pixel_output_dir`.
            ├── cell_clustering_params.json
            ├── example_channel_norm.feather
            ├── example_pixel_norm.feather
            ├── pixel_channel_avg_meta_cluster.csv
            ├── pixel_channel_avg_som_cluster.csv
            ├── pixel_masks/
            │  ├── fov0_pixel_mask.tiff
            │  └── fov1_pixel_mask.tiff
            ├── pixel_mat_data/
            │  ├── fov0.feather
            │  ├── fov1.feather
            │  ├── ...
            │  └── fov10.feather
            ├── pixel_mat_subset/
            │  ├── fov0.feather
            │  ├── fov1.feather
            │  ├── ...
            │  └── fov10.feather
            ├── pixel_meta_cluster_mapping.csv
            ├── pixel_som_to_meta.feather
            ├── pixel_weights.feather
            └── post_rowsum_chan_norm.feather
        ```
        Args:
            dir_p (pathlib.Path): The directory to check.
        """
        # Root Files
        root_files = list(dir_p.glob("*.json")) + \
            list(dir_p.glob("*feather")) + \
            list(dir_p.glob("*csv"))
        root_file_names = [f.stem for f in root_files]
        assert set(self._example_pixel_output_dir_names["root_files"]) == set(root_file_names)

        # Pixel Mat Data
        pixel_mat_files = list((dir_p / "pixel_mat_data").glob("*.feather"))
        pixel_mat_files_names = [f.stem for f in pixel_mat_files]
        assert set(self._example_pixel_output_dir_names["pixel_mat_data"]) \
            == set(pixel_mat_files_names)

        # Pixel Mat Subset
        pixel_mat_subset_files = list((dir_p / "pixel_mat_subset").glob("*.feather"))
        pixel_mat_subset_names = [f.stem for f in pixel_mat_subset_files]
        assert set(self._example_pixel_output_dir_names["pixel_mat_subset"]) \
            == set(pixel_mat_subset_names)

        # Pixel Masks
        pixel_mask_files = list((dir_p / "pixel_masks").glob("*.tiff"))
        pixel_mask_names = [f.stem for f in pixel_mask_files]
        assert set(self._example_pixel_output_dir_names["pixel_masks"]) \
            == set(pixel_mask_names)

    def _example_cell_output_dir_check(self, dir_p: pathlib.Path):
        """
        Checks to make sure that the following files exist w.r.t the
        `example_cell_output_dir`.

        ```
        example_cell_output_dir/
        ├── cell_masks/
        │  ├── fov0_cell_mask.tiff
        │  └── fov1_cell_mask.tiff
        ├── example_cell_clust_to_meta.feather
        ├── example_cell_mat.feather
        ├── example_cell_meta_cluster_channel_avg.csv
        ├── example_cell_meta_cluster_count_avgs.csv
        ├── example_cell_meta_cluster_mapping.csv
        ├── example_cell_som_cluster_channel_avg.csv
        ├── example_cell_som_cluster_count_avgs.csv
        ├── example_cell_weights.feather
        ├── example_cluster_counts.feather
        ├── example_cluster_counts_norm.feather
        └── example_weighted_cell_channel.csv
        ```

        Args:
            dir_p (pathlib.Path): The directory to check.
        """

        # Root Files
        root_files = list(dir_p.glob("*.feather")) + list(dir_p.glob("*.csv"))
        root_file_names = [f.stem for f in root_files]
        assert set(self._example_cell_output_dir_names["root_files"]) == set(root_file_names)

        # Cell Masks
        cell_mask_files = list((dir_p / "cell_masks").glob("*.tiff"))
        cell_mask_names = [f.stem for f in cell_mask_files]
        assert set(self._example_cell_output_dir_names["cell_masks"]) \
            == set(cell_mask_names)

    def _suffix_paths(self, dataset_download: ExampleDataset,
                      parent_dir: pathlib.Path) -> Generator:
        """
        Creates a generator where each element is a tuple of the data directory
        and the dataset name.

        Args:
            dataset_download (ExampleDataset): Fixture for the dataset, respective to each
            partition (`segment_image_data`, `cluster_pixels`, `cluster_cells`,
            `post_clustering`).
            parent_dir (pathlib.Path): The path where the example dataset will be saved.

        Yields:
            Generator: Yields the data directory for the files to be moved, and the dataset name.
        """
        dataset_names = list(
            dataset_download.dataset_paths[dataset_download.dataset].features.keys()
        )

        ds_n_suffixes = [self.move_path_suffixes[ds_n] for ds_n in dataset_names]
        for ds_n_suffix, ds_n in zip(ds_n_suffixes, dataset_names):
            yield (parent_dir / ds_n_suffix, ds_n)<|MERGE_RESOLUTION|>--- conflicted
+++ resolved
@@ -22,13 +22,8 @@
     # Set up ExampleDataset class
     example_dataset: ExampleDataset = ExampleDataset(
         dataset=request.param,
-<<<<<<< HEAD
-        cache_dir=setup_temp_path_factory,
+        cache_dir=None,
         revision="22c044ac9a62200849e0f66a83aa2dfd30a2c56e"
-=======
-        cache_dir=None,
-        revision="main"
->>>>>>> 2a3ae442
     )
     # Download example data for a particular notebook
     example_dataset.download_example_dataset()
