import os
import tempfile
from pathlib import Path

import matplotlib.colors as colors
import natsort
import numpy as np
import pandas as pd
import pytest
import skimage.io as io
import xarray as xr
from skimage.draw import disk

from ark.utils import plot_utils, test_utils


def _generate_segmentation_labels(img_dims, num_cells=20):
    if len(img_dims) != 2:
        raise ValueError("must be image data of shape [rows, cols]")
    labels = np.zeros(img_dims, dtype="int16")
    radius = 20

    for i in range(num_cells):
        r, c = np.random.randint(radius, img_dims[0] - radius, 2)
        rr, cc = disk((r, c), radius)
        labels[rr, cc] = i

    return labels


def _generate_image_data(img_dims):
    if len(img_dims) != 3:
        raise ValueError("must be image data of [rows, cols, channels]")

    return np.random.randint(low=0, high=100, size=img_dims)


def test_plot_pixel_cell_cluster_overlay():
    sample_img_data = np.random.randint(0, 20, size=(3, 1024, 1024))
    sample_img_xr = xr.DataArray(
        sample_img_data,
        coords=[['fov1', 'fov2', 'fov3'], np.arange(1024), np.arange(1024)],
        dims=['fovs', 'x', 'y']
    )

    # invalid FOVs provided
    with pytest.raises(ValueError):
        plot_utils.plot_pixel_cell_cluster_overlay(
            sample_img_xr, ['fov3', 'fov4'], 'sample_mapping_path.csv', {}
        )

    # invalid mapping path provided
    with pytest.raises(FileNotFoundError):
        plot_utils.plot_pixel_cell_cluster_overlay(
            sample_img_xr, ['fov1', 'fov2'], 'bad_sample_mapping_path.csv', {}
        )

    with tempfile.TemporaryDirectory() as td:
        # define the path to the cluster map
        mapping_path = os.path.join(td, 'sample_mapping_path.csv')

        # invalid columns provided in mapping
        df = pd.DataFrame.from_dict({
            'bad_cluster_col': np.arange(20),
            'metacluster': np.repeat(np.arange(5), 4),
            'mc_name': ['meta' + str(i) for i in np.repeat(np.arange(5), 4)]
        })
        df.to_csv(mapping_path, index=False)

        with pytest.raises(ValueError):
            plot_utils.plot_pixel_cell_cluster_overlay(
                sample_img_xr, ['fov1', 'fov2'], mapping_path, {}
            )

        # rename bad_cluster_col to cluster so it passes that test
        df = df.rename({'bad_cluster_col': 'cluster'}, axis=1)
        df.to_csv(mapping_path, index=False)

        # invalid sample_mapping dict provided, metaclusters do not match
        # those found in mapping_path
        bad_sample_mapping = {i + 2: (0.0, 0.0, 0.0) for i in np.arange(5)}

        with pytest.raises(ValueError):
            plot_utils.plot_pixel_cell_cluster_overlay(
                sample_img_xr, ['fov1', 'fov2'], mapping_path, bad_sample_mapping
            )

        # define a valid mapping
        sample_mapping = {
            i: tuple(np.random.rand(3)) for i in np.arange(5)
        }

        # test 1: save_dir not specified
        plot_utils.plot_pixel_cell_cluster_overlay(
            sample_img_xr, ['fov1', 'fov2'], mapping_path, sample_mapping
        )

        # assert no files created in temp_dir
        for fov in sample_img_xr.fovs.values:
            assert not os.path.exists(os.path.join(td, fov + '.png'))

        # test 2: save_dir specified
        plot_utils.plot_pixel_cell_cluster_overlay(
            sample_img_xr, ['fov1', 'fov2'], mapping_path, sample_mapping,
            save_dir=td
        )

        # assert files only created for fov1`and fov2, not fov3
        assert os.path.exists(os.path.join(td, 'fov1.png'))
        assert os.path.exists(os.path.join(td, 'fov2.png'))
        assert not os.path.exists(os.path.join(td, 'fov3.png'))


def test_tif_overlay_preprocess():
    example_labels = _generate_segmentation_labels((1024, 1024))
    example_images = _generate_image_data((1024, 1024, 3))

    # 2-D tests
    # dimensions are not the same for 2-D example_images
    with pytest.raises(ValueError):
        plot_utils.tif_overlay_preprocess(segmentation_labels=example_labels[:100, :100],
                                          plotting_tif=example_images[..., 0])

    plotting_tif = plot_utils.tif_overlay_preprocess(segmentation_labels=example_labels,
                                                     plotting_tif=example_images[..., 0])

    # assert the channels all contain the same data
    assert np.all(plotting_tif[:, :, 0] == 0)
    assert np.all(plotting_tif[:, :, 1] == 0)
    assert np.all(plotting_tif[:, :, 2] == example_images[..., 0])

    # 3-D tests
    # test for third dimension == 1
    plotting_tif = plot_utils.tif_overlay_preprocess(segmentation_labels=example_labels,
                                                     plotting_tif=example_images[..., 0:1])

    assert np.all(plotting_tif[..., 0] == 0)
    assert np.all(plotting_tif[..., 1] == 0)
    assert np.all(plotting_tif[..., 2] == example_images[..., 0])

    # test for third dimension == 2
    plotting_tif = plot_utils.tif_overlay_preprocess(segmentation_labels=example_labels,
                                                     plotting_tif=example_images[..., 0:2])

    assert np.all(plotting_tif[..., 0] == 0)
    assert np.all(plotting_tif[..., 1] == example_images[..., 1])
    assert np.all(plotting_tif[..., 2] == example_images[..., 0])

    # test for third dimension == 3
    plotting_tif = plot_utils.tif_overlay_preprocess(segmentation_labels=example_labels,
                                                     plotting_tif=example_images)

    assert np.all(plotting_tif[..., 0] == example_images[..., 2])
    assert np.all(plotting_tif[..., 1] == example_images[..., 1])
    assert np.all(plotting_tif[..., 2] == example_images[..., 0])

    # test for third dimension == anything else
    with pytest.raises(ValueError):
        # add another layer to the last dimension
        blank_channel = np.zeros(example_images.shape[:2] + (1,), dtype=example_images.dtype)
        bad_example_images = np.concatenate((example_images, blank_channel), axis=2)

        plot_utils.tif_overlay_preprocess(segmentation_labels=example_labels,
                                          plotting_tif=bad_example_images)

    # n-D test (n > 3)
    with pytest.raises(ValueError):
        # add a fourth dimension
        plot_utils.tif_overlay_preprocess(segmentation_labels=example_labels,
                                          plotting_tif=np.expand_dims(example_images, axis=0))


def test_create_overlay():
    fov = 'fov8'

    example_labels = _generate_segmentation_labels((1024, 1024))
    alternate_labels = _generate_segmentation_labels((1024, 1024))
    example_images = _generate_image_data((1024, 1024, 2))

    with tempfile.TemporaryDirectory() as temp_dir:
        # create the whole cell and nuclear segmentation label compartments
        io.imsave(os.path.join(temp_dir, '%s_whole_cell.tiff' % fov), example_labels,
                  check_contrast=False)
        io.imsave(os.path.join(temp_dir, '%s_nuclear.tiff' % fov), example_labels,
                  check_contrast=False)

        # save the cell image
        img_dir = os.path.join(temp_dir, 'img_dir')
        os.mkdir(img_dir)
        io.imsave(os.path.join(img_dir, '%s.tiff' % fov), example_images,
                  check_contrast=False)

        # test with both nuclear and membrane specified
        contour_mask = plot_utils.create_overlay(
            fov=fov, segmentation_dir=temp_dir, data_dir=img_dir,
            img_overlay_chans=['nuclear_channel', 'membrane_channel'],
            seg_overlay_comp='whole_cell')

        assert contour_mask.shape == (1024, 1024, 3)

        # test with just nuclear specified
        contour_mask = plot_utils.create_overlay(
            fov=fov, segmentation_dir=temp_dir, data_dir=img_dir,
            img_overlay_chans=['nuclear_channel'],
            seg_overlay_comp='whole_cell')

        assert contour_mask.shape == (1024, 1024, 3)

        # test with nuclear compartment
        contour_mask = plot_utils.create_overlay(
            fov=fov, segmentation_dir=temp_dir, data_dir=img_dir,
            img_overlay_chans=['nuclear_channel', 'membrane_channel'],
            seg_overlay_comp='nuclear')

        assert contour_mask.shape == (1024, 1024, 3)

        # test with an alternate contour
        contour_mask = plot_utils.create_overlay(
            fov=fov, segmentation_dir=temp_dir, data_dir=img_dir,
            img_overlay_chans=['nuclear_channel', 'membrane_channel'],
            seg_overlay_comp='whole_cell',
            alternate_segmentation=alternate_labels)

        assert contour_mask.shape == (1024, 1024, 3)

        # invalid alternate contour provided
        with pytest.raises(ValueError):
            plot_utils.create_overlay(
                fov=fov, segmentation_dir=temp_dir, data_dir=img_dir,
                img_overlay_chans=['nuclear_channel', 'membrane_channel'],
                seg_overlay_comp='whole_cell',
                alternate_segmentation=alternate_labels[:100, :100])


def test_set_minimum_color_for_colormap():

    cols = ["green", "orange", "gold", "blue"]
    color_map = colors.ListedColormap(cols)

    # check minimum color is defaulted to black
    default_color_map = plot_utils.set_minimum_color_for_colormap(color_map)
    assert default_color_map(0.0) == (0.0, 0.0, 0.0, 1.0)

    # check for specific min color
    new_color_map = plot_utils.set_minimum_color_for_colormap(color_map, (0.1, 0.2, 0.5, 0.3))
    assert new_color_map(0.0) == (0.1, 0.2, 0.5, 0.3)


def test_create_mantis_dir():

    # Number of FOVs
    fov_count = 6

    # Initial data

    example_labels = xr.DataArray([_generate_segmentation_labels((1024, 1024))
                                   for _ in range(fov_count)],
                                  coords=[range(fov_count), range(1024), range(1024)],
                                  dims=["labels", "rows", "cols"])
    example_masks = xr.DataArray(_generate_image_data((1024, 1024, fov_count)),
                                 coords=[range(1024), range(1024), range(fov_count)],
                                 dims=["rows", "cols", "masks"])

    # Misc paths used
    segmentation_dir = "seg_dir"
    mask_dir = "masks"
    cell_output_dir = "cell_output"
    img_data_path = "img_data"
    img_sub_folder = "normalized"

    with tempfile.TemporaryDirectory() as temp_dir:

        # create the folders
        os.makedirs(os.path.join(temp_dir, cell_output_dir))
        os.makedirs(os.path.join(temp_dir, segmentation_dir))
        os.makedirs(os.path.join(temp_dir, cell_output_dir, mask_dir))
        os.makedirs(os.path.join(temp_dir, img_data_path))

        # mantis project path
        mantis_project_path = os.path.join(temp_dir, 'mantis')

        # mask output dir path
        mask_output_dir = os.path.join(temp_dir, cell_output_dir, mask_dir)

        # image data path, create 2 fovs, with 4 channels each
        fovs, channels = test_utils.gen_fov_chan_names(num_fovs=fov_count, num_chans=4,
                                                       use_delimiter=False, return_imgs=False)

        fov_path = os.path.join(temp_dir, img_data_path)
        filelocs, data_xr = test_utils.create_paired_xarray_fovs(
            fov_path, fovs, channels, img_shape=(10, 10), mode='tiff', delimiter=None,
            sub_dir=img_sub_folder, fills=True, dtype=np.int16
        )

        # Loop over the xarray, save each fov's channels,
        # segmentation label compartments, and sample masks
        fovs = data_xr.fovs.values
        fovs_subset = fovs[1:4]

        for idx, fov in enumerate(fovs):
            # Save the segmentation label compartments for each fov
<<<<<<< HEAD
            io.imsave(os.path.join(temp_dir, segmentation_dir, '%s_whole_cell.tiff' % fov),
=======
            io.imsave(os.path.join(temp_dir, segmentation_dir, '%s_whole_cell_test.tiff' % fov),
>>>>>>> e1af451d
                      example_labels.loc[idx, ...].values, check_contrast=False)

            # Save the sample masks
            io.imsave(os.path.join(mask_output_dir, '%s_mask.tiff' % fov),
                      example_masks.loc[..., idx].values, check_contrast=False)

            # Save each channel per fov
            for idx, chan in enumerate(channels):
                io.imsave(filelocs[fov][idx] + ".tiff",
                          data_xr.loc[fov, :, :, chan].values, check_contrast=False)

        # create the mapping path, and the sample mapping file
        mapping_path = os.path.join(temp_dir, cell_output_dir, 'sample_mapping_path.csv')

        df = pd.DataFrame.from_dict({
            'cluster': np.arange(20),
            'metacluster': np.repeat(np.arange(5), 4),
            'mc_name': ['meta' + str(i) for i in np.repeat(np.arange(5), 4)]
        })
        df.to_csv(mapping_path, index=False)

        # The suffix for finding masks
        mask_suffix = "_mask"

        # Image segmentation full path
        image_segmentation_full_path = os.path.join(temp_dir, segmentation_dir)

        # Test mapping csv, and df
        for mapping in [df, mapping_path]:
            plot_utils.create_mantis_dir(
                fovs=fovs_subset,
                mantis_project_path=mantis_project_path,
                img_data_path=fov_path,
                mask_output_dir=mask_output_dir,
                mask_suffix=mask_suffix,
                mapping=mapping,
                seg_dir=image_segmentation_full_path,
                seg_suffix_name="_whole_cell_test",
                img_sub_folder=img_sub_folder
            )

            # Testing file existence and correctness
            for idx, fov in enumerate(fovs_subset, start=1):
                # output path for testing
                output_path = os.path.join(mantis_project_path, fov)

                # 1. Mask tiff tests
                mask_path = os.path.join(output_path, "population{}.tiff".format(mask_suffix))
                original_mask_path = os.path.join(mask_output_dir, '%s_mask.tiff' % fov)

                # 1.a. Assert that the mast path exists
                assert os.path.exists(mask_path)
                mask_img = io.imread(mask_path)
                # original_mask_img = io.imread(original_mask_path)
                original_mask_img = example_masks.loc[..., idx].values
                # 1.b. Assert that the mask is the same as the original mask
                np.testing.assert_equal(mask_img, original_mask_img)

                # 2. Cell Segmentation tiff tests
                cell_seg_path = os.path.join(output_path, "cell_segmentation.tiff")
                # 2.a. Assert that the segmentation label compartments exist in the new directory
                assert os.path.exists(cell_seg_path)
                original_cell_seg_path = os.path.join(temp_dir, segmentation_dir,
<<<<<<< HEAD
                                                      '%s_whole_cell.tiff' % fov)
=======
                                                      '%s_whole_cell_test.tiff' % fov)
>>>>>>> e1af451d
                cell_seg_img = io.imread(cell_seg_path)
                original_cell_seg_img = io.imread(original_cell_seg_path)
                # 2.b. Assert that the `cell_segmentation` file is equal to `fov#_whole_cell`
                np.testing.assert_equal(cell_seg_img, original_cell_seg_img)

                # 3. mapping csv tests
                if type(mapping) is pd.DataFrame:
                    original_mapping_df = df
                else:
                    original_mapping_df = pd.read_csv(mapping_path)
                new_mapping_df = pd.read_csv(
                    os.path.join(output_path, "population{}.csv".format(mask_suffix)))

                # 3.a. Assert that metacluster col equals the region_id col
                metacluster_col = original_mapping_df[["metacluster"]]
                region_id_col = new_mapping_df[["region_id"]]
                metacluster_col.eq(region_id_col)

                # 3.b. Assert that mc_name col equals the region_name col
                mc_name_col = original_mapping_df[["mc_name"]]
                region_name = new_mapping_df[["region_name"]]
                mc_name_col.eq(region_name)

                mantis_fov_channels = natsort.natsorted(list(Path(output_path).glob("chan*.tiff")))

                # 4. Test that all fov channels exist and are correct
                for chan_path in mantis_fov_channels:
                    new_chan = io.imread(chan_path)

                    # get the channel name
                    chan, _ = chan_path.name.split('.')
                    original_chan = data_xr.loc[fov, :, :, chan].values
                    np.testing.assert_equal(new_chan, original_chan)<|MERGE_RESOLUTION|>--- conflicted
+++ resolved
@@ -299,11 +299,7 @@
 
         for idx, fov in enumerate(fovs):
             # Save the segmentation label compartments for each fov
-<<<<<<< HEAD
-            io.imsave(os.path.join(temp_dir, segmentation_dir, '%s_whole_cell.tiff' % fov),
-=======
             io.imsave(os.path.join(temp_dir, segmentation_dir, '%s_whole_cell_test.tiff' % fov),
->>>>>>> e1af451d
                       example_labels.loc[idx, ...].values, check_contrast=False)
 
             # Save the sample masks
@@ -367,11 +363,7 @@
                 # 2.a. Assert that the segmentation label compartments exist in the new directory
                 assert os.path.exists(cell_seg_path)
                 original_cell_seg_path = os.path.join(temp_dir, segmentation_dir,
-<<<<<<< HEAD
-                                                      '%s_whole_cell.tiff' % fov)
-=======
                                                       '%s_whole_cell_test.tiff' % fov)
->>>>>>> e1af451d
                 cell_seg_img = io.imread(cell_seg_path)
                 original_cell_seg_img = io.imread(original_cell_seg_path)
                 # 2.b. Assert that the `cell_segmentation` file is equal to `fov#_whole_cell`
