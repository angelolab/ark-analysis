--- conflicted
+++ resolved
@@ -11,7 +11,6 @@
 SEGMENT_IMAGE_DATA_PATH = os.path.join(os.path.dirname(os.path.realpath(__file__)),
                                        '..', '..', 'templates_ark',
                                        'Segment_Image_Data.ipynb')
-<<<<<<< HEAD
 PIXEL_CLUSTER_PATH = os.path.join(os.path.dirname(os.path.realpath(__file__)),
                                   '..', '..', 'templates_ark', 'example_pixel_clustering.ipynb')
 CELL_CLUSTER_PATH = os.path.join(os.path.dirname(os.path.realpath(__file__)),
@@ -19,8 +18,6 @@
 QC_METRIC_COMP_PATH = os.path.join(os.path.dirname(os.path.realpath(__file__)),
                                    '..', '..', 'templates_qc',
                                    'example_qc_metric_eval.ipynb')
-=======
->>>>>>> 60f24600
 
 
 def _exec_notebook(nb_filename, base_folder):
@@ -90,8 +87,6 @@
         notebooks_test_utils.create_exp_mat(tb, is_mibitiff=True, nuclear_counts=True)
 
 # test folder inputs for image segmentation
-
-
 @testbook(SEGMENT_IMAGE_DATA_PATH, timeout=6000)
 def test_segment_image_data_folder(tb):
     with tdir() as tiff_dir, tdir() as input_dir, tdir() as output_dir, \
@@ -127,7 +122,6 @@
         notebooks_test_utils.create_exp_mat(tb)
 
         # create the expression matrix with nuclear counts
-<<<<<<< HEAD
         notebooks_test_utils.create_exp_mat(tb, nuclear_counts=True)
 
 
@@ -178,7 +172,4 @@
         )
 
         # run QC metric process (MIBItracker download and QC metric analysis)
-        notebooks_test_utils.run_qc_comp(tb, gauss_blur=True)
-=======
-        notebooks_test_utils.create_exp_mat(tb, nuclear_counts=True)
->>>>>>> 60f24600
+        notebooks_test_utils.run_qc_comp(tb, gauss_blur=True)