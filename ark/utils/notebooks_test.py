--- conflicted
+++ resolved
@@ -107,8 +107,10 @@
 
         # create the expression matrix
         notebooks_test_utils.create_exp_mat(tb)
+        
+        # create the expression matrix with nuclear counts
+        notebooks_test_utils.create_exp_mat(tb, nuclear_counts=True)
 
-<<<<<<< HEAD
 
 # # test mibitiff clustering
 # @testbook(FLOWSOM_CLUSTER_PATH, timeout=6000)
@@ -139,8 +141,4 @@
         notebooks_test_utils.flowsom_setup(tb, flowsom_dir=base_dir)
 
         # run the FlowSOM preprocessing and clustering
-        notebooks_test_utils.flowsom_run(tb, fovs=['fov0', 'fov1'], channels=['chan0', 'chan1'])
-=======
-        # create the expression matrix with nuclear counts
-        notebooks_test_utils.create_exp_mat(tb, nuclear_counts=True)
->>>>>>> 8cf67b16
+        notebooks_test_utils.flowsom_run(tb, fovs=['fov0', 'fov1'], channels=['chan0', 'chan1'])