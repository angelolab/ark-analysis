--- conflicted
+++ resolved
@@ -64,19 +64,10 @@
         # generate _feature_0 and _feature_1 tif files normally handled by create_deepcell_output
         notebooks_test_utils.generate_sample_feature_tifs(
             fovs=['fov0_otherinfo-MassCorrected-Filtered', 'fov1-MassCorrected-Filtered'],
-            deepcell_output_dir=output_dir,
-            delimiter="_feature_0")
+            deepcell_output_dir=output_dir)
 
-<<<<<<< HEAD
-        # generate _feature_1 tif files that would normally be handled by create_deepcell_output
-        notebooks_test_utils.generate_sample_feature_tifs(
-            fovs=['fov0', 'fov1'],
-            deepcell_output_dir=output_dir,
-            delimiter="_feature_1")
-=======
         # saves the segmentation mask overlay without channels
         notebooks_test_utils.overlay_mask(tb)
->>>>>>> 36d01917
 
         # saves the segmentation mask overlay with channels
         notebooks_test_utils.overlay_mask(tb, channels=['nuclear_channel', 'membrane_channel'])
@@ -114,16 +105,13 @@
             deepcell_output_dir=output_dir,
             delimiter="_feature_0")
 
-<<<<<<< HEAD
-        # generate _feature_1 tif files that would normally be handled by create_deepcell_output
+        # generate _feature_0 and _feature_1 tif files normally handled by create_deepcell_output
         notebooks_test_utils.generate_sample_feature_tifs(
             fovs=['fov0', 'fov1'],
-            deepcell_output_dir=output_dir,
-            delimiter="_feature_1")
-=======
+            deepcell_output_dir=output_dir)
+
         # saves the segmentation mask overlay without channels
         notebooks_test_utils.overlay_mask(tb)
->>>>>>> 36d01917
 
         # saves the segmentation mask overlay with channels
         notebooks_test_utils.overlay_mask(tb, channels=['nuclear_channel', 'membrane_channel'])
