import feather
import os
import pytest
from testbook import testbook
from typing import ContextManager, Iterator
import pathlib
from ark.utils import notebooks_test_utils
from pytest_cases import fixture, parametrize


# Sets a shared notebook testing temporary directory. Saves all notebook related files in a
# temporary directory.
@pytest.fixture(scope="session")
def base_dir_generator(tmp_path_factory) -> Iterator[pathlib.Path]:
    """
    A Fixture which creates the directory where the all notebook test inputs and outputs are
    saved.
    Sets the path once for all notebook related tests.

    Args:
        tmp_path_factory (pytest.TempPathFactory): Factory for temporary directories under the
            common base temp directory.

    Yields:
        Iterator[pathlib.Path]: The iterable path containing the path of the `notebook_tests`
        inputs and outputs.
    """
    notebook_test_output_dir = tmp_path_factory.mktemp("notebook_tests")
    yield notebook_test_output_dir


@pytest.fixture(scope="session")
def templates_dir() -> Iterator[pathlib.Path]:
    """
    A Fixture which gathers the `templates` directory from `ark-analysis`.

    Yields:
        Iterator[pathlib.Path]: The directory of the templates relative to this test file.
    """
    templates_dir: pathlib.Path = (pathlib.Path(__file__).resolve()).parents[2] / "templates"
    yield templates_dir


@pytest.fixture(scope="class")
def nb1_context(templates_dir, base_dir_generator) -> Iterator[ContextManager]:
    """
    Creates a testbook context manager for notebook 1.

    Args:
        templates_dir (pytest.Fixture): The fixture which yields the directory of the notebook
            templates
        base_dir_generator (pytest.Fixture): The fixture which yields the temporary directory
            to store all notebook input / output.

    Yields:
        Iterator[ContextManager]: The testbook context manager which will get cleaned up
            afterwords.
    """
    SEGMENT_IMAGE_DATA_PATH: pathlib.Path = templates_dir / "1_Segment_Image_Data.ipynb"
    with testbook(SEGMENT_IMAGE_DATA_PATH, timeout=6000, execute=False) as nb_context_manager:
        yield nb_context_manager, base_dir_generator / "nb1"


@pytest.fixture(scope="class")
def nb2_context(templates_dir, base_dir_generator) -> Iterator[ContextManager]:
    """
    Creates a testbook context manager for notebook 2.

    Args:
        templates_dir (pytest.Fixture): The fixture which yields the directory of the notebook
            templates
        base_dir_generator (pytest.Fixture): The fixture which yields the temporary directory
            to store all notebook input / output.

    Yields:
        Iterator[ContextManager]: The testbook context manager which will get cleaned up
            afterwords.
    """
    CLUSTER_PIXELS: pathlib.Path = templates_dir / "2_Pixie_Cluster_Pixels.ipynb"
    with testbook(CLUSTER_PIXELS, timeout=6000, execute=False) as nb_context_manager:
        yield nb_context_manager, base_dir_generator / "nb2"


@pytest.fixture(scope="class")
def nb3_context(templates_dir, base_dir_generator) -> Iterator[ContextManager]:
    """
    Creates a testbook context manager for notebook 3.

    Args:
        templates_dir (pytest.Fixture): The fixture which yields the directory of the notebook
            templates
        base_dir_generator (pytest.Fixture): The fixture which yields the temporary directory
            to store all notebook input / output.

    Yields:
        Iterator[ContextManager]: The testbook context manager which will get cleaned up
            afterwords.
    """
    CLUSTER_CELLS: pathlib.Path = templates_dir / "3_Pixie_Cluster_Cells.ipynb"
    with testbook(CLUSTER_CELLS, timeout=6000, execute=False) as nb_context_manager:
        yield nb_context_manager, base_dir_generator / "nb3"


@pytest.fixture(scope="class")
def nb4_context(templates_dir, base_dir_generator) -> Iterator[ContextManager]:
    """
    Creates a testbook context manager for notebook 4.

    Args:
        templates_dir (pytest.Fixture): The fixture which yields the directory of the notebook
            templates
        base_dir_generator (pytest.Fixture): The fixture which yields the temporary directory
            to store all notebook input / output.

    Yields:
        Iterator[ContextManager]: The testbook context manager which will get cleaned up
            afterwords.
    """
    POST_CLUSTERING: pathlib.Path = templates_dir / "4_Post_Clustering.ipynb"
    with testbook(POST_CLUSTERING, timeout=6000, execute=False) as nb_context_manager:
        yield nb_context_manager, base_dir_generator / "nb4"


@pytest.fixture(scope="class")
def nbfib_seg_context(templates_dir, base_dir_generator) -> Iterator[ContextManager]:
    """
    Creates a testbook context manager for the fiber segmentation notebook.

    Args:
        templates_dir (pytest.Fixture): The fixture which yields the directory of the notebook
            templates
        base_dir_generator (pytest.Fixture): The fixture which yields the temporary directory
            to store all notebook input / output.

    Yields:
        Iterator[ContextManager]: The testbook context manager which will get cleaned up
            afterwords.
    """
    EXAMPLE_FIBER_SEGMENTATION: pathlib.Path = templates_dir / "example_fiber_segmentation.ipynb"
    with testbook(EXAMPLE_FIBER_SEGMENTATION, timeout=6000, execute=False) as nb_context_manager:
        yield nb_context_manager, base_dir_generator / "efs"


@pytest.mark.order(0)
class Test_1_Segment_Image_Data:
    """
    Tests Notebook 1 - Segment Image Data for completion.
    NOTE: When modifying the tests, make sure the test are in the
    same order as the tagged cells in the notebook.
    """
    @pytest.fixture(autouse=True, scope="function")
    def _setup(self, nb1_context):
        """
        Sets up necessary data and paths to run the notebooks.
        """
        self.tb: testbook = nb1_context[0]
        self.base_dir: pathlib.Path = nb1_context[1]

    def test_imports(self):
        self.tb.execute_cell("import")

    def test_base_dir(self):
        base_dir_inject = f"""
            base_dir = "{self.base_dir}"
        """
        self.tb.inject(base_dir_inject, "base_dir")

    def test_ex_data_download(self):
        self.tb.execute_cell("ex_data_download")

    def test_file_path(self):
        self.tb.execute_cell("file_path")

    def test_create_dirs(self):
        self.tb.execute_cell("create_dirs")

    def test_validate_path(self):
        self.tb.execute_cell("validate_path")

    def test_load_fovs(self):
        load_fovs_inject = """
            fovs = ["fov0", "fov1"]
        """
        self.tb.inject(load_fovs_inject, "load_fovs")

    def test_nuc_mem_set(self):
        self.tb.execute_cell("nuc_mem_set")

    def test_gen_input(self):
        self.tb.execute_cell("gen_input")

    def test_seg_scale_set(self):
        self.tb.execute_cell("seg_scale_set")

    def test_create_output(self):
        # Get Deepcell Output Dir from the notebook
        deepcell_output_dir = self.tb.ref("deepcell_output_dir")
        fovs = self.tb.ref("fovs")
        # Generate the sample feature_0, feature_1 tiffs
        notebooks_test_utils.generate_sample_feature_tifs(fovs, deepcell_output_dir, (1024, 1024))

    def test_overlay_mask(self):
        self.tb.execute_cell("overlay_mask")

    def test_save_mask(self):
        self.tb.execute_cell("save_mask")

    def test_nuc_props_set(self):
        self.tb.execute_cell("nuc_props_set")

    def test_create_exp_mat(self):
        self.tb.execute_cell("create_exp_mat")

    def test_save_exp_mat(self):
        self.tb.execute_cell("save_exp_mat")


@pytest.mark.order(1)
class Test_2_Pixel_Clustering:
    """
    Tests Notebook 2 - Cluster Pixels for completion.
    NOTE: When modifying the tests, make sure the test are in the
    same order as the tagged cells in the notebook.
    """
    @pytest.fixture(autouse=True, scope="function")
    def _setup(self, nb2_context):
        """
        Sets up necessary data and paths to run the notebooks.
        """
        self.tb: testbook = nb2_context[0]
        self.base_dir: pathlib.Path = nb2_context[1]

        # Variables
        self.pixel_prefix = "test"
        self.channels = ["CD3", "CD4", "CD163_nuc_exclude", "ECAD_smoothed"]

    def test_imports(self):
        self.tb.execute_cell("import")

    def test_base_dir(self):
        base_dir_inject = f"""
            base_dir = "{self.base_dir}"
        """
        self.tb.inject(base_dir_inject, "base_dir")

    def test_ex_data_download(self):
        self.tb.execute_cell("ex_data_download")

    def test_file_path(self):
        self.tb.execute_cell("file_path")

    def test_load_fovs(self):
        load_fovs_inject = """
            fovs = ["fov0", "fov1"]
        """
        self.tb.inject(load_fovs_inject, "load_fovs")

    def test_set_multi(self):
        self.tb.execute_cell("set_multi")

    def test_pixel_prefix(self):
        pixel_prefix_inject = f"""
            pixel_cluster_prefix = "{self.pixel_prefix}"
        """
        self.tb.inject(pixel_prefix_inject, "pixel_prefix")

    def test_dir_set(self):
        self.tb.execute_cell("dir_set")

    def test_smooth_channels(self):
        self.tb.execute_cell("smooth_channels")

    def test_filter_channels(self):
        self.tb.execute_cell("filter_channels")

    def test_channel_set(self):
        channel_set_inject = f"""
            channels = {self.channels}
            blur_factor = 2
            subset_proportion = 0.1
        """
        self.tb.inject(channel_set_inject, "channel_set")

    def test_gen_pixel_mat(self):
        self.tb.execute_cell("gen_pixel_mat")

    def test_pixel_som_path_set(self):
        self.tb.execute_cell("pixel_som_path_set")

    @pytest.mark.skip(reason="Do not train the Pixel SOM")
    def test_train_pixel_som(self):
        self.tb.execute_cell("train_pixel_som")

    @pytest.mark.skip(reason="Do not assign Pixel SOM Clusters")
    def test_cluster_pixel_mat(self):
        self.tb.execute_cell("cluster_pixel_mat")

    def test_pixel_consensus_cluster(self):
        # Get Pixel Clustering filenames

        # Get pixel paths and fovs
        pixel_data_dir = self.tb.ref("pixel_data_dir")
        pixel_channel_avg_som_cluster = self.tb.ref("pc_chan_avg_som_cluster_name")
        fovs = self.tb.ref("fovs")
        channels = self.tb.ref("channels")
        # Create fake pixel som files
        notebooks_test_utils.create_pixel_som_files(self.base_dir,
                                                    pixel_data_dir,
                                                    pixel_channel_avg_som_cluster,
                                                    fovs,
                                                    channels)

        self.tb.execute_cell("pixel_consensus_cluster")

    def test_pixel_interactive(self):
        self.tb.execute_cell("pixel_interactive")

    def test_pixel_apply_remap(self):
        # Get pixel paths
        pixel_meta_cluster_remap = self.tb.ref("pixel_meta_cluster_remap_name")

        notebooks_test_utils.create_pixel_remap_files(self.base_dir, pixel_meta_cluster_remap)

        self.tb.execute_cell("pixel_apply_remap")

    def test_pixel_cmap_gen(self):
        self.tb.execute_cell("pixel_cmap_gen")

    def test_pixel_overlay_fovs(self):
        self.tb.execute_cell("pixel_overlay_fovs")

    def test_pixel_mask_gen_save(self):
        self.tb.execute_cell("pixel_mask_gen_save")

    def test_pixel_overlay_gen(self):
        self.tb.execute_cell("pixel_overlay_gen")

    def test_cell_param_save(self):
        self.tb.execute_cell("cell_param_save")

    def test_pixel_mantis_project(self):
        self.tb.execute_cell("pixel_mantis_project")


@pytest.mark.order(2)
class Test_3_Cell_Clustering:
    """
    Tests Notebook 3 - Cluster Cells for completion.
    NOTE: When modifying the tests, make sure the test are in the
    same order as the tagged cells in the notebook.
    """
    @pytest.fixture(autouse=True, scope="function")
    def _setup(self, nb3_context):
        """
        Sets up necessary data and paths to run the notebooks.
        """
        self.tb: testbook = nb3_context[0]
        self.base_dir: pathlib.Path = nb3_context[1]

        # Variables
        self.cell_prefix = "test"
        self.channels = ["CD3", "CD4", "CD163_nuc_exclude", "ECAD_smoothed"]

    def test_imports(self):
        self.tb.execute_cell("import")

    def test_base_dir(self):
        base_dir_inject = f"""
            base_dir = "{self.base_dir}"
        """
        self.tb.inject(base_dir_inject, "base_dir")

    def test_ex_data_download(self):
        self.tb.execute_cell("ex_data_download")

    def test_dir_set(self):
        self.tb.execute_cell("dir_set")

    def test_param_load(self):
        self.tb.execute_cell("param_load")

    def test_cluster_prefix(self):
        cell_prefix_inject = f"""
        cell_cluster_prefix = "{self.cell_prefix}"
        """
        self.tb.inject(cell_prefix_inject, "cluster_prefix")

    def test_cell_cluster_files(self):
        self.tb.execute_cell("cell_cluster_files")

    def test_pixel_cluster_col(self):
        self.tb.execute_cell("pixel_cluster_col")

    @pytest.mark.skip(reason="Do not run the Cell SOM")
    def test_train_cell_com(self):
        self.tb.execute_cell("train_cell_som")

    @pytest.mark.skip(reason="Do not run the Cell SOM")
    def test_cluster_cell_data(self):
        self.tb.execute_cell("cluster_cell_data")

    def test_cell_consensus_cluster(self):
        # Get Cell Clustering filenames

        # Get cell paths and fovs
        fovs = self.tb.ref("fovs")
        channels = self.tb.ref("channels")
        cell_table_path = self.tb.ref("cell_table_path")
<<<<<<< HEAD
        cluster_counts_norm = self.tb.ref("cluster_counts_norm_name")
=======
        cluster_counts_size_norm = self.tb.ref("cluster_counts_size_norm_name")
>>>>>>> 719e3a6b
        weighted_cell_channel = self.tb.ref("weighted_cell_channel_name")
        cell_som_cluster_count_avgs = self.tb.ref("cell_som_cluster_count_avg_name")
        cell_meta_cluster_count_avgs = self.tb.ref("cell_meta_cluster_count_avg_name")
        cell_som_cluster_channel_avg = self.tb.ref("cell_som_cluster_channel_avg_name")
        cell_meta_cluster_channel_avg = self.tb.ref("cell_meta_cluster_channel_avg_name")
        # Create fake pixel som files
        notebooks_test_utils.create_cell_som_files(self.base_dir,
                                                   fovs,
                                                   channels,
                                                   cell_table_path,
<<<<<<< HEAD
                                                   cluster_counts_norm,
=======
                                                   cluster_counts_size_norm,
>>>>>>> 719e3a6b
                                                   weighted_cell_channel,
                                                   cell_som_cluster_count_avgs,
                                                   cell_som_cluster_channel_avg
                                                   )

        self.tb.execute_cell("cell_consensus_cluster")

    def test_cell_interactive(self):
        self.tb.execute_cell("cell_interactive")

    def test_cell_apply_remap(self):
        # Get cell paths
        cell_meta_cluster_remap = self.tb.ref("cell_meta_cluster_remap_name")

        notebooks_test_utils.create_cell_remap_files(self.base_dir, cell_meta_cluster_remap)

        self.tb.execute_cell("cell_apply_remap")

    def test_cell_cmap_gen(self):
        self.tb.execute_cell("cell_cmap_gen")

    def test_cell_som_heatmap(self):
        self.tb.execute_cell("cell_som_heatmap")

    def test_cell_meta_heatmap(self):
        self.tb.execute_cell("cell_meta_heatmap")

    def test_cell_overlay_fovs(self):
        self.tb.execute_cell("cell_overlay_fovs")

    def test_cell_mask_gen_save(self):
        self.tb.execute_cell("cell_mask_gen_save")

    def test_cell_overlay_gen(self):
        self.tb.execute_cell("cell_overlay_gen")

    def test_cell_append_meta(self):
        self.tb.execute_cell("cell_append_meta")

    def test_cell_mantis_project(self):
        self.tb.execute_cell("cell_mantis_project")


@pytest.mark.order(3)
class Test_4_Post_Clustering:
    """
    Tests Notebook 4 - Post Clustering for completion.
    NOTE: When modifying the tests, make sure the test are in the
    same order as the tagged cells in the notebook.
    """
    @pytest.fixture(autouse=True, scope="function")
    def _setup(self, nb4_context):
        """
        Sets up necessary data and paths to run the notebooks.
        """
        self.tb: testbook = nb4_context[0]
        self.base_dir: pathlib.Path = nb4_context[1]

        # Variables
        self.cell_prefix = "test"
        self.channels = ["CD3", "CD4", "CD163_nuc_exclude", "ECAD_smoothed"]

    def test_imports(self):
        self.tb.execute_cell("import")

    def test_base_dir(self):
        base_dir_inject = f"""
            base_dir = "{self.base_dir}"
        """
        self.tb.inject(base_dir_inject, "base_dir")

    def test_ex_data_download(self):
        self.tb.execute_cell("ex_data_download")

    def test_file_path(self):
        self.tb.execute_cell("file_path")

    def test_dir_set(self):
        self.tb.execute_cell("dir_set")

    def test_identify_threshold(self):
        self.tb.execute_cell("identify_threshold")

    def test_split_problematic_clusters(self):
        self.tb.execute_cell("split_problematic_clusters")

    def test_mantis_manual_inspection(self):
        self.tb.execute_cell("mantis_manual_inspection")

    def test_final_cluster_assignment(self):
        self.tb.execute_cell("final_cluster_assignment")

    def test_updated_cell_table(self):
        self.tb.execute_cell("updated_cell_table")

    def test_marker_thresholding_vars(self):
        self.tb.execute_cell("marker_thresholding_vars")

    def test_mantis_marker_counts(self):
        self.tb.execute_cell("mantis_marker_counts")

    def test_marker_threshold_range(self):
        self.tb.execute_cell("marker_threshold_range")

    def test_threshold_list_vars(self):
        self.tb.execute_cell("threshold_list_vars")

    def test_cell_table_threshold(self):
        self.tb.execute_cell("cell_table_threshold")


@pytest.mark.order(4)
class Test_Fiber_Segmentation():
    """
    Tests Example Fiber Segmentation for completion.
    NOTE: When modifying the tests, make sure the test are in the
    same order as the tagged cells in the notebook.
    """
    @pytest.fixture(autouse=True, scope="function")
    def _setup(self, nbfib_seg_context):
        """
        Sets up necessary data and paths to run the notebooks.
        """
        self.tb: testbook = nbfib_seg_context[0]
        self.base_dir: pathlib.Path = nbfib_seg_context[1]

    def test_imports(self):
        self.tb.execute_cell("import")

    def test_base_dir(self):
        base_dir_inject = f"""
            base_dir = "{self.base_dir}"
        """
        self.tb.inject(base_dir_inject, "base_dir")

    def test_ex_data_download(self):
        self.tb.execute_cell("ex_data_download")

    def test_file_paths(self):
        self.tb.execute_cell("file_paths")

    def test_param_set(self):
        self.tb.execute_cell("param_set")

    def test_plot_fiber_segmentation(self):
        self.tb.execute_cell("plot_fiber_segmentation")

    def test_run_fiber_segmentation(self):
        self.tb.execute_cell("run_fiber_segmentation")<|MERGE_RESOLUTION|>--- conflicted
+++ resolved
@@ -406,11 +406,7 @@
         fovs = self.tb.ref("fovs")
         channels = self.tb.ref("channels")
         cell_table_path = self.tb.ref("cell_table_path")
-<<<<<<< HEAD
-        cluster_counts_norm = self.tb.ref("cluster_counts_norm_name")
-=======
         cluster_counts_size_norm = self.tb.ref("cluster_counts_size_norm_name")
->>>>>>> 719e3a6b
         weighted_cell_channel = self.tb.ref("weighted_cell_channel_name")
         cell_som_cluster_count_avgs = self.tb.ref("cell_som_cluster_count_avg_name")
         cell_meta_cluster_count_avgs = self.tb.ref("cell_meta_cluster_count_avg_name")
@@ -421,11 +417,7 @@
                                                    fovs,
                                                    channels,
                                                    cell_table_path,
-<<<<<<< HEAD
-                                                   cluster_counts_norm,
-=======
                                                    cluster_counts_size_norm,
->>>>>>> 719e3a6b
                                                    weighted_cell_channel,
                                                    cell_som_cluster_count_avgs,
                                                    cell_som_cluster_channel_avg
