import os
import numpy as np
import xarray as xr
import pandas as pd
import skimage.measure
import sklearn.metrics
import scipy
from statsmodels.stats.multitest import multipletests
from sklearn.cluster import KMeans
from scipy.spatial.distance import cdist

import ark.settings as settings
from ark.utils import io_utils, misc_utils
from ark.utils._bootstrapping import compute_close_num_rand


def calc_dist_matrix(label_maps, save_path=None):
    """Generate matrix of distances between center of pairs of cells

    Args:
        label_maps (xarray.DataArray):
            array of segmentation masks indexed by (fov, cell_id, cell_id, segmentation_label)
        save_path (str):
            path to save file. If None, then will directly return
    Returns:
        dict:
            Contains a cells x cells matrix with the euclidian
            distance between centers of corresponding cells for every fov,
            note that each distance matrix is of type xarray
    """

    # Check that file path exists, if given

    if save_path is not None:
        io_utils.validate_paths(save_path, data_prefix=False)

    dist_mats_list = []

    # Extract list of fovs
    fovs = label_maps.coords['fovs'].values

    for fov in fovs:
        # extract region properties of label map, then just get centroids
        props = skimage.measure.regionprops(label_maps.loc[fov, :, :, 'segmentation_label'].values)
        centroids = [prop.centroid for prop in props]
        centroid_labels = [prop.label for prop in props]

        # generate the distance matrix, then assign centroid_labels as coords
        dist_matrix = cdist(centroids, centroids).astype(np.float32)
        dist_mat_xarr = xr.DataArray(dist_matrix, coords=[centroid_labels, centroid_labels])

        # append final result to dist_mats_list
        dist_mats_list.append(dist_mat_xarr)

    # Create dictionary to store distance matrices per fov
    dist_matrices = dict(zip(fovs, dist_mats_list))

    # If save_path is None, function will directly return the dictionary
    # else it will save it as a file with location specified by save_path
    if save_path is None:
        return dist_matrices
    else:
        np.savez(os.path.join(save_path, "dist_matrices.npz"), **dist_matrices)


def get_pos_cell_labels_channel(thresh, current_fov_channel_data, cell_labels, current_marker):
    """For channel enrichment, finds positive labels that match the current phenotype
    or identifies cells with positive expression values for the current marker
    (greater than the marker threshold).

    Args:
        thresh (int):
            current threshold for marker
        current_fov_channel_data (pandas.DataFrame):
            expression data for column markers for current patient
        cell_labels (pandas.DataFrame):
            the column of cell labels for current patient
        current_marker (str):
            the current marker that the positive labels are being found for

    Returns:
        list:
            List of all the positive labels"""

    # Subset only cells that are positive for the given marker
    marker1posinds = current_fov_channel_data[current_marker] > thresh
    # Get the cell labels of the positive cells
    mark1poslabels = cell_labels[marker1posinds]

    return mark1poslabels


def get_pos_cell_labels_cluster(pheno, current_fov_neighborhood_data,
                                cell_label_col, cell_type_col):
    """For cluster enrichment, finds positive labels that match the current phenotype
    or identifies cells with positive expression values for the current marker
    (greater than the marker threshold).

    Args:
        pheno (str):
            the current cell phenotype
        current_fov_neighborhood_data (pandas.DataFrame):
            data for the current patient
        cell_label_col (str):
            the name of the column indicating the cell label
        cell_type_col (str):
            the name of the column indicating the cell type

    Returns:
        list:
            List of all the positive labels"""

    # Subset only cells that are of the same phenotype
    pheno1posinds = current_fov_neighborhood_data[cell_type_col] == pheno
    # Get the cell labels of the cells of the phenotype
    mark1poslabels = current_fov_neighborhood_data.loc[:, cell_label_col][pheno1posinds]

    return mark1poslabels


def compute_close_cell_num(dist_mat, dist_lim, analysis_type,
                           current_fov_data=None, current_fov_channel_data=None,
                           cluster_ids=None, cell_types_analyze=None, thresh_vec=None,
                           cell_label_col=settings.CELL_LABEL, cell_type_col=settings.CLUSTER_ID):
    """Finds positive cell labels and creates matrix with counts for cells positive for
    corresponding markers. Computes close_num matrix for both Cell Label and Threshold spatial
    analyses.

    This function loops through all the included markers in the patient data and identifies cell
    labels positive for corresponding markers. It then subsets the distance matrix to only include
    these positive cells and records interactions based on whether cells are close to each other
    (within the dist_lim). It then stores the number of interactions in the index of close_num
    corresponding to both markers (for instance markers 1 and 2 would be in index [0, 1]).

    Args:
        dist_mat (numpy.ndarray):
            cells x cells matrix with the euclidian distance between centers of corresponding cells
        dist_lim (int):
            threshold for spatial enrichment distance proximity
        analysis_type (str):
            type of analysis, must be either cluster or channel
        current_fov_data (pandas.DataFrame):
            data for specific patient in expression matrix
        current_fov_channel_data (pandas.DataFrame):
            data of only column markers for Channel Analysis
        cluster_ids (numpy.ndarray):
            all the cell phenotypes in Cluster Analysis
        cell_types_analyze (list):
            a list of the cell types we wish to analyze, if None we set it equal to all cell types
        thresh_vec (numpy.ndarray):
            matrix of thresholds column for markers
        cell_label_col (str):
            the name of the column containing the cell labels
        cell_type_col (str):
            the name of the column containing the cell types

    Returns:
        numpy.ndarray:
            2D array containing marker x marker matrix with counts for cells positive for
            corresponding markers, as well as a list of number of cell labels for marker 1
    """

    # assert our analysis type is valid
    good_analyses = ["cluster", "channel"]
    misc_utils.verify_in_list(analysis_type=analysis_type, good_analyses=good_analyses)

    # Initialize variables

    cell_labels = []

    # Subset data based on analysis type
    if analysis_type == "channel":
        # Subsetting the column with the cell labels
        cell_labels = current_fov_data[cell_label_col]

    # assign the dimension of close_num respective to type of analysis
    if analysis_type == "channel":
        num = len(thresh_vec)
    else:
        num = len(cluster_ids)

    # Create close_num, marker1_num, and marker2_num
    close_num = np.zeros((num, num), dtype=np.uint16)

    mark1_num = []
    mark1poslabels = []

    dist_mat_bin = xr.DataArray(
        ((dist_mat.values < dist_lim) & (dist_mat.values > 0)).astype(np.uint8),
        coords=dist_mat.coords
    )
    for j in range(num):
        if analysis_type == "cluster":
            mark1poslabels.append(
                get_pos_cell_labels_cluster(pheno=cluster_ids[j],
                                            current_fov_neighborhood_data=current_fov_data,
                                            cell_label_col=cell_label_col,
                                            cell_type_col=cell_type_col))
        else:
            mark1poslabels.append(
                get_pos_cell_labels_channel(thresh=thresh_vec[j],
                                            current_fov_channel_data=current_fov_channel_data,
                                            cell_labels=cell_labels,
                                            current_marker=current_fov_channel_data.columns[j]))
        mark1_num.append(len(mark1poslabels[j]))

    # iterating k from [j, end] cuts out 1/2 the steps (while symmetric)
    for j, m1n in enumerate(mark1_num):
        for k, m2n in enumerate(mark1_num[j:], j):
            dist_mat_bin_subset = dist_mat_bin.loc[
                mark1poslabels[j].values,
                mark1poslabels[k].values
            ].values
            count_close_num_hits = np.sum(dist_mat_bin_subset, dtype=np.uint16)

            close_num[j, k] = count_close_num_hits
            # symmetry :)
            close_num[k, j] = close_num[j, k]

    return close_num, mark1_num, mark1poslabels


# TODO: passing marker_nums and mark_pos_labels is redundant:
#       marker_nums[j] = len(mark_pos_labels[j])
def compute_close_cell_num_random(marker_nums, mark_pos_labels, dist_mat, dist_lim, bootstrap_num):
    """Uses bootstrapping to permute cell labels randomly and records the number of close cells
    (within the dist_lim) in that random setup.

    Args:
        marker_nums (numpy.ndarray):
            list of cell counts of each marker type
        mark_pos_labels (list):
            cell labels for each marker number
        dist_mat (xr.DataArray):
            cells x cells matrix with the euclidian distance between centers of corresponding
            cells. This can be indexed by cell label
        dist_lim (int):
            threshold for spatial enrichment distance proximity
        bootstrap_num (int):
            number of permutations

    Returns:
        numpy.ndarray:
            Large matrix of random positive marker counts for every permutation in the bootstrap
    """

    # Generate binarized distance matrix
    dist_mat_bin = ((dist_mat.values < dist_lim) & (dist_mat.values > 0)).astype(np.uint16)

    # assures that marker counts don't exceed number of cells
    for mn in marker_nums:
<<<<<<< HEAD
        if mn > dist_mat_bin.shape[0]:
            raise ValueError('Marker number count can not be greater than number of cells...')

    # creates list-of-lists sparse matrix-representation of binarized distance matrix
    rows, cols = np.nonzero(dist_mat_bin)
    cols_in_row = [[] for i in range(dist_mat_bin.shape[0])]
    for pair_idx, row in enumerate(rows):
        cols_in_row[row].append(cols[pair_idx])

    # flattens list-of-list representation into 1D array and stores the index keys
    row_indicies = [0]
    cols_in_row_flat = []
    for cell_indx, row in enumerate(range(dist_mat_bin.shape[0])):
        row_indicies.append(len(cols_in_row[row]) + row_indicies[cell_indx])
        cols_in_row_flat.extend(cols_in_row[row])
=======
        if mn >= dist_mat_bin.shape[0]:
            raise ValueError('Marker number count can not be greater than number of cells...')

    # flattens list-of-list representation into 1D array and stores the index keys
    row_indicies = [0]
    cols_in_row_flat = []

    for row in range(dist_mat_bin.shape[0]):
        cols = list(np.nonzero(dist_mat_bin[row, :])[0])
        cols_in_row_flat.extend(cols)
        row_indicies.append(len(cols) + row_indicies[row])
>>>>>>> 760d110e

    # formats list-of-list representation into cython compatable argument
    cols_in_row_flat = np.array(cols_in_row_flat, dtype=np.uint16)
    _row_indicies = np.array(row_indicies, dtype=np.uint64)

    # sort marker_nums and save permutation
    # this can speed up compute_close_num_rand
    marker_order = [
        (
            mn,
            np.flatnonzero(dist_mat[dist_mat.dims[0]].isin(mark_pos_labels[i])).astype(np.uint64),
            i
        )
        for i, mn in enumerate(marker_nums)
    ]
    marker_order.sort(key=lambda x: x[0])
    sorted_marker_nums, sorted_pos_labels, sort_permutation = zip(*marker_order)
    _marker_nums = np.array(sorted_marker_nums, dtype=np.uint16)
    _pos_labels = {i: v for i, v in enumerate(sorted_pos_labels)}

    # performing bootstrapping
    close_num_rand = compute_close_num_rand(dist_mat_bin, cols_in_row_flat, _row_indicies,
                                            _marker_nums, _pos_labels, int(bootstrap_num))

    # unpermute close_num_rand
    x_scramble = np.tile(np.argsort(sort_permutation), (len(sort_permutation), 1))
    y_scramble = x_scramble.T
    close_num_rand = close_num_rand[x_scramble, y_scramble, :]

    return close_num_rand


def calculate_enrichment_stats(close_num, close_num_rand):
    """Calculates z score and p values from spatial enrichment analysis.

    Args:
        close_num (numpy.ndarray):
            marker x marker matrix with counts for cells positive for corresponding markers
        close_num_rand (numpy.ndarray):
            random positive marker counts for every permutation in the bootstrap

    Returns:
        xarray.DataArray:
            xarray contining the following statistics for marker to marker enrichment

            - z: z scores for corresponding markers
            - muhat: predicted mean values of close_num_rand random distribution
            - sigmahat: predicted standard deviations of close_num_rand random distribution
            - p: p values for corresponding markers, for both positive and negative enrichment
            - h: matrix indicating whether corresponding marker interactions are significant
            - adj_p: fdh_br adjusted p values
    """
    # Get the number of markers and number of permutations
    marker_num = close_num.shape[0]
    bootstrap_num = close_num_rand.shape[2]

    # Create z, muhat, sigmahat, and p
    z = np.zeros((marker_num, marker_num))
    muhat = np.zeros((marker_num, marker_num))
    sigmahat = np.zeros((marker_num, marker_num))
    p_pos = np.zeros((marker_num, marker_num))
    p_neg = np.zeros((marker_num, marker_num))

    for j in range(0, marker_num):
        for k in range(0, marker_num):
            # Get close_num_rand value for every marker combination and reshape for norm fit
            tmp = np.reshape(close_num_rand[j, k, :], (bootstrap_num, 1))
            # Get muhat and sigmahat values for distribution from 100 permutations
            (muhat[j, k], sigmahat[j, k]) = scipy.stats.norm.fit(tmp)
            # Calculate z score based on distribution
            z[j, k] = (close_num[j, k] - muhat[j, k]) / sigmahat[j, k]
            # Calculate both positive and negative enrichment p values
            p_pos[j, k] = (1 + (np.sum(tmp > close_num[j, k]))) / (bootstrap_num + 1)
            p_neg[j, k] = (1 + (np.sum(tmp < close_num[j, k]))) / (bootstrap_num + 1)

    # Get fdh_br adjusted p values
    p_summary = np.zeros_like(p_pos[:, :])
    for j in range(0, marker_num):
        for k in range(0, marker_num):
            # Use negative enrichment p values if the z score is negative, and vice versa
            if z[j, k] > 0:
                p_summary[j, k] = p_pos[j, k]
            else:
                p_summary[j, k] = p_neg[j, k]
    (h, adj_p, aS, aB) = multipletests(
        p_summary, alpha=.05
    )

    # Create an Xarray with the dimensions (stats variables, number of markers, number of markers)
    stats_data = np.stack((z, muhat, sigmahat, p_pos, p_neg, h, adj_p), axis=0)
    coords = [["z", "muhat", "sigmahat", "p_pos", "p_neg", "h", "p_adj"],
              range(stats_data[0].data.shape[0]), range(stats_data[0].data.shape[1])]
    dims = ["stats", "rows", "cols"]
    stats_xr = xr.DataArray(stats_data, coords=coords, dims=dims)
    return stats_xr


def compute_neighbor_counts(current_fov_neighborhood_data, dist_matrix, distlim,
                            self_neighbor=True, cell_label_col=settings.CELL_LABEL):
    """Calculates the number of neighbor phenotypes for each cell. The cell counts itself as a
    neighbor.

    Args:
        current_fov_neighborhood_data (pandas.DataFrame):
            data for the current fov, including the cell labels, cell phenotypes, and cell
            phenotype ID
        dist_matrix (numpy.ndarray):
            cells x cells matrix with the euclidian distance between centers of corresponding cells
        distlim (int):
            threshold for spatial enrichment distance proximity
        self_neighbor (bool):
            If true, cell counts itself as a neighbor in the analysis.
        cell_label_col (str):
            Column name with the cell labels
    Returns:
        tuple (pandas.DataFrame, pandas.DataFrame):
            - phenotype counts per cell
            - phenotype frequencies of counts per total for each cell
    """

    # subset our distance matrix based on the cell labels provided
    cell_labels = current_fov_neighborhood_data[cell_label_col].values
    cell_dist_mat = dist_matrix.loc[cell_labels, cell_labels].values

    # binarize distance matrix
    cell_dist_mat_bin = np.zeros(cell_dist_mat.shape)
    cell_dist_mat_bin[cell_dist_mat < distlim] = 1

    # default is that cell counts itself as a matrix
    if not self_neighbor:
        cell_dist_mat_bin[cell_dist_mat == 0] = 0

    # get num_neighbors for freqs
    num_neighbors = np.sum(cell_dist_mat_bin, axis=0)

    # create the 'phenotype has cell?' matrix, excluding non cell-label rows
    pheno_has_cell = pd.get_dummies(current_fov_neighborhood_data.iloc[:, 2]).to_numpy().T

    # dot binarized 'is neighbor?' matrix with pheno_has_cell to get counts
    counts = pheno_has_cell.dot(cell_dist_mat_bin).T

    # compute freqs with num_neighbors
    freqs = counts.T / num_neighbors

    return counts, freqs.T


def compute_kmeans_cluster_metric(neighbor_mat_data, max_k=10):
    """For a given neighborhood matrix, cluster and compute metric scores using k-means clustering.

    Currently only supporting silhouette score as a cluster metric.

    Args:
        neighbor_mat_data (pandas.DataFrame):
            neighborhood matrix data with only the desired fovs
        max_k (int):
            the maximum k we want to generate cluster statistics for, must be at least 2

    Returns:
        xarray.DataArray:
            contains a single dimension, cluster_num, which determines the metric score
            when cluster_num was set as k for k-means clustering
    """

    # create array we can store the results of each k for clustering
    coords = [np.arange(2, max_k + 1)]
    dims = ["cluster_num"]
    stats_raw_data = np.zeros(max_k - 1)
    cluster_stats = xr.DataArray(stats_raw_data, coords=coords, dims=dims)

    for n in range(2, max_k + 1):
        cluster_fit = KMeans(n_clusters=n).fit(neighbor_mat_data)
        cluster_labels = cluster_fit.labels_
        cluster_score = sklearn.metrics.silhouette_score(neighbor_mat_data, cluster_labels,
                                                         metric='euclidean')
        cluster_stats.loc[n] = cluster_score

    return cluster_stats


def generate_cluster_labels(neighbor_mat_data, cluster_num):
    """Run k-means clustering with k=cluster_num on each channel column

    Give the same data, given several runs the clusters will always be the same,
    but the labels assigned will likely be different

    Args:
        neighbor_mat_data (pandas.DataFrame):
            neighborhood matrix data with only the desired fovs
        cluster_num (int):
            the k we want to use when running k-means clustering

    Returns:
        numpy.ndarray:
            the cluster labels we will be assigning to each cell in the neighborhood matrix
    """

    cluster_fit = KMeans(n_clusters=cluster_num).fit(neighbor_mat_data)
    cluster_labels = cluster_fit.labels_

    return cluster_labels<|MERGE_RESOLUTION|>--- conflicted
+++ resolved
@@ -249,24 +249,7 @@
 
     # assures that marker counts don't exceed number of cells
     for mn in marker_nums:
-<<<<<<< HEAD
         if mn > dist_mat_bin.shape[0]:
-            raise ValueError('Marker number count can not be greater than number of cells...')
-
-    # creates list-of-lists sparse matrix-representation of binarized distance matrix
-    rows, cols = np.nonzero(dist_mat_bin)
-    cols_in_row = [[] for i in range(dist_mat_bin.shape[0])]
-    for pair_idx, row in enumerate(rows):
-        cols_in_row[row].append(cols[pair_idx])
-
-    # flattens list-of-list representation into 1D array and stores the index keys
-    row_indicies = [0]
-    cols_in_row_flat = []
-    for cell_indx, row in enumerate(range(dist_mat_bin.shape[0])):
-        row_indicies.append(len(cols_in_row[row]) + row_indicies[cell_indx])
-        cols_in_row_flat.extend(cols_in_row[row])
-=======
-        if mn >= dist_mat_bin.shape[0]:
             raise ValueError('Marker number count can not be greater than number of cells...')
 
     # flattens list-of-list representation into 1D array and stores the index keys
@@ -277,7 +260,6 @@
         cols = list(np.nonzero(dist_mat_bin[row, :])[0])
         cols_in_row_flat.extend(cols)
         row_indicies.append(len(cols) + row_indicies[row])
->>>>>>> 760d110e
 
     # formats list-of-list representation into cython compatable argument
     cols_in_row_flat = np.array(cols_in_row_flat, dtype=np.uint16)
