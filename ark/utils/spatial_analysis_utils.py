import numpy as np
import xarray as xr
import pandas as pd
import skimage.measure
import sklearn.metrics
import scipy
from statsmodels.stats.multitest import multipletests
from sklearn.cluster import KMeans
from scipy.spatial.distance import cdist
import os

<<<<<<< HEAD
import ark.settings as settings
=======
from ark.utils import io_utils, misc_utils
>>>>>>> b7d7314b


def calc_dist_matrix(label_maps, path=None):
    """Generate matrix of distances between center of pairs of cells

    Args:
        label_maps (xarray.DataArray):
            array of segmentation masks indexed by (fov, cell_id, cell_id, segmentation_label)
        path (str):
            path to save file. If None, then will directly return
    Returns:
        dict:
            Contains a cells x cells matrix with the euclidian
            distance between centers of corresponding cells for every fov,
            note that each distance matrix is of type xarray
    """

    # Check that file path exists, if given

    if path is not None:
        io_utils.validate_paths(path)

    dist_mats_list = []

    # Extract list of fovs
    fovs = label_maps.coords['fovs'].values

    for fov in fovs:
        # extract region properties of label map, then just get centroids
        props = skimage.measure.regionprops(label_maps.loc[fov, :, :, 'segmentation_label'].values)
        centroids = [prop.centroid for prop in props]
        centroid_labels = [prop.label for prop in props]

        # generate the distance matrix, then assign centroid_labels as coords
        dist_matrix = cdist(centroids, centroids)
        dist_mat_xarr = xr.DataArray(dist_matrix, coords=[centroid_labels, centroid_labels])

        # append final result to dist_mats_list
        dist_mats_list.append(dist_mat_xarr)

    # Create dictionary to store distance matrices per fov
    dist_matrices = dict(zip(fovs, dist_mats_list))

    # If path is None, function will directly return the dictionary
    # else it will save it as a file with location specified by path
    if path is None:
        return dist_matrices
    else:
        np.savez(path + "dist_matrices.npz", **dist_matrices)


def get_pos_cell_labels_channel(thresh, current_fov_channel_data, cell_labels, current_marker):
    """For channel enrichment, finds positive labels that match the current phenotype
    or identifies cells with positive expression values for the current marker
    (greater than the marker threshold).

    Args:
        thresh (int):
            current threshold for marker
        current_fov_channel_data (pandas.DataFrame):
            expression data for column markers for current patient
        cell_labels (pandas.DataFrame):
            the column of cell labels for current patient
        current_marker (str):
            the current marker that the positive labels are being found for

    Returns:
        list:
            List of all the positive labels"""

    # Subset only cells that are positive for the given marker
    marker1posinds = current_fov_channel_data[current_marker] > thresh
    # Get the cell labels of the positive cells
    mark1poslabels = cell_labels[marker1posinds]

    return mark1poslabels


def get_pos_cell_labels_cluster(pheno, current_fov_neighborhood_data,
                                cell_label_col, cell_type_col):
    """For cluster enrichment, finds positive labels that match the current phenotype
    or identifies cells with positive expression values for the current marker
    (greater than the marker threshold).

    Args:
        pheno (str):
            the current cell phenotype
        current_fov_neighborhood_data (pandas.DataFrame):
            data for the current patient
        cell_label_col (str):
            the name of the column indicating the cell label
        cell_type_col (str):
            the name of the column indicating the cell type

    Returns:
        list:
            List of all the positive labels"""

    # Subset only cells that are of the same phenotype
    pheno1posinds = current_fov_neighborhood_data[cell_type_col] == pheno
    # Get the cell labels of the cells of the phenotype
    mark1poslabels = current_fov_neighborhood_data.loc[:, cell_label_col][pheno1posinds]

    return mark1poslabels


def compute_close_cell_num(dist_mat, dist_lim, analysis_type,
                           current_fov_data=None, current_fov_channel_data=None,
                           cluster_ids=None, cell_types_analyze=None, thresh_vec=None,
                           cell_label_col=settings.CELL_LABEL, cell_type_col=settings.CLUSTER_ID):
    """Finds positive cell labels and creates matrix with counts for cells positive for
    corresponding markers. Computes close_num matrix for both Cell Label and Threshold spatial
    analyses.

    This function loops through all the included markers in the patient data and identifies cell
    labels positive for corresponding markers. It then subsets the distance matrix to only include
    these positive cells and records interactions based on whether cells are close to each other
    (within the dist_lim). It then stores the number of interactions in the index of close_num
    corresponding to both markers (for instance markers 1 and 2 would be in index [0, 1]).

    Args:
        dist_mat (numpy.ndarray):
            cells x cells matrix with the euclidian distance between centers of corresponding cells
        dist_lim (int):
            threshold for spatial enrichment distance proximity
        analysis_type (str):
            type of analysis, must be either cluster or channel
        current_fov_data (pandas.DataFrame):
            data for specific patient in expression matrix
        current_fov_channel_data (pandas.DataFrame):
            data of only column markers for Channel Analysis
        cluster_ids (numpy.ndarray):
            all the cell phenotypes in Cluster Analysis
        cell_types_analyze (list):
            a list of the cell types we wish to analyze, if None we set it equal to all cell types
        thresh_vec (numpy.ndarray):
            matrix of thresholds column for markers
        cell_label_col (str):
            the name of the column containing the cell labels
        cell_type_col (str):
            the name of the column containing the cell types

    Returns:
        numpy.ndarray:
            2D array containing marker x marker matrix with counts for cells positive for
            corresponding markers, as well as a list of number of cell labels for marker 1
    """

    # assert our analysis type is valid
    good_analyses = ["cluster", "channel"]
    misc_utils.verify_in_list(analysis_type=analysis_type, good_analyses=good_analyses)

    # Initialize variables

    cell_labels = []

    # Subset data based on analysis type
    if analysis_type == "channel":
        # Subsetting the column with the cell labels
        cell_labels = current_fov_data[cell_label_col]

    # assign the dimension of close_num respective to type of analysis
    if analysis_type == "channel":
        num = len(thresh_vec)
    else:
        num = len(cluster_ids)

    # Create close_num, marker1_num, and marker2_num
    close_num = np.zeros((num, num), dtype='int')

    mark1_num = []
    mark1poslabels = []

    dist_mat_bin = xr.DataArray(
        (dist_mat.values < dist_lim).astype(np.int8),
        coords=dist_mat.coords
    )

    for j in range(num):
        if analysis_type == "cluster":
            mark1poslabels.append(
                get_pos_cell_labels_cluster(pheno=cluster_ids[j],
                                            current_fov_neighborhood_data=current_fov_data,
                                            cell_label_col=cell_label_col,
                                            cell_type_col=cell_type_col))
        else:
            mark1poslabels.append(
                get_pos_cell_labels_channel(thresh=thresh_vec[j],
                                            current_fov_channel_data=current_fov_channel_data,
                                            cell_labels=cell_labels,
                                            current_marker=current_fov_channel_data.columns[j]))
        mark1_num.append(len(mark1poslabels[j]))

    # we'll need this because for cluster-based context-dependent randomization
    # we need to facet our randomization of labels based on the cell_types and associated
    # cell_ids the user specifies
    mark1labels_per_id = None
    if analysis_type == "cluster":
        mark1labels_per_id = dict(zip(cluster_ids, mark1poslabels))

    # iterating k from [j, end] cuts out 1/2 the steps (while symmetric)
    for j, m1n in enumerate(mark1_num):
        for k, m2n in enumerate(mark1_num[j:], j):
            dist_mat_bin_subset = dist_mat_bin.loc[
                mark1poslabels[j].values,
                mark1poslabels[k].values
            ].values
            count_close_num_hits = np.sum(dist_mat_bin_subset)

            close_num[j, k] = count_close_num_hits
            # symmetry :)
            close_num[k, j] = close_num[j, k]

    return close_num, mark1_num, mark1labels_per_id


def compute_close_cell_num_random(marker_nums, dist_mat, dist_lim, bootstrap_num):
    """Uses bootstrapping to permute cell labels randomly and records the number of close cells
    (within the dit_lim) in that random setup.

    Args:
        marker_nums (numpy.ndarray):
            list of cell counts of each marker type
        dist_mat (numpy.ndarray):
            cells x cells matrix with the euclidian distance between centers of corresponding cells
        dist_lim (int):
            threshold for spatial enrichment distance proximity
        bootstrap_num (int):
            number of permutations

    Returns:
        numpy.ndarray:
            Large matrix of random positive marker counts for every permutation in the bootstrap
    """

    # Create close_num_rand
    close_num_rand = np.zeros((
        len(marker_nums), len(marker_nums), bootstrap_num), dtype='int')

    dist_mat_bin = xr.DataArray(
        (dist_mat.values < dist_lim).astype(np.int8),
        coords=dist_mat.coords
    )

    for j, m1n in enumerate(marker_nums):
        for k, m2n in enumerate(marker_nums[j:], j):
            samples_dim = (m1n * m2n, bootstrap_num)
            dist_mat_bin_flattened = dist_mat_bin.values.flatten()
            count_close_num_rand_hits = np.sum(
                np.random.choice(dist_mat_bin_flattened, samples_dim, True),
                axis=0
            )

            close_num_rand[j, k, :] = count_close_num_rand_hits
            # symmetry :)
            close_num_rand[k, j, :] = close_num_rand[j, k, :]

    return close_num_rand


def calculate_enrichment_stats(close_num, close_num_rand):
    """Calculates z score and p values from spatial enrichment analysis.

    Args:
        close_num (numpy.ndarray):
            marker x marker matrix with counts for cells positive for corresponding markers
        close_num_rand (numpy.ndarray):
            random positive marker counts for every permutation in the bootstrap

    Returns:
        xarray.DataArray:
            xarray contining the following statistics for marker to marker enrichment

            - z: z scores for corresponding markers
            - muhat: predicted mean values of close_num_rand random distribution
            - sigmahat: predicted standard deviations of close_num_rand random distribution
            - p: p values for corresponding markers, for both positive and negative enrichment
            - h: matrix indicating whether corresponding marker interactions are significant
            - adj_p: fdh_br adjusted p values
    """
    # Get the number of markers and number of permutations
    marker_num = close_num.shape[0]
    bootstrap_num = close_num_rand.shape[2]

    # Create z, muhat, sigmahat, and p
    z = np.zeros((marker_num, marker_num))
    muhat = np.zeros((marker_num, marker_num))
    sigmahat = np.zeros((marker_num, marker_num))
    p_pos = np.zeros((marker_num, marker_num))
    p_neg = np.zeros((marker_num, marker_num))

    for j in range(0, marker_num):
        for k in range(0, marker_num):
            # Get close_num_rand value for every marker combination and reshape for norm fit
            tmp = np.reshape(close_num_rand[j, k, :], (bootstrap_num, 1))
            # Get muhat and sigmahat values for distribution from 100 permutations
            (muhat[j, k], sigmahat[j, k]) = scipy.stats.norm.fit(tmp)
            # Calculate z score based on distribution
            z[j, k] = (close_num[j, k] - muhat[j, k]) / sigmahat[j, k]
            # Calculate both positive and negative enrichment p values
            p_pos[j, k] = (1 + (np.sum(tmp > close_num[j, k]))) / (bootstrap_num + 1)
            p_neg[j, k] = (1 + (np.sum(tmp < close_num[j, k]))) / (bootstrap_num + 1)

    # Get fdh_br adjusted p values
    p_summary = np.zeros_like(p_pos[:, :])
    for j in range(0, marker_num):
        for k in range(0, marker_num):
            # Use negative enrichment p values if the z score is negative, and vice versa
            if z[j, k] > 0:
                p_summary[j, k] = p_pos[j, k]
            else:
                p_summary[j, k] = p_neg[j, k]
    (h, adj_p, aS, aB) = multipletests(
        p_summary, alpha=.05
    )

    # Create an Xarray with the dimensions (stats variables, number of markers, number of markers)
    stats_data = np.stack((z, muhat, sigmahat, p_pos, p_neg, h, adj_p), axis=0)
    coords = [["z", "muhat", "sigmahat", "p_pos", "p_neg", "h", "p_adj"],
              range(stats_data[0].data.shape[0]), range(stats_data[0].data.shape[1])]
    dims = ["stats", "rows", "cols"]
    stats_xr = xr.DataArray(stats_data, coords=coords, dims=dims)
    return stats_xr


def compute_neighbor_counts(current_fov_neighborhood_data, dist_matrix, distlim,
                            self_neighbor=True, cell_label_col=settings.CELL_LABEL):
    """Calculates the number of neighbor phenotypes for each cell. The cell counts itself as a
    neighbor.

    Args:
        current_fov_neighborhood_data (pandas.DataFrame):
            data for the current fov, including the cell labels, cell phenotypes, and cell
            phenotype ID
        dist_matrix (numpy.ndarray):
            cells x cells matrix with the euclidian distance between centers of corresponding cells
        distlim (int):
            threshold for spatial enrichment distance proximity
        self_neighbor (bool):
            If true, cell counts itself as a neighbor in the analysis.
        cell_label_col (str):
            Column name with the cell labels
    Returns:
        tuple (pandas.DataFrame, pandas.DataFrame):
            - phenotype counts per cell
            - phenotype frequencies of counts per total for each cell
    """

    # subset our distance matrix based on the cell labels provided
    cell_labels = current_fov_neighborhood_data[cell_label_col].values
    cell_dist_mat = dist_matrix.loc[cell_labels, cell_labels].values

    # binarize distance matrix
    cell_dist_mat_bin = np.zeros(cell_dist_mat.shape)
    cell_dist_mat_bin[cell_dist_mat < distlim] = 1

    # default is that cell counts itself as a matrix
    if not self_neighbor:
        cell_dist_mat_bin[cell_dist_mat == 0] = 0

    # get num_neighbors for freqs
    num_neighbors = np.sum(cell_dist_mat_bin, axis=0)

    # create the 'phenotype has cell?' matrix, excluding non cell-label rows
    pheno_has_cell = pd.get_dummies(current_fov_neighborhood_data.iloc[:, 2]).to_numpy().T

    # dot binarized 'is neighbor?' matrix with pheno_has_cell to get counts
    counts = pheno_has_cell.dot(cell_dist_mat_bin).T

    # compute freqs with num_neighbors
    freqs = counts.T / num_neighbors

    return counts, freqs.T


def compute_kmeans_cluster_metric(neighbor_mat_data, max_k=10):
    """For a given neighborhood matrix, cluster and compute metric scores using k-means clustering.

    Currently only supporting silhouette score as a cluster metric.

    Args:
        neighbor_mat_data (pandas.DataFrame):
            neighborhood matrix data with only the desired fovs
        max_k (int):
            the maximum k we want to generate cluster statistics for, must be at least 2

    Returns:
        xarray.DataArray:
            contains a single dimension, cluster_num, which determines the metric score
            when cluster_num was set as k for k-means clustering
    """

    # create array we can store the results of each k for clustering
    coords = [np.arange(2, max_k + 1)]
    dims = ["cluster_num"]
    stats_raw_data = np.zeros(max_k - 1)
    cluster_stats = xr.DataArray(stats_raw_data, coords=coords, dims=dims)

    for n in range(2, max_k + 1):
        cluster_fit = KMeans(n_clusters=n).fit(neighbor_mat_data)
        cluster_labels = cluster_fit.labels_
        cluster_score = sklearn.metrics.silhouette_score(neighbor_mat_data, cluster_labels,
                                                         metric='euclidean')
        cluster_stats.loc[n] = cluster_score

    return cluster_stats


def generate_cluster_labels(neighbor_mat_data, cluster_num):
    """Run k-means clustering with k=cluster_num on each channel column

    Give the same data, given several runs the clusters will always be the same,
    but the labels assigned will likely be different

    Args:
        neighbor_mat_data (pandas.DataFrame):
            neighborhood matrix data with only the desired fovs
        cluster_num (int):
            the k we want to use when running k-means clustering

    Returns:
        numpy.ndarray:
            the cluster labels we will be assigning to each cell in the neighborhood matrix
    """

    cluster_fit = KMeans(n_clusters=cluster_num).fit(neighbor_mat_data)
    cluster_labels = cluster_fit.labels_

    return cluster_labels<|MERGE_RESOLUTION|>--- conflicted
+++ resolved
@@ -7,13 +7,9 @@
 from statsmodels.stats.multitest import multipletests
 from sklearn.cluster import KMeans
 from scipy.spatial.distance import cdist
-import os
-
-<<<<<<< HEAD
+
 import ark.settings as settings
-=======
 from ark.utils import io_utils, misc_utils
->>>>>>> b7d7314b
 
 
 def calc_dist_matrix(label_maps, path=None):
