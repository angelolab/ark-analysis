--- conflicted
+++ resolved
@@ -36,12 +36,8 @@
             integer value. Default None.
 
     Returns:
-<<<<<<< HEAD
-        dist_mat (xarray.DataArray): the randomized distance matrix we generate directly from predefined distributions
-=======
-        numpy.ndarray:
+        xarray.DataArray:
             The randomized distance matrix we generate directly from predefined distributions
->>>>>>> 14f59756
             where the average distances between cell types of a and b > average distances between
             cell types of b and c
     """
@@ -238,21 +234,6 @@
 
     point_x_coords, point_y_coords = zip(*all_centroids)
 
-<<<<<<< HEAD
-=======
-    # all_centroids is ordered specifically to reflect a-labeled centroids first, then b, lastly c
-    # unfortunately, when we pass the final label map into calc_dist_matrix of
-    # spatial_analysis_utils we lose this desired ordering because of a call to regionprops,
-    # which automatically orders the centroids by ascending x-coordinate (in the case of ties,
-    # ascending y-coordinate) this messes up the ordering of the distance matrix which screws up,
-    # for example, the tests if a user wants to generate a distance matrix from randomly generated
-    # centroid points fortunately, lexsort allows us to compute the indices needed to reorder the
-    # sorted centroid list back to where they were originally, thus they can also be used to
-    # reorder the distance matrix back to the desired partitioning of first a-labeled rows/columns,
-    # then b, finally c
-    centroid_indices = np.lexsort(all_centroids[:, ::-1].T)
-
->>>>>>> 14f59756
     # generate the label matrix for the image
     # doing it this way because using the label function in skimage does so based on
     # connected components and that messes up the regionprops call in calc_dist_matrix
