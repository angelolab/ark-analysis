import os
import copy
import warnings

import scipy.ndimage as nd
import numpy as np
import pandas as pd

import xarray as xr

from skimage.feature import peak_local_max
from skimage.measure import label, regionprops, regionprops_table

import skimage.morphology as morph
from skimage.segmentation import relabel_sequential
import skimage.io as io

from ark.utils import plot_utils, io_utils


def find_nuclear_mask_id(nuc_segmentation_mask, cell_coords):
    """Get the ID of the nuclear mask which has the greatest amount of overlap with a given cell

    Args:
        nuc_segmentation_mask (numpy.ndarray):
            label mask of nuclear segmentations
        cell_coords (list):
            list of coords specifying pixels that belong to a cell

    Returns:
        int or None:
            Integer ID of the nuclear mask that overlaps most with cell.
            If no matches found, returns None.
    """

    ids, counts = np.unique(nuc_segmentation_mask[tuple(cell_coords.T)], return_counts=True)

    # Return nuclear ID with greatest overlap. If only 0, return None
    if ids[ids != 0].size == 0:
        nuclear_mask_id = None
    else:
        nuclear_mask_id = ids[ids != 0][np.argmax(counts[ids != 0])]

    return nuclear_mask_id


def transform_expression_matrix(cell_data, transform, transform_kwargs=None):
    """Transform an xarray of marker counts with supplied transformation

    Args:
        cell_data (xarray.DataArray):
            xarray containing marker expression values
        transform (str):
            the type of transform to apply. Must be one of ['size_norm', 'arcsinh']
        transform_kwargs (dict):
            optional dictionary with additional settings for the transforms

    Returns:
        xarray.DataArray:
            xarray of counts per marker normalized by cell size
    """
    valid_transforms = ['size_norm', 'arcsinh']

    if transform not in valid_transforms:
        raise ValueError('Invalid transform supplied')

    if transform_kwargs is None:
        transform_kwargs = {}

    # generate array to hold transformed data
    cell_data_transformed = copy.deepcopy(cell_data)

    # get start and end indices of channel data. We skip the 0th entry, which is cell size
    channel_start = 1

    # we include columns up to 'label', which is the first non-channel column
    channel_end = np.where(cell_data.features == 'label')[0][0]

    if transform == 'size_norm':

        # get the size of each cell
        cell_size = cell_data.values[:, :, 0:1]

        # generate cell_size array that is broadcast to have the same shape as the channels
        cell_size_large = np.repeat(cell_size, channel_end - channel_start, axis=2)

        # Only calculate where cell_size > 0
        cell_data_transformed.values[:, :, channel_start:channel_end] = \
            np.divide(cell_data_transformed.values[:, :, channel_start:channel_end],
                      cell_size_large, where=cell_size_large > 0)

    elif transform == 'arcsinh':
        linear_factor = transform_kwargs.get('linear_factor', 100)

        # first linearly scale the data
        cell_data_transformed.values[:, :, channel_start:channel_end] *= linear_factor

        # arcsinh transformation
        cell_data_transformed.values[:, :, channel_start:channel_end] = \
            np.arcsinh(cell_data_transformed[:, :, channel_start:channel_end].values)

    return cell_data_transformed


def concatenate_csv(base_dir, csv_files, column_name="point", column_values=None):
    """Take a list of CSV paths and concatenates them together,
    adding in the identifier in column_values

    Saves combined CSV file into the same folder

    Args:
        base_dir (str):
            directory to read and write csv_files into
        csv_files (list):
            a list csv files
        column_name (str):
            optional column name, defaults to point
        column_values (list):
            optional values to use for each CSV, defaults to csv name
    """

    if column_values is None:
        column_values = io_utils.extract_delimited_names(csv_files, delimiter='.')

    if len(column_values) != len(csv_files):
        raise ValueError("csv_files and column_values have different lengths: "
                         "csv {}, column_values {}".format(len(csv_files), len(column_values)))

    for idx, file in enumerate(csv_files):
        if idx == 0:
            # first one, create master array
            temp_data = pd.read_csv(os.path.join(base_dir, file), header=0, sep=",")
            temp_data[column_name] = column_values[idx]
            combined_data = temp_data
        else:
            temp_data = pd.read_csv(os.path.join(base_dir, file), header=0, sep=",")
            temp_data[column_name] = column_values[idx]
            combined_data = pd.concat((combined_data, temp_data), axis=0, ignore_index=True)

    combined_data.to_csv(os.path.join(base_dir, "combined_data.csv"), index=False)


def visualize_watershed_transform(segmentation_labels_xr, channel_data_xr,
                                  output_dir, model_output,
                                  overlay_channels, fovs=None,
                                  interior_model="pixelwise_interior", interior_threshold=0.25,
                                  interior_smooth=3, maxima_model="pixelwise_interior",
                                  maxima_smooth=3,
                                  maxima_threshold=0.05, nuclear_expansion=None,
                                  randomize_cell_labels=True,
                                  save_tifs='overlays'):
    """Runs the watershed transform over a set of probability masks output by deepcell network
    Inputs:
        segmentation_labels_xr (xarray): xarray containing segmentation labels
        channel_data_xr (xarray): xarray containing TIFs
        output_dir (str): path to directory where the output will be saved
        model_output (xarray): xarray containing the different branch outputs from deepcell
        overlay_channels (Tuple): channels to overlay segmentation output over
        fovs (): field of view
        interior_model (str): Name of model to use to identify maxs in the image
        interior_threshold (float): threshold to cut off interior predictions
        interior_smooth (int): value to smooth the interior predictions
        maxima_model (str): Name of the model to use to predict maxes in the image
        maxima_smooth (int): value to smooth the maxima predictions
        nuclear_expansion (int): optional pixel value by which to expand cells if
            doing nuclear segmentation
        save_tifs (str): flag to control what level of output to save. Must be one of:
            all - saves all tifs
            overlays - saves color overlays and segmentation masks
            none - does not save any tifs
    Outputs:
        Saves xarray to output directory"""

    # error check model selected for local maxima finding in the image

    # loop through all fovs and segment
    if fovs is None:
        fovs = model_output.fovs
    for fov in fovs:
        print("analyzing fov {}".format(fov))

        # generate maxima predictions
        maxima_smoothed = nd.gaussian_filter(model_output.loc[fov, :, :, maxima_model],
                                             maxima_smooth)
        maxima_thresholded = maxima_smoothed
        maxima_thresholded[maxima_thresholded < maxima_threshold] = 0
        maxs = peak_local_max(maxima_thresholded, indices=False, min_distance=5,
                              exclude_border=False)

        # generate interior predictions
        interior_smoothed = nd.gaussian_filter(model_output.loc[fov, :, :, interior_model].values,
                                               interior_smooth)
        interior_mask = interior_smoothed > interior_threshold

        # determine if background is based on network output or an expansion
        if nuclear_expansion is not None:
            interior_mask = morph.dilation(interior_mask,
                                           selem=morph.square(nuclear_expansion * 2 + 1))

        # use maxs to generate seeds for watershed
        markers = label(maxs, connectivity=1)

        # watershed over negative interior mask
        labels = np.array(morph.watershed(-interior_smoothed, markers,
                                          mask=interior_mask, watershed_line=0))

<<<<<<< HEAD
        random_map = plot_utils.randomize_labels(labels)
        if save_tifs != 'none':
            # save segmentation label map
            io.imsave(os.path.join(output_dir, "{}_segmentation_labels.tiff".format(fov)),
                      random_map)

        # if save_tifs == 'all':
        #     # save borders of segmentation map
        #     plot_utils.plot_overlay(random_map, plotting_tif=None,
        #                             path=os.path.join(output_dir,
        #                                               "{}_segmentation_borders.tiff".format(
        #                                                   fov)))
        #
        #     io.imsave(os.path.join(output_dir, "{}_interior_smoothed.tiff".format(fov)),
        #               interior_smoothed.astype("float32"))
        #
        #     io.imsave(os.path.join(output_dir, "{}_maxs_smoothed_thresholded.tiff".format(fov)),
        #               maxima_thresholded.astype("float32"))
        #
        #     io.imsave(os.path.join(output_dir, "{}_maxs.tiff".format(fov)),
        #               maxs.astype('uint8'))
        #
        #     for chan in channel_xr.channels.values:
        #         io.imsave(os.path.join(output_dir, "{}_{}.tiff".format(fov, chan)),
        #                   channel_xr.loc[fov, :, :, chan].astype('float32'))

    # plot list of supplied markers overlaid by segmentation mask to assess accuracy
    if save_tifs != 'none':
        for chan_list in overlay_channels:
            if len(chan_list) == 1:
                # if only one entry in list, make single channel overlay
                channel = chan_list[0]
                chan_marker = channel_xr.loc[fov, :, :, channel].values
=======
        labels, _, _ = relabel_sequential(labels)

        if randomize_cell_labels:
            random_map = plot_utils.randomize_labels(labels)
        else:
            random_map = labels

        # ignore low-contrast image warnings
        with warnings.catch_warnings():
            warnings.simplefilter("ignore")

            if save_tifs != 'none':
                # save segmentation label map
                for chan_list in overlay_channels:
                    if len(chan_list) == 1:
                        # if only one entry in list, make single channel overlay
                        channel = chan_list[0]
                        chan_marker = channel_data_xr.loc[fov, :, :, channel].values
                        plot_utils.plot_overlay(random_map, plotting_tif=chan_marker,
                                                path=os.path.join(output_dir,
                                                                  "{}_{}_overlay.tiff".format(fov,
                                                                                              channel)))

                    elif len(chan_list) == 2:
                        input_data = np.zeros(
                            (channel_data_xr.shape[1], channel_data_xr.shape[2], 3))
                        input_data[:, :, 1] = channel_data_xr.loc[fov, :, :, chan_list[0]].values
                        input_data[:, :, 2] = channel_data_xr.loc[fov, :, :, chan_list[1]].values
                        plot_utils.plot_overlay(
                            random_map, plotting_tif=input_data,
                            path=os.path.join(
                                output_dir,
                                "{}_{}_{}_overlay.tiff".format(fov, chan_list[0], chan_list[1])))
                    elif len(chan_list) == 3:
                        # if three entries, make a 3 color stack,
                        # with third channel in first index (red)
                        input_data = np.zeros(
                            (channel_data_xr.shape[1], channel_data_xr.shape[2], 3))
                        input_data[:, :, 1] = channel_data_xr.loc[fov, :, :, chan_list[0]].values
                        input_data[:, :, 2] = channel_data_xr.loc[fov, :, :, chan_list[1]].values
                        input_data[:, :, 0] = channel_data_xr.loc[fov, :, :, chan_list[2]].values
                        plot_utils.plot_overlay(random_map, plotting_tif=input_data,
                                                path=os.path.join(output_dir,
                                                                  "{}_{}_{}_{}_overlay.tiff".
                                                                  format(fov,
                                                                         chan_list[0],
                                                                         chan_list[1],
                                                                         chan_list[2])))

                io.imsave(os.path.join(output_dir, "{}_segmentation_labels.tiff".format(fov)),
                          random_map)

            if save_tifs == 'all':
                # save borders of segmentation map
                chan_marker = channel_data_xr.loc[fov, :, :, channel_data_xr].values
>>>>>>> 72503801
                plot_utils.plot_overlay(random_map, plotting_tif=chan_marker,
                                        path=os.path.join(output_dir,
                                                          "{}_segmentation_borders.tiff".format(
                                                              fov)))

                plot_utils.plot_overlay(random_map, plotting_tif=chan_marker,
                                        path=os.path.join(output_dir,
                                                          "{}_segmentation_labels.tiff".format(
                                                              fov)))

                io.imsave(os.path.join(output_dir, "{}_interior_smoothed.tiff".format(fov)),
                          interior_smoothed.astype("float32"))

    segmentation_labels_xr.loc[fov, :, :, 'whole_cell'] = random_map

    save_name = os.path.join(output_dir, 'segmentation_labels.xr')
    if os.path.exists(save_name):
        print("overwriting previously generated processed output file")
        os.remove(save_name)

    # segmentation_labels_xr.to_netcdf(save_name, format='NETCDF4')
    segmentation_labels_xr.to_netcdf(save_name, format="NETCDF3_64BIT")<|MERGE_RESOLUTION|>--- conflicted
+++ resolved
@@ -204,41 +204,6 @@
         labels = np.array(morph.watershed(-interior_smoothed, markers,
                                           mask=interior_mask, watershed_line=0))
 
-<<<<<<< HEAD
-        random_map = plot_utils.randomize_labels(labels)
-        if save_tifs != 'none':
-            # save segmentation label map
-            io.imsave(os.path.join(output_dir, "{}_segmentation_labels.tiff".format(fov)),
-                      random_map)
-
-        # if save_tifs == 'all':
-        #     # save borders of segmentation map
-        #     plot_utils.plot_overlay(random_map, plotting_tif=None,
-        #                             path=os.path.join(output_dir,
-        #                                               "{}_segmentation_borders.tiff".format(
-        #                                                   fov)))
-        #
-        #     io.imsave(os.path.join(output_dir, "{}_interior_smoothed.tiff".format(fov)),
-        #               interior_smoothed.astype("float32"))
-        #
-        #     io.imsave(os.path.join(output_dir, "{}_maxs_smoothed_thresholded.tiff".format(fov)),
-        #               maxima_thresholded.astype("float32"))
-        #
-        #     io.imsave(os.path.join(output_dir, "{}_maxs.tiff".format(fov)),
-        #               maxs.astype('uint8'))
-        #
-        #     for chan in channel_xr.channels.values:
-        #         io.imsave(os.path.join(output_dir, "{}_{}.tiff".format(fov, chan)),
-        #                   channel_xr.loc[fov, :, :, chan].astype('float32'))
-
-    # plot list of supplied markers overlaid by segmentation mask to assess accuracy
-    if save_tifs != 'none':
-        for chan_list in overlay_channels:
-            if len(chan_list) == 1:
-                # if only one entry in list, make single channel overlay
-                channel = chan_list[0]
-                chan_marker = channel_xr.loc[fov, :, :, channel].values
-=======
         labels, _, _ = relabel_sequential(labels)
 
         if randomize_cell_labels:
@@ -294,7 +259,6 @@
             if save_tifs == 'all':
                 # save borders of segmentation map
                 chan_marker = channel_data_xr.loc[fov, :, :, channel_data_xr].values
->>>>>>> 72503801
                 plot_utils.plot_overlay(random_map, plotting_tif=chan_marker,
                                         path=os.path.join(output_dir,
                                                           "{}_segmentation_borders.tiff".format(
