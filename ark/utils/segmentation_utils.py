--- conflicted
+++ resolved
@@ -115,8 +115,6 @@
             combined_data = pd.concat((combined_data, temp_data), axis=0, ignore_index=True)
 
     combined_data.to_csv(os.path.join(base_dir, "combined_data.csv"), index=False)
-<<<<<<< HEAD
-=======
 
 
 def visualize_watershed_transform(overaly_channels, channel_xr, random_map,fov,output_dir,save_tifs='overlays'):
@@ -191,5 +189,4 @@
       print("overwriting previously generated processed output file")
       os.remove(save_name)
     segmentation_labels_xr.to_netcdf(save_name, format='NETCDF4')
-    segmentation_labels_xr.to_netcdf(save_name, format="NETCDF3_64BIT")
->>>>>>> 5a5ed5c9
+    segmentation_labels_xr.to_netcdf(save_name, format="NETCDF3_64BIT")