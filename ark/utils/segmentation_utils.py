import os
import copy

import numpy as np
import pandas as pd

from skimage.measure import regionprops_table
from skimage.morphology import remove_small_objects

from ark.utils import io_utils, misc_utils

import ark.settings as settings


def find_nuclear_label_id(nuc_segmentation_labels, cell_coords):
    """Get the ID of the nuclear mask which has the greatest amount of overlap with a given cell

    Args:
        nuc_segmentation_labels (numpy.ndarray):
            predicted nuclear segmentations
        cell_coords (list):
            list of coords specifying pixels that belong to a cell

    Returns:
        int or None:
            Integer ID of the nuclear mask that overlaps most with cell.
            If no matches found, returns None.
    """

    ids, counts = np.unique(nuc_segmentation_labels[tuple(cell_coords.T)], return_counts=True)

    # Return nuclear ID with greatest overlap. If only 0, return None
    if ids[ids != 0].size == 0:
        nuclear_label_id = None
    else:
        nuclear_label_id = ids[ids != 0][np.argmax(counts[ids != 0])]

    return nuclear_label_id


def split_large_nuclei(cell_segmentation_labels, nuc_segmentation_labels, cell_ids, min_size=5):
    """Splits nuclei that are bigger than the corresponding cell into multiple pieces

    Args:
        cell_segmentation_labels (numpy.ndarray):
            predicted cell segmentations
        nuc_segmentation_labels (numpy.ndarray):
            predicted nuclear segmentations
        cell_ids (numpy.ndarray):
            the unique cells in the segmentation mask
        min_size (int):
            number of pixels of nucleus that must be outside of cell in order to be classified a
            new object. Nuclei with fewer than this many extra pixels will not be relabeled

    Returns:
        numpy.ndarray:
            modified nuclear segmentation mask
    """

    nuc_labels_modified = np.copy(nuc_segmentation_labels)
    max_nuc_id = np.max(nuc_segmentation_labels)

    cell_props = pd.DataFrame(regionprops_table(cell_segmentation_labels,
                                                properties=['label', 'coords']))

    for cell in cell_ids:
        coords = cell_props.loc[cell_props['label'] == cell, 'coords'].values[0]

        nuc_id = find_nuclear_label_id(nuc_segmentation_labels=nuc_segmentation_labels,
                                       cell_coords=coords)

        # only proceed if there's a valid nuc_id
        if nuc_id is not None:
            # figure out if nuclear label is completely contained within cell label
            cell_vals = nuc_segmentation_labels[tuple(coords.T)]
            nuc_count = np.sum(cell_vals == nuc_id)

            nuc_mask = nuc_segmentation_labels == nuc_id

            # only proceed if a non-negligible part of the nucleus is outside of the cell
            if np.sum(nuc_mask) - nuc_count > min_size:
                # relabel nuclear counts within the cell
                cell_mask = cell_segmentation_labels == cell
                new_nuc_mask = np.logical_and(cell_mask, nuc_mask)
                max_nuc_id += 1
                nuc_labels_modified[new_nuc_mask] = max_nuc_id

    nuc_labels_modified = remove_small_objects(ar=nuc_labels_modified, min_size=5)

    return nuc_labels_modified


def transform_expression_matrix(cell_table, transform, transform_kwargs=None):
    """Transform an xarray of marker counts with supplied transformation

    Args:
        cell_table (xarray.DataArray):
            xarray containing marker expression values
        transform (str):
            the type of transform to apply. Must be size_norm or arcsinh
        transform_kwargs (dict):
            optional dictionary with additional settings for the transforms

    Returns:
        xarray.DataArray:
            xarray of counts per marker normalized by cell size
    """
    valid_transforms = ['size_norm', 'arcsinh']
    misc_utils.verify_in_list(transform=transform, valid_transforms=valid_transforms)

    if transform_kwargs is None:
        transform_kwargs = {}

    # generate array to hold transformed data
    cell_table_transformed = copy.deepcopy(cell_table)

<<<<<<< HEAD
    # get start and end indices of channel data
    channel_start = np.where(cell_data.features == settings.PRE_CHANNEL_COL)[0][0] + 1
    channel_end = np.where(cell_data.features == settings.POST_CHANNEL_COL)[0][0]
=======
    # get start and end indices of channel data. We skip the 0th entry, which is cell size
    channel_start = 1

    # we include columns up to 'label', which is the first non-channel column
    channel_end = np.where(cell_table.features == 'label')[0][0]
>>>>>>> ed1a7df3

    if transform == 'size_norm':

        # get the size of each cell
<<<<<<< HEAD
        size_index = np.where(cell_data.features == settings.CELL_SIZE)[0][0]
        cell_size = cell_data[:, :, size_index:size_index + 1].values
=======
        cell_size = cell_table.values[:, :, 0:1]
>>>>>>> ed1a7df3

        # generate cell_size array that is broadcast to have the same shape as the channels
        cell_size_large = np.repeat(cell_size, channel_end - channel_start, axis=2)

        # Only calculate where cell_size > 0
        cell_table_transformed.values[:, :, channel_start:channel_end] = \
            np.divide(cell_table_transformed.values[:, :, channel_start:channel_end],
                      cell_size_large, where=cell_size_large > 0)

    elif transform == 'arcsinh':
        linear_factor = transform_kwargs.get('linear_factor', 100)

        # first linearly scale the data
        cell_table_transformed.values[:, :, channel_start:channel_end] *= linear_factor

        # arcsinh transformation
        cell_table_transformed.values[:, :, channel_start:channel_end] = \
            np.arcsinh(cell_table_transformed[:, :, channel_start:channel_end].values)

    return cell_table_transformed


def concatenate_csv(base_dir, csv_files, column_name="fov", column_values=None):
    """Take a list of CSV paths and concatenates them together,
    adding in the identifier in column_values

    Saves combined CSV file into the same folder

    Args:
        base_dir (str):
            directory to read and write csv_files into
        csv_files (list):
            a list csv files
        column_name (str):
            optional column name, defaults to fov
        column_values (list):
            optional values to use for each CSV, defaults to csv name
    """

    if column_values is None:
        column_values = io_utils.extract_delimited_names(csv_files, delimiter='.')

    if len(column_values) != len(csv_files):
        raise ValueError("csv_files and column_values have different lengths: "
                         "csv {}, column_values {}".format(len(csv_files), len(column_values)))

    for idx, file in enumerate(csv_files):
        if idx == 0:
            # first one, create master array
            temp_data = pd.read_csv(os.path.join(base_dir, file), header=0, sep=",")
            temp_data[column_name] = column_values[idx]
            combined_data = temp_data
        else:
            temp_data = pd.read_csv(os.path.join(base_dir, file), header=0, sep=",")
            temp_data[column_name] = column_values[idx]
            combined_data = pd.concat((combined_data, temp_data), axis=0, ignore_index=True)

    combined_data.to_csv(os.path.join(base_dir, "combined_data.csv"), index=False)<|MERGE_RESOLUTION|>--- conflicted
+++ resolved
@@ -114,27 +114,15 @@
     # generate array to hold transformed data
     cell_table_transformed = copy.deepcopy(cell_table)
 
-<<<<<<< HEAD
     # get start and end indices of channel data
-    channel_start = np.where(cell_data.features == settings.PRE_CHANNEL_COL)[0][0] + 1
-    channel_end = np.where(cell_data.features == settings.POST_CHANNEL_COL)[0][0]
-=======
-    # get start and end indices of channel data. We skip the 0th entry, which is cell size
-    channel_start = 1
-
-    # we include columns up to 'label', which is the first non-channel column
-    channel_end = np.where(cell_table.features == 'label')[0][0]
->>>>>>> ed1a7df3
+    channel_start = np.where(cell_table.features == settings.PRE_CHANNEL_COL)[0][0] + 1
+    channel_end = np.where(cell_table.features == settings.POST_CHANNEL_COL)[0][0]
 
     if transform == 'size_norm':
 
         # get the size of each cell
-<<<<<<< HEAD
-        size_index = np.where(cell_data.features == settings.CELL_SIZE)[0][0]
-        cell_size = cell_data[:, :, size_index:size_index + 1].values
-=======
-        cell_size = cell_table.values[:, :, 0:1]
->>>>>>> ed1a7df3
+        size_index = np.where(cell_table.features == settings.CELL_SIZE)[0][0]
+        cell_size = cell_table[:, :, size_index:size_index + 1].values
 
         # generate cell_size array that is broadcast to have the same shape as the channels
         cell_size_large = np.repeat(cell_size, channel_end - channel_start, axis=2)
