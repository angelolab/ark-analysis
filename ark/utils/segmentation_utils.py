import os
import copy
import warnings
import numpy as np
import pandas as pd

import skimage.io as io

from ark.utils import plot_utils, io_utils


def find_nuclear_mask_id(nuc_segmentation_mask, cell_coords):
    """Get the ID of the nuclear mask which has the greatest amount of overlap with a given cell

    Args:
        nuc_segmentation_mask (numpy.ndarray):
            label mask of nuclear segmentations
        cell_coords (list):
            list of coords specifying pixels that belong to a cell

    Returns:
        int or None:
            Integer ID of the nuclear mask that overlaps most with cell.
            If no matches found, returns None.
    """

    ids, counts = np.unique(nuc_segmentation_mask[tuple(cell_coords.T)], return_counts=True)

    # Return nuclear ID with greatest overlap. If only 0, return None
    if ids[ids != 0].size == 0:
        nuclear_mask_id = None
    else:
        nuclear_mask_id = ids[ids != 0][np.argmax(counts[ids != 0])]

    return nuclear_mask_id


def transform_expression_matrix(cell_data, transform, transform_kwargs=None):
    """Transform an xarray of marker counts with supplied transformation

    Args:
        cell_data (xarray.DataArray):
            xarray containing marker expression values
        transform (str):
            the type of transform to apply. Must be one of ['size_norm', 'arcsinh']
        transform_kwargs (dict):
            optional dictionary with additional settings for the transforms

    Returns:
        xarray.DataArray:
            xarray of counts per marker normalized by cell size
    """
    valid_transforms = ['size_norm', 'arcsinh']

    if transform not in valid_transforms:
        raise ValueError('Invalid transform supplied')

    if transform_kwargs is None:
        transform_kwargs = {}

    # generate array to hold transformed data
    cell_data_transformed = copy.deepcopy(cell_data)

    # get start and end indices of channel data. We skip the 0th entry, which is cell size
    channel_start = 1

    # we include columns up to 'label', which is the first non-channel column
    channel_end = np.where(cell_data.features == 'label')[0][0]

    if transform == 'size_norm':

        # get the size of each cell
        cell_size = cell_data.values[:, :, 0:1]

        # generate cell_size array that is broadcast to have the same shape as the channels
        cell_size_large = np.repeat(cell_size, channel_end - channel_start, axis=2)

        # Only calculate where cell_size > 0
        cell_data_transformed.values[:, :, channel_start:channel_end] = \
            np.divide(cell_data_transformed.values[:, :, channel_start:channel_end],
                      cell_size_large, where=cell_size_large > 0)

    elif transform == 'arcsinh':
        linear_factor = transform_kwargs.get('linear_factor', 100)

        # first linearly scale the data
        cell_data_transformed.values[:, :, channel_start:channel_end] *= linear_factor

        # arcsinh transformation
        cell_data_transformed.values[:, :, channel_start:channel_end] = \
            np.arcsinh(cell_data_transformed[:, :, channel_start:channel_end].values)

    return cell_data_transformed


def concatenate_csv(base_dir, csv_files, column_name="point", column_values=None):
    """Take a list of CSV paths and concatenates them together,
    adding in the identifier in column_values

    Saves combined CSV file into the same folder

    Args:
        base_dir (str):
            directory to read and write csv_files into
        csv_files (list):
            a list csv files
        column_name (str):
            optional column name, defaults to point
        column_values (list):
            optional values to use for each CSV, defaults to csv name
    """

    if column_values is None:
        column_values = io_utils.extract_delimited_names(csv_files, delimiter='.')

    if len(column_values) != len(csv_files):
        raise ValueError("csv_files and column_values have different lengths: "
                         "csv {}, column_values {}".format(len(csv_files), len(column_values)))

    for idx, file in enumerate(csv_files):
        if idx == 0:
            # first one, create master array
            temp_data = pd.read_csv(os.path.join(base_dir, file), header=0, sep=",")
            temp_data[column_name] = column_values[idx]
            combined_data = temp_data
        else:
            temp_data = pd.read_csv(os.path.join(base_dir, file), header=0, sep=",")
            temp_data[column_name] = column_values[idx]
            combined_data = pd.concat((combined_data, temp_data), axis=0, ignore_index=True)

    combined_data.to_csv(os.path.join(base_dir, "combined_data.csv"), index=False)


def visualize_segmentation(segmentation_labels_xr, channel_data_xr,
                           output_dir,
                           overlay_channels, fovs=None,
                           save_tifs='overlays'):
    """Runs the watershed transform over a set of probability masks output by deepcell network
    Saves xarray to output directory

    Args:
        segmentation_labels_xr (xarray.DataArray): xarray containing segmentation labels
        channel_data_xr (xarray.DataArray): xarray containing TIFs
        output_dir (str): path to directory where the output will be saved
        overlay_channels (tuple): channels to overlay segmentation output over
        fovs (list): field of view
        save_tifs (str): flag to control what level of output to save.
            Must be one of:

            * 'all'
            * 'none'
            * 'overlays'
        overlays - saves color overlays and segmentation masks
    """

    # error check model selected for local maxima finding in the image

    # loop through all fovs and segment
    if fovs is None:
        fovs = segmentation_labels_xr.fovs
    for fov in fovs:
<<<<<<< HEAD
        # ignore low-contrast image warnings
        with warnings.catch_warnings():
            warnings.simplefilter("ignore", category=)

            if save_tifs != 'none':
                # save segmentation label map
                for chan_list in overlay_channels:
                    input_data = channel_data_xr.loc[fov, :, :, chan_list].values
                    save_path = '_'.join([f'{fov.values}', *chan_list, 'overlay.tiff'])
                    plot_utils.plot_overlay(
                        segmentation_labels_xr.loc[fov, :, :, 'whole_cell'].values,
                        plotting_tif=input_data,
                        path=os.path.join(output_dir, save_path)
                    )

            if save_tifs == 'all':
                for chan_list in overlay_channels:
                    channel = chan_list[0]
                    chan_marker = channel_data_xr.loc[fov, :, :, channel].values
                    plot_utils.plot_overlay(
                        segmentation_labels_xr.loc[fov, :, :, 'whole_cell'].values,
                        plotting_tif=chan_marker,
                        path=os.path.join(output_dir,
                                          "{}_segmentation_borders.tiff".format(
                                              fov)))

                    io.imsave(os.path.join(output_dir, "{}_segmentation_labels.tiff".format(fov)),
                              segmentation_labels_xr.loc[fov, :, :, 'whole_cell'].values)
=======
        if save_tifs != 'none':
            # save segmentation label map
            for chan_list in overlay_channels:
                input_data = channel_data_xr.loc[fov, :, :, chan_list].values
                save_path = '_'.join([f'{fov.values}', *chan_list, 'overlay.tiff'])
                plot_utils.plot_overlay(
                    segmentation_labels_xr.loc[fov, :, :, 'whole_cell'].values,
                    plotting_tif=input_data,
                    path=os.path.join(output_dir, save_path)
                )

        if save_tifs == 'all':
            for chan_list in overlay_channels:
                channel = chan_list[0]
                chan_marker = channel_data_xr.loc[fov, :, :, channel].values
                plot_utils.plot_overlay(
                    segmentation_labels_xr.loc[fov, :, :, 'whole_cell'].values,
                    plotting_tif=chan_marker,
                    path=os.path.join(output_dir,
                                      "{}_segmentation_borders.tiff".format(
                                          fov)))
                # ignore low-contrast image warnings with check_contrast=False
                io.imsave(os.path.join(output_dir, "{}_segmentation_labels.tiff".format(fov)),
                          segmentation_labels_xr.loc[fov, :, :, 'whole_cell'].values,
                          check_contrast=False)
>>>>>>> 2a70e74b
<|MERGE_RESOLUTION|>--- conflicted
+++ resolved
@@ -159,36 +159,6 @@
     if fovs is None:
         fovs = segmentation_labels_xr.fovs
     for fov in fovs:
-<<<<<<< HEAD
-        # ignore low-contrast image warnings
-        with warnings.catch_warnings():
-            warnings.simplefilter("ignore", category=)
-
-            if save_tifs != 'none':
-                # save segmentation label map
-                for chan_list in overlay_channels:
-                    input_data = channel_data_xr.loc[fov, :, :, chan_list].values
-                    save_path = '_'.join([f'{fov.values}', *chan_list, 'overlay.tiff'])
-                    plot_utils.plot_overlay(
-                        segmentation_labels_xr.loc[fov, :, :, 'whole_cell'].values,
-                        plotting_tif=input_data,
-                        path=os.path.join(output_dir, save_path)
-                    )
-
-            if save_tifs == 'all':
-                for chan_list in overlay_channels:
-                    channel = chan_list[0]
-                    chan_marker = channel_data_xr.loc[fov, :, :, channel].values
-                    plot_utils.plot_overlay(
-                        segmentation_labels_xr.loc[fov, :, :, 'whole_cell'].values,
-                        plotting_tif=chan_marker,
-                        path=os.path.join(output_dir,
-                                          "{}_segmentation_borders.tiff".format(
-                                              fov)))
-
-                    io.imsave(os.path.join(output_dir, "{}_segmentation_labels.tiff".format(fov)),
-                              segmentation_labels_xr.loc[fov, :, :, 'whole_cell'].values)
-=======
         if save_tifs != 'none':
             # save segmentation label map
             for chan_list in overlay_channels:
@@ -213,5 +183,4 @@
                 # ignore low-contrast image warnings with check_contrast=False
                 io.imsave(os.path.join(output_dir, "{}_segmentation_labels.tiff".format(fov)),
                           segmentation_labels_xr.loc[fov, :, :, 'whole_cell'].values,
-                          check_contrast=False)
->>>>>>> 2a70e74b
+                          check_contrast=False)