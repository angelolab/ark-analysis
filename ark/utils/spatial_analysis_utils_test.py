--- conflicted
+++ resolved
@@ -234,10 +234,10 @@
     assert (np.isnan(cell_neighbor_freqs.loc[9, "Pheno3"])).all()
 
 
-<<<<<<< HEAD
 def test_generate_cluster_labels():
     pass
-=======
+
+  
 def test_compute_kmeans_cluster_metric():
     neighbor_mat = test_utils._make_neighborhood_matrix()[['feature1', 'feature2']]
 
@@ -249,5 +249,4 @@
 
     # assert k=3 produces the best silhouette score
     three_cluster_score = neighbor_cluster_stats.loc[3].values
-    assert np.all(three_cluster_score >= neighbor_cluster_stats.values)
->>>>>>> 526ea6d2
+    assert np.all(three_cluster_score >= neighbor_cluster_stats.values)