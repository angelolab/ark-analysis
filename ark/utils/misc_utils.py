import os

import numpy as np
import xarray as xr

import matplotlib.pyplot as plt
import seaborn as sns


def combine_xarrays(xarrays, axis):
    """Combines a number of xarrays together

    Args:
        xarrays (tuple):
            a tuple of xarrays
        axis (int):
            either 0, if the xarrays will combined over different fovs, or -1 if they will be
            combined over channels

    Returns:
        xarray.DataArray:
            an xarray that is the combination of all inputs
    """

    first_xr = xarrays[0]
    np_arr = first_xr.values

    # define iterator to hold coord values of dimension that is being stacked
    if axis == 0:
        iterator = first_xr.fovs.values
        shape_slice = slice(1, 4)
    else:
        iterator = first_xr.channels.values
        shape_slice = slice(0, 3)

    # loop through each xarray, stack the coords, and concatenate the values
    for cur_xr in xarrays[1:]:
        cur_arr = cur_xr.values

        if cur_arr.shape[shape_slice] != first_xr.shape[shape_slice]:
            raise ValueError("xarrays have conflicting sizes")

        if axis == 0:
            if not np.array_equal(cur_xr.channels, first_xr.channels):
                raise ValueError("xarrays have different channels")
        else:
            if not np.array_equal(cur_xr.fovs, first_xr.fovs):
                raise ValueError("xarrays have different fovs")

        np_arr = np.concatenate((np_arr, cur_arr), axis=axis)
        if axis == 0:
            iterator = np.append(iterator, cur_xr.fovs.values)
        else:
            iterator = np.append(iterator, cur_xr.channels.values)

    # assign iterator to appropriate coord label
    if axis == 0:
        fovs = iterator
        channels = first_xr.channels.values
    else:
        fovs = first_xr.fovs.values
        channels = iterator

    combined_xr = xr.DataArray(np_arr, coords=[fovs, range(first_xr.shape[1]),
                                               range(first_xr.shape[2]), channels],
                               dims=["fovs", "rows", "cols", "channels"])

    return combined_xr


def combine_fov_directories(dir_path):
    """Combines a folder containing multiple imaging runs into a single folder

    Args:
        dir_path (str):
            path to directory containing the sub directories
    """

    if not os.path.exists(dir_path):
        raise ValueError("Directory does not exist")

    # gets all sub folders
    folders = os.listdir(dir_path)
    folders = [folder for folder in folders if os.path.isdir(os.path.join(dir_path, folder))]

    os.makedirs(os.path.join(dir_path, "combined_folder"))

    # loop through sub folders, get all contents, and transfer to new folder
    for folder in folders:
        fovs = os.listdir(os.path.join(dir_path, folder))
        print(fovs)
        for fov in fovs:
            os.rename(os.path.join(dir_path, folder, fov),
                      os.path.join(dir_path, "combined_folder", folder + "_" + fov))


def save_figure(save_dir, save_file, dpi=None):
    """Verify save_dir and save_file, then save to specified location

    Args:
        save_dir (str):
            the name of the directory we wish to save to
        save_file (str):
            the name of the file we wish to save to
        dpi (float):
            the resolution of the figure
    """

    # verify save_dir exists
    if not os.path.exists(save_dir):
        raise FileNotFoundError("save_dir %s does not exist" % save_dir)

    # verify that if save_dir specified, save_file must also be specified
    if save_file is None:
        raise FileNotFoundError("save_dir specified but no save_file specified")

    plt.savefig(os.path.join(save_dir, save_file), dpi=dpi)


def create_invalid_data_str(invalid_data):
    """Creates a easy to read string for ValueError statements.

    Args:
        invalid_data (list[str]): A list of strings containing the invalid / missing data

    Returns:
        str: Returns a formatted string for more detailed ValueError outputs.
    """
    # Holder for the error string
    err_str_data = ""

    # Adding up to 10 invalid values to the err_str_data.
    for idx, data in enumerate(invalid_data[:10], start=1):
        err_msg = "{idx:{fill}{align}{width}} {message}\n".format(
            idx=idx,
            message=data,
            fill=" ",
            align="<",
            width=12,
        )
        err_str_data += err_msg

    return err_str_data


def verify_in_list(**kwargs):
    """Verify at least whether the values in the first list exist in the second

    Args:
        **kwargs (list, list):
            Two lists, but will work for single elements as well.
            The first list specified will be tested to see
            if all its elements are contained in the second.

    Raises:
        ValueError:
            if not all values in the first list are found in the second
    """

    if len(kwargs) != 2:
        raise ValueError("You must provide 2 arguments to verify_in_list")

    test_list, good_values = kwargs.values()

    if not np.isin(test_list, good_values).all():
        test_list_name, good_values_name = kwargs.keys()
        test_list_name = test_list_name.replace("_", " ")
        good_values_name = good_values_name.replace("_", " ")

        # Calculate the difference between the `test_list` and the `good_values`
        difference = [str(val) for val in test_list if val not in good_values]

        # Only printing up to the first 10 invalid values.
        err_str = ("Displaying {0} of {1} invalid value(s) provided for list {2:^}.\n").format(
            min(len(difference), 10), len(difference), test_list_name
        )

        err_str += create_invalid_data_str(difference)

        raise ValueError(err_str)


def verify_same_elements(enforce_order=False, **kwargs):
    """Verify if two lists contain the same elements regardless of count

    Args:
        enforce_order (bool):
            Whether to also check for the same ordering between the two lists
        **kwargs (list, list):
            Two lists

    Raises:
        ValueError:
            if the two lists don't contain the same elements
    """

    if len(kwargs) != 2:
        raise ValueError("You must provide 2 list arguments to verify_same_elements")

    list_one, list_two = kwargs.values()

    try:
        list_one_cast = list(list_one)
        list_two_cast = list(list_two)
    except TypeError:
        raise ValueError("Both arguments provided must be lists or list types")

<<<<<<< HEAD
    list_one_name, list_two_name = kwargs.keys()

    if enforce_order:
        if len(list_one_cast) != len(list_two_cast):
            err_str = ("Lists %s and %s have differing lengths")

            raise ValueError(err_str % (list_one_name, list_two_name))
        elif not all(list_one_cast[i] == list_two_cast[i] for i in range(len(list_one_cast))):
            first_bad_index = next(i for i, (l1, l2) in enumerate(
                zip(list_one_cast, list_two_cast)) if l1 != l2
            )

            err_str = ("Lists %s and %s ordered differently: values %s and %s do not match"
                       " at index %d")
            raise ValueError(err_str % (list_one_name, list_two_name,
                                        list_one_cast[first_bad_index],
                                        list_two_cast[first_bad_index],
                                        first_bad_index))
    else:
        if not np.all(set(list_one_cast) == set(list_two_cast)):
            bad_vals = ','.join([str(val) for val in set(list_one_cast) ^ set(list_two_cast)])
            list_one_name = list_one_name.replace('_', ' ')
            list_two_name = list_two_name.replace('_', ' ')

            err_str = ("Invalid value(s) provided in both %s and %s variables: value(s)"
                       " %s not found in both lists")

            raise ValueError(err_str % (list_one_name, list_two_name, bad_vals))
=======
    if not np.all(set(list_one_cast) == set(list_two_cast)):
        list_one_name, list_two_name = kwargs.keys()
        list_one_name = list_one_name.replace("_", " ")
        list_two_name = list_two_name.replace("_", " ")

        # Values in list one that are not in list two
        missing_vals_1 = [str(val) for val in (set(list_one_cast) - set(list_two_cast))]

        # Values in list two that are not in list one
        missing_vals_2 = [str(val) for val in (set(list_two_cast) - set(list_one_cast))]

        # Total missing values
        missing_vals_total = [str(val) for val in set(list_one_cast) ^ set(list_two_cast)]

        err_str = (
            "{0} value(s) provided for list {1:^} and list {2:^} are not found in both lists.\n"
        ).format(len(missing_vals_total), list_one_name, list_two_name)

        # Only printing up to the first 10 invalid values for list one.
        err_str += ("{0:>13} \n").format(
            "Displaying {0} of {1} missing value(s) for list {2}\n".format(
                min(len(missing_vals_1), 10), len(missing_vals_2), list_one_name
            )
        )
        err_str += create_invalid_data_str(missing_vals_1) + "\n"

        # Only printing up to the first 10 invalid values for list two
        err_str += ("{0:>13} \n").format(
            "Displaying {0} of {1} missing value(s) for list {2}\n".format(
                min(len(missing_vals_2), 10), len(missing_vals_2), list_two_name
            )
        )
        err_str += create_invalid_data_str(missing_vals_2) + "\n"

        raise ValueError(err_str)
>>>>>>> 60f24600
<|MERGE_RESOLUTION|>--- conflicted
+++ resolved
@@ -205,41 +205,11 @@
     except TypeError:
         raise ValueError("Both arguments provided must be lists or list types")
 
-<<<<<<< HEAD
     list_one_name, list_two_name = kwargs.keys()
-
-    if enforce_order:
-        if len(list_one_cast) != len(list_two_cast):
-            err_str = ("Lists %s and %s have differing lengths")
-
-            raise ValueError(err_str % (list_one_name, list_two_name))
-        elif not all(list_one_cast[i] == list_two_cast[i] for i in range(len(list_one_cast))):
-            first_bad_index = next(i for i, (l1, l2) in enumerate(
-                zip(list_one_cast, list_two_cast)) if l1 != l2
-            )
-
-            err_str = ("Lists %s and %s ordered differently: values %s and %s do not match"
-                       " at index %d")
-            raise ValueError(err_str % (list_one_name, list_two_name,
-                                        list_one_cast[first_bad_index],
-                                        list_two_cast[first_bad_index],
-                                        first_bad_index))
-    else:
-        if not np.all(set(list_one_cast) == set(list_two_cast)):
-            bad_vals = ','.join([str(val) for val in set(list_one_cast) ^ set(list_two_cast)])
-            list_one_name = list_one_name.replace('_', ' ')
-            list_two_name = list_two_name.replace('_', ' ')
-
-            err_str = ("Invalid value(s) provided in both %s and %s variables: value(s)"
-                       " %s not found in both lists")
-
-            raise ValueError(err_str % (list_one_name, list_two_name, bad_vals))
-=======
+    list_one_name = list_one_name.replace("_", " ")
+    list_two_name = list_two_name.replace("_", " ")
+
     if not np.all(set(list_one_cast) == set(list_two_cast)):
-        list_one_name, list_two_name = kwargs.keys()
-        list_one_name = list_one_name.replace("_", " ")
-        list_two_name = list_two_name.replace("_", " ")
-
         # Values in list one that are not in list two
         missing_vals_1 = [str(val) for val in (set(list_one_cast) - set(list_two_cast))]
 
@@ -270,4 +240,14 @@
         err_str += create_invalid_data_str(missing_vals_2) + "\n"
 
         raise ValueError(err_str)
->>>>>>> 60f24600
+    elif enforce_order and list_one_cast != list_two_cast:
+        first_bad_index = next(i for i, (l1, l2) in enumerate(
+            zip(list_one_cast, list_two_cast)) if l1 != l2
+        )
+        
+        err_str = ("Lists %s and %s ordered differently: values %s and %s do not match"
+                   " at index %d")
+        raise ValueError(err_str % (list_one_name, list_two_name,
+                                    list_one_cast[first_bad_index],
+                                    list_two_cast[first_bad_index],
+                                    first_bad_index))