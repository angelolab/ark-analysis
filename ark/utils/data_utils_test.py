--- conflicted
+++ resolved
@@ -636,11 +636,7 @@
         downloaded_fovs = list(input_data_path.glob("*"))
         downloaded_fov_names = [f.stem for f in downloaded_fovs]
 
-<<<<<<< HEAD
         # Assert that all the fovs exist after copying the data to "example_dataset/image_data"
-=======
-        # Assert that all the fovs exist after copying the data to "image_data/image_data"
->>>>>>> eca0dbd8
         assert set(fov_names) == set(downloaded_fov_names)
 
         channel_names = ["CD3", "CD4", "CD8", "CD14", "CD20", "CD31", "CD45", "CD68", "CD163",
