--- conflicted
+++ resolved
@@ -10,17 +10,10 @@
 import pytest
 import skimage.io as io
 import xarray as xr
-from random import randint
 
 from ark import settings
-<<<<<<< HEAD
 from ark.utils import data_utils, test_utils, io_utils, load_utils
-from ark.utils.data_utils import (download_example_data,
-                                  generate_and_save_cell_cluster_masks,
-=======
-from ark.utils import data_utils, test_utils
 from ark.utils.data_utils import (generate_and_save_cell_cluster_masks,
->>>>>>> 15865120
                                   generate_and_save_pixel_cluster_masks,
                                   generate_and_save_neighborhood_cluster_masks,
                                   label_cells_by_cluster, relabel_segmentation)
@@ -675,32 +668,7 @@
         sample_chan_2 = io.imread(os.path.join(output_dir, "stack_sample", "chan1.tiff"))
 
         assert np.array_equal(sample_chan_1, data_xr[0, :, :, 0].values)
-<<<<<<< HEAD
         assert np.array_equal(sample_chan_2, data_xr[0, :, :, 1].values)
-
-
-def test_download_example_data():
-    with tempfile.TemporaryDirectory() as temp_dir:
-        download_example_data(save_dir=pathlib.Path(temp_dir) / "example_dataset")
-
-        fov_names = [f"fov{i}" for i in range(11)]
-        input_data_path = pathlib.Path(temp_dir) / "example_dataset/image_data"
-
-        # Get downloaded + moved fov names.
-        downloaded_fovs = list(input_data_path.glob("*"))
-        downloaded_fov_names = [f.stem for f in downloaded_fovs]
-
-        # Assert that all the fovs exist after copying the data to "example_dataset/image_data"
-        assert set(fov_names) == set(downloaded_fov_names)
-
-        channel_names = ["CD3", "CD4", "CD8", "CD14", "CD20", "CD31", "CD45", "CD68", "CD163",
-                         "CK17", "Collagen1", "ECAD", "Fibronectin", "GLUT1", "H3K9ac",
-                         "H3K27me3", "HLADR", "IDO", "Ki67", "PD1", "SMA", "Vim"]
-
-        # Assert that for each fov, all 22 channels exist
-        for fov in downloaded_fovs:
-            c_names = [c.stem for c in fov.rglob("*")]
-            assert set(channel_names) == set(c_names)
 
 
 @pytest.mark.parametrize('segmentation, clustering, subdir',
@@ -795,7 +763,4 @@
 
         # remove stitched_images from fov list
         if not segmentation and not clustering:
-            fovs.pop()
-=======
-        assert np.array_equal(sample_chan_2, data_xr[0, :, :, 1].values)
->>>>>>> 15865120
+            fovs.pop()