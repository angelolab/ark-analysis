import numpy as np
import xarray as xr
import os.path
from skimage.measure import regionprops
import tempfile

from ark.utils import segmentation_utils, test_utils


def test_find_nuclear_mask_id():
    # create cell labels with 5 distinct cells
    cell_labels = np.zeros((60, 10), dtype='int')
    for i in range(6):
        cell_labels[(i * 10):(i * 10 + 8), :8] = i + 1

    # create nuc labels with varying degrees of overlap
    nuc_labels = np.zeros((60, 60), dtype='int')

    # perfect overlap
    nuc_labels[:8, :8] = 1

    # greater than majority overlap
    nuc_labels[10:16, :6] = 2

    # only partial overlap
    nuc_labels[20:23, :3] = 3

    # no overlap for cell 4

    # two cells overlapping, larger cell_id correct
    nuc_labels[40:48, :2] = 5
    nuc_labels[40:48, 2:8] = 20

    # two cells overlapping, background is highest
    nuc_labels[50:58, :1] = 21
    nuc_labels[50:58, 1:3] = 6

    true_nuc_ids = [1, 2, 3, None, 20, 6]

    cell_props = regionprops(cell_labels)

    # check that predicted nuclear id is correct for all cells in image
    for idx, prop in enumerate(cell_props):
        predicted_nuc = segmentation_utils.find_nuclear_mask_id(nuc_segmentation_mask=nuc_labels,
                                                                cell_coords=prop.coords)

        assert predicted_nuc == true_nuc_ids[idx]


def test_split_large_nuclei():
    cell_mask, _ = test_utils.create_test_extraction_data()
    cell_mask = cell_mask[0, :, :, 0]

    nuc_mask = np.zeros_like(cell_mask)

    # completely contained within the cell
    nuc_mask[4:8, 4:8] = 1

    # same size as cell
    nuc_mask[15:25, 20:30] = 2

    # strictly bigger than the cell
    nuc_mask[25:32, 3:30] = 3

    # only partially overlaps the cell
    nuc_mask[33:37, 12:20] = 5

    split_mask = segmentation_utils.split_large_nuclei(nuc_segmentation_mask=nuc_mask,
                                                       cell_segmentation_mask=cell_mask,
                                                       cell_ids=np.array([1, 2, 3, 5]))

    # nuc 1 and 2 are unchanged
    assert np.array_equal(nuc_mask == 1, split_mask == 1)
    assert np.array_equal(nuc_mask == 2, split_mask == 2)

    # nuc 3 was greater than cell 3
    nuc_3_inner = np.logical_and(nuc_mask == 3, cell_mask == 3)
    nuc_3_outer = np.logical_and(nuc_mask == 3, cell_mask != 3)

    nuc_3_inner_val = np.unique(split_mask[nuc_3_inner])
    nuc_3_outer_val = np.unique(split_mask[nuc_3_outer])

    # the different parts of nuc 3 have a single label
    assert len(nuc_3_inner_val) == 1
    assert len(nuc_3_outer_val) == 1

    # the labels are different
    assert nuc_3_inner_val != nuc_3_outer_val

    # nuc 5 partially overlapped cell 5
    nuc_5_inner = np.logical_and(nuc_mask == 5, cell_mask == 5)
    nuc_5_outer = np.logical_and(nuc_mask == 5, cell_mask != 5)

    nuc_5_inner_val = np.unique(split_mask[nuc_5_inner])
    nuc_5_outer_val = np.unique(split_mask[nuc_5_outer])

    # the different parts of nuc 3 have a single label
    assert len(nuc_5_inner_val) == 1
    assert len(nuc_5_outer_val) == 1

    # the labels are different
    assert nuc_5_inner_val != nuc_5_outer_val


# TODO: refactor to avoid code reuse
def test_transform_expression_matrix():
    # create expression matrix
    cell_data = np.random.choice([0, 1, 2, 3, 4], 70, replace=True)
    cell_data = cell_data.reshape((1, 10, 7)).astype('float')

    coords = [['whole_cell'], list(range(10)),
              ['cell_size', 'chan1', 'chan2', 'chan3', 'label', 'morph_1', 'morph_2']]
    dims = ['compartments', 'cell_id', 'features']

    cell_data = xr.DataArray(cell_data, coords=coords, dims=dims)

    unchanged_cols = ['cell_size', 'label', 'morph_1', 'morph_2']
    modified_cols = ['chan1', 'chan2', 'chan3']

    # test size_norm
    normalized_data = segmentation_utils.transform_expression_matrix(cell_data,
                                                                     transform='size_norm')

    assert np.array_equal(normalized_data.loc[:, :, unchanged_cols].values,
                          cell_data.loc[:, :, unchanged_cols].values)

    # TODO: In general it's bad practice for tests to call the same function as code under test
    for cell in cell_data.cell_id:
        if cell_data.loc['whole_cell', cell, 'cell_size'] != 0:
            normalized_vals = np.divide(cell_data.loc['whole_cell', cell, modified_cols].values,
                                        cell_data.loc['whole_cell', cell, 'cell_size'].values)
            assert np.array_equal(normalized_data.loc['whole_cell', cell, modified_cols].values,
                                  normalized_vals)

    # test arcsinh transform
    transform_kwargs = {'linear_factor': 1}
    arcsinh_data = segmentation_utils.transform_expression_matrix(
        cell_data,
        transform='arcsinh',
        transform_kwargs=transform_kwargs
    )

    assert np.array_equal(arcsinh_data.loc[:, :, unchanged_cols].values,
                          cell_data.loc[:, :, unchanged_cols].values)

    # TODO: In general it's bad practice for tests to call the same function as code under test
    for cell in cell_data.cell_id:
        arcsinh_vals = np.arcsinh(cell_data.loc[:, cell, modified_cols].values)
        assert np.array_equal(arcsinh_data.loc[:, cell, modified_cols].values, arcsinh_vals)


def test_transform_expression_matrix_multiple_compartments():
    # create expression matrix
    cell_data = np.random.choice([0, 1, 2, 3, 4], 140, replace=True)
    cell_data = cell_data.reshape((2, 10, 7)).astype('float')

    coords = [['whole_cell', 'nuclear'], list(range(10)),
              ['cell_size', 'chan1', 'chan2', 'chan3', 'label', 'morph_1', 'morph_2']]
    dims = ['compartments', 'cell_id', 'features']

    cell_data = xr.DataArray(cell_data, coords=coords, dims=dims)

    unchanged_cols = ['cell_size', 'label', 'morph_1', 'morph_2']
    modified_cols = ['chan1', 'chan2', 'chan3']

    # test size_norm
    normalized_data = segmentation_utils.transform_expression_matrix(cell_data,
                                                                     transform='size_norm')

    assert np.array_equal(normalized_data.loc[:, :, unchanged_cols].values,
                          cell_data.loc[:, :, unchanged_cols].values)

    # TODO: In general it's bad practice for tests to call the same function as code under test
    for cell in cell_data.cell_id:
        if cell_data.loc['whole_cell', cell, 'cell_size'] != 0:
            normalized_vals = np.divide(cell_data.loc['whole_cell', cell, modified_cols].values,
                                        cell_data.loc['whole_cell', cell, 'cell_size'].values)
            assert np.array_equal(normalized_data.loc['whole_cell', cell, modified_cols].values,
                                  normalized_vals)

    # test arcsinh transform
    transform_kwargs = {'linear_factor': 1}
    arcsinh_data = segmentation_utils.transform_expression_matrix(
        cell_data,
        transform='arcsinh',
        transform_kwargs=transform_kwargs
    )

    assert np.array_equal(arcsinh_data.loc[:, :, unchanged_cols].values,
                          cell_data.loc[:, :, unchanged_cols].values)

    # TODO: In general it's bad practice for tests to call the same function as code under test
    for cell in cell_data.cell_id:
        arcsinh_vals = np.arcsinh(cell_data.loc[:, cell, modified_cols].values)
        assert np.array_equal(arcsinh_data.loc[:, cell, modified_cols].values, arcsinh_vals)


def test_visualize_segmentation():
    with tempfile.TemporaryDirectory() as temp_dir:
        channel_xr = test_utils.make_images.xarray(np.zeros((3, 50, 50, 1)))
        overlay_channels = [channel_xr.channels.values[:2], channels_xr.channels.values[1:3]]
        segmentation_labels_xr = test_utils.make_labels_xarray(np.zeros((2, 50, 50, 1)))
        segmentation_utils.visualize_segmentation(
            segmentation_labels_xr=segmentation_labels_xr,
            fovs=segmentation_labels_xr.fovs.values, channel_data_xr=channel_xr,
            output_dir=temp_dir)
        for mod_output_fov in segmentation_labels_xr.fovs:
            assert os.path.exists(os.path.join(temp_dir,
                                               f'{mod_output_fov.values}'
                                               f'_segmentation_borders.tiff'))
            assert os.path.exists(os.path.join(temp_dir,
                                               f'{mod_output_fov.values}'
                                               f'_segmentation_labels.tiff'))
        for chan_list in overlay_channels:
            segmentation_utils.visualize_segmentation(
                segmentation_labels_xr=segmentation_labels_xr,
                fovs=segmentation_labels_xr.fovs.values, channel_data_xr=channel_xr,
                chan_list=chan_list,
                output_dir=temp_dir)
            for mod_output_fov in segmentation_labels_xr.fovs:
                assert os.path.exists(
                    os.path.join(temp_dir, '_'.join(
                        [f'{mod_output_fov.values}', *chan_list, 'overlay.tiff'])))
                assert os.path.exists(os.path.join(temp_dir,
<<<<<<< HEAD
                                                   f'{mod_output_fov.values}_segmentation_borders.tiff'))
                assert os.path.exists(os.path.join(temp_dir,
                                                   f'{mod_output_fov.values}_segmentation_labels.tiff'))
=======
                                                   f'{mod_output_fov.values}'
                                                   f'_segmentation_borders.tiff'))
                assert os.path.exists(os.path.join(temp_dir,
                                                   f'{mod_output_fov.values}'
                                                   f'_segmentation_labels.tiff'))
>>>>>>> bdc8b55d
<|MERGE_RESOLUTION|>--- conflicted
+++ resolved
@@ -197,8 +197,8 @@
 
 def test_visualize_segmentation():
     with tempfile.TemporaryDirectory() as temp_dir:
-        channel_xr = test_utils.make_images.xarray(np.zeros((3, 50, 50, 1)))
-        overlay_channels = [channel_xr.channels.values[:2], channels_xr.channels.values[1:3]]
+        channel_xr = test_utils.make_images_xarray(np.zeros((2, 50, 50, 5)))
+        overlay_channels = channel_xr.channels.values[:2],
         segmentation_labels_xr = test_utils.make_labels_xarray(np.zeros((2, 50, 50, 1)))
         segmentation_utils.visualize_segmentation(
             segmentation_labels_xr=segmentation_labels_xr,
@@ -222,14 +222,8 @@
                     os.path.join(temp_dir, '_'.join(
                         [f'{mod_output_fov.values}', *chan_list, 'overlay.tiff'])))
                 assert os.path.exists(os.path.join(temp_dir,
-<<<<<<< HEAD
-                                                   f'{mod_output_fov.values}_segmentation_borders.tiff'))
-                assert os.path.exists(os.path.join(temp_dir,
-                                                   f'{mod_output_fov.values}_segmentation_labels.tiff'))
-=======
                                                    f'{mod_output_fov.values}'
                                                    f'_segmentation_borders.tiff'))
                 assert os.path.exists(os.path.join(temp_dir,
                                                    f'{mod_output_fov.values}'
-                                                   f'_segmentation_labels.tiff'))
->>>>>>> bdc8b55d
+                                                   f'_segmentation_labels.tiff'))