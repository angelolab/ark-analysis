--- conflicted
+++ resolved
@@ -1,9 +1,4 @@
 import os
-<<<<<<< HEAD
-import pytest
-import tempfile
-=======
->>>>>>> ed1a7df3
 import numpy as np
 import pytest
 import tempfile
