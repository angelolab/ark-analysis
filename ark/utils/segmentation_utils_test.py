--- conflicted
+++ resolved
@@ -198,8 +198,6 @@
         arcsinh_vals = np.arcsinh(cell_data.loc[:, cell, modified_cols].values)
         assert np.array_equal(arcsinh_data.loc[:, cell, modified_cols].values, arcsinh_vals)
 
-
-<<<<<<< HEAD
 def test_visualize_segmentation():
     with tempfile.TemporaryDirectory() as temp_dir:
         channel_xr = test_utils.make_images_xarray(np.zeros((2, 50, 50, 3)))
@@ -232,7 +230,7 @@
                 assert os.path.exists(os.path.join(temp_dir,
                                                    f'{mod_output_fov.values}'
                                                    f'_segmentation_labels.tiff'))
-=======
+
 def test_concatenate_csv():
     # create sample data
     test_data_1 = test_utils.make_segmented_csv(num_cells=10)
@@ -273,5 +271,4 @@
                                            column_values=["example_data_1",
                                                           "example_data_2"])
 
-        assert os.path.exists(os.path.join(base_dir, "combined_data.csv"))
->>>>>>> ed1a7df3
+        assert os.path.exists(os.path.join(base_dir, "combined_data.csv"))