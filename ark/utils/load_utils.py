--- conflicted
+++ resolved
@@ -229,12 +229,7 @@
               of channels in the input.
     """
 
-<<<<<<< HEAD
-    if not os.path.isdir(data_dir):
-        raise ValueError(f"Invalid value for data_dir. {data_dir} is not a directory.")
-=======
     iou.validate_paths(data_dir)
->>>>>>> 14f7df2b
 
     if files is None:
         imgs = iou.list_files(data_dir, substrs=['.tif', '.jpg', '.png'])
