--- conflicted
+++ resolved
@@ -204,14 +204,9 @@
         files (list):
             list of files (e.g. ['fov1.tif'. 'fov2.tif'] to load.
             If None, all (.tif, .jpg, .png) files in data_dir are loaded.
-<<<<<<< HEAD
-        delimiter (str):
-            character used to determine the file-prefix containing the fov name.
-=======
         match_substring (str):
             a filename substring that all loaded images must contain. Ignored if files argument is
             not None.  If None, no matching is performed.
->>>>>>> 8cf67b16
             Default is None.
         trim_suffix (str):
             a filename suffix to trim from the fov name if present. If None, no characters will be
