import os
import warnings

import skimage.io as io
import numpy as np
import xarray as xr
from mibidata import tiff

from ark.utils import io_utils as iou


def load_imgs_from_mibitiff(data_dir, mibitiff_files=None, channels=None, delimiter=None,
                            dtype='int16'):
    """Load images from a series of MIBItiff files.

    This function takes a set of MIBItiff files and load the images into an xarray. The type used
    to store the images will be the same as that of the MIBIimages stored in the MIBItiff files.

    Args:
        data_dir (str):
            directory containing MIBItiffs
        mibitiff_files (list):
            list of MIBItiff files to load. If None, all MIBItiff files in data_dir are loaded.
        channels (list):
            optional list of channels to load. Defaults to `None`, in which case, all channels in
            the first MIBItiff are used.
        delimiter (str):
            optional delimiter-character/string which separate fov names from the rest of the file
            name. Defaults to None
        dtype (str/type):
            optional specifier of image type.  Overwritten with warning for float images

    Returns:
        xarray.DataArray:
            xarray with shape [fovs, x_dim, y_dim, channels]
    """

    if not mibitiff_files:
        mibitiff_files = iou.list_files(data_dir, substrs=['.tif'])

    # extract fov names w/ delimiter agnosticism
    fovs = iou.extract_delimited_names(mibitiff_files, delimiter=delimiter)

    mibitiff_files = [os.path.join(data_dir, mt_file)
                      for mt_file in mibitiff_files]

    test_img = io.imread(mibitiff_files[0], plugin='tifffile')

    # check to make sure that float dtype was supplied if image data is float
    data_dtype = test_img.dtype
    if np.issubdtype(data_dtype, np.floating):
        if not np.issubdtype(dtype, np.floating):
            warnings.warn(f"The supplied non-float dtype {dtype} was overwritten to {data_dtype}, "
                          f"because the loaded images are floats")
            dtype = data_dtype

    # if no channels specified, get them from first MIBItiff file
    if channels is None:
        channel_tuples = tiff.read(mibitiff_files[0]).channels
        channels = [channel_tuple[1] for channel_tuple in channel_tuples]

    # extract images from MIBItiff file
    img_data = []
    for mibitiff_file in mibitiff_files:
        img_data.append(tiff.read(mibitiff_file)[channels])
    img_data = np.stack(img_data, axis=0)
    img_data = img_data.astype(dtype)

    # create xarray with image data
    img_xr = xr.DataArray(img_data,
                          coords=[fovs, range(img_data[0].data.shape[0]),
                                  range(img_data[0].data.shape[1]), channels],
                          dims=["fovs", "rows", "cols", "channels"])

    img_xr = img_xr.sortby('fovs').sortby('channels')

    return img_xr


def load_imgs_from_tree(data_dir, img_sub_folder=None, fovs=None, channels=None,
                        dtype="int16", variable_sizes=False):
    """Takes a set of imgs from a directory structure and loads them into an xarray.

    Args:
        data_dir (str):
            directory containing folders of images
        img_sub_folder (str):
            optional name of image sub-folder within each fov
        fovs (list):
            optional list of folders to load imgs from. Default loads all folders
        channels (list):
            optional list of imgs to load, otherwise loads all imgs
        dtype (str/type):
            dtype of array which will be used to store values
        variable_sizes (bool):
            if true, will pad loaded images with zeros to fit into array

    Returns:
        xarray.DataArray:
            xarray with shape [fovs, x_dim, y_dim, tifs]
    """

    if fovs is None:
        # get all fovs
        fovs = iou.list_folders(data_dir)
        fovs.sort()

    if len(fovs) == 0:
        raise ValueError(f"No fovs found in directory, {data_dir}")

    if img_sub_folder is None:
        # no img_sub_folder, change to empty string to read directly from base folder
        img_sub_folder = ""

    # get imgs from first fov if no img names supplied
    if channels is None:
        channels = iou.list_files(os.path.join(data_dir, fovs[0], img_sub_folder),
                                  substrs=['.tif', '.jpg', '.png'])

        # if taking all channels from directory, sort them alphabetically
        channels.sort()
    # otherwise, fill channel names with correct file extension
    elif not all([img.endswith(("tif", "tiff", "jpg", "png")) for img in channels]):
        channels = iou.list_files(
            os.path.join(data_dir, fovs[0], img_sub_folder),
            substrs=channels
        )

    if len(channels) == 0:
        raise ValueError("No images found in designated folder")

    test_img = io.imread(os.path.join(data_dir, fovs[0], img_sub_folder, channels[0]))

    # check to make sure that float dtype was supplied if image data is float
    data_dtype = test_img.dtype
    if np.issubdtype(data_dtype, np.floating):
        if not np.issubdtype(dtype, np.floating):
            warnings.warn(f"The supplied non-float dtype {dtype} was overwritten to {data_dtype}, "
                          f"because the loaded images are floats")
            dtype = data_dtype

    if variable_sizes:
        img_data = np.zeros((len(fovs), 1024, 1024, len(channels)), dtype=dtype)
    else:
        img_data = np.zeros((len(fovs), test_img.shape[0], test_img.shape[1], len(channels)),
                            dtype=dtype)

    for fov in range(len(fovs)):
        for img in range(len(channels)):
            if variable_sizes:
                temp_img = io.imread(
                    os.path.join(data_dir, fovs[fov], img_sub_folder, channels[img])
                )
                img_data[fov, :temp_img.shape[0], :temp_img.shape[1], img] = temp_img
            else:
                img_data[fov, :, :, img] = io.imread(os.path.join(data_dir, fovs[fov],
                                                                  img_sub_folder, channels[img]))

    # check to make sure that dtype wasn't too small for range of data
    if np.min(img_data) < 0:
        raise ValueError("Integer overflow from loading TIF image, try a larger dtype")

    if variable_sizes:
        row_coords, col_coords = range(1024), range(1024)
    else:
        row_coords, col_coords = range(test_img.shape[0]), range(test_img.shape[1])

    # remove .tif or .tiff from image name
    img_names = [os.path.splitext(img)[0] for img in channels]

    img_xr = xr.DataArray(img_data, coords=[fovs, row_coords, col_coords, img_names],
                          dims=["fovs", "rows", "cols", "channels"])

    # sort by fovs and channels for deterministic result
    img_xr = img_xr.sortby('fovs').sortby('channels')

    return img_xr


def load_imgs_from_dir(data_dir, files=None, delimiter=None, xr_dim_name='compartments',
                       xr_channel_names=None, dtype="int16", force_ints=False,
                       channel_indices=None):
    """Takes a set of images (possibly multitiffs) from a directory and loads them
     into an xarray.

    Args:
        data_dir (str):
            directory containing images
        files (list):
            list of files (e.g. ['fov1.tif'. 'fov2.tif'] to load.
            If None, all (.tif, .jpg, .png) files in data_dir are loaded.
        delimiter (str):
            character used to determine the file-prefix containging the fov name.
            Default is None.
        xr_dim_name (str):
            sets the name of the last dimension of the output xarray.
            Default: 'compartments'
        xr_channel_names (list):
            sets the name of the coordinates in the last dimension of the output xarray.
        dtype (str/type):
            data type to load/store
        force_ints (bool):
            If dtype is an integer, forcefully convert float imgs to ints. Default is False.
        channel_indices (list):
            optional list of indices specifying which channels to load (by their indices).
            if None or empty, the function loads all channels.
            (Ignored if data is not multitiff).

    Returns:
        xarray.DataArray:
<<<<<<< HEAD
            xarray with shape [fovs, x_dim, y_dim, 1]
=======
            xarray with shape [fovs, x_dim, y_dim, tifs]

    Raises:
            ValueError:
                Raised in the following cases:
                 * data_dir is not a directory, <data_dir>/img is
                not a file for some img in the input 'files' list, or no images are found.
                * channels_indices are invalid according to the shape of the images.
                * the provided dtype is too small to represent the data.
                * The length of xr_channel_names (if provided) does not match the number
                 of channels in the input.
>>>>>>> 91610fa6
    """
    if not os.path.isdir(data_dir):
        raise ValueError(f"Invalid value for data_dir. {data_dir} is not a directory.")

    if files is None:
        imgs = iou.list_files(data_dir, substrs=['.tif', '.jpg', '.png'])
    else:
        imgs = files
        for img in imgs:
            if not os.path.isfile(os.path.join(data_dir, img)):
                raise ValueError(f"Invalid value for {img}. "
                                 f"{os.path.join(data_dir, img)} is not a file.")

    if len(imgs) == 0:
        raise ValueError(f"No images found in directory, {data_dir}")

    test_img = io.imread(os.path.join(data_dir, imgs[0]))

    # check data format
    multitiff = test_img.ndim == 3
    channels_first = multitiff and test_img.shape[0] == min(test_img.shape)

    # check to make sure all channel indices are valid given the shape of the image
    n_channels = 1
    if multitiff:
        n_channels = test_img.shape[0] if channels_first else test_img.shape[2]
        if channel_indices:
            if max(channel_indices) >= n_channels or min(channel_indices) < 0:
                raise ValueError(f'Invalid value for channel_indices. Indices should be'
                                 f' between 0-{n_channels-1} for the given data.')
    # make sure channels_names has the same length as the number of channels in the image
    if xr_channel_names and n_channels != len(xr_channel_names):
        raise ValueError(f'Invalid value for xr_channel_names. xr_channel_names'
                         f' length should be {n_channels}, as the number of channels'
                         f' in the input data.')

    # check to make sure that float dtype was supplied if image data is float
    data_dtype = test_img.dtype
    if force_ints and np.issubdtype(dtype, np.integer):
        if not np.issubdtype(data_dtype, np.integer):
            warnings.warn(f"The loaded {data_dtype} images were forcefully "
                          f"overwritten with the supplied integer dtype {dtype}")
    elif np.issubdtype(data_dtype, np.floating):
        if not np.issubdtype(dtype, np.floating):
            warnings.warn(f"The supplied non-float dtype {dtype} was overwritten to {data_dtype}, "
                          f"because the loaded images are floats")
            dtype = data_dtype

    # extract data
    img_data = []
    for img in imgs:
        v = io.imread(os.path.join(data_dir, img))
        if not multitiff:
            v = np.expand_dims(v, axis=2)
        elif channels_first:
            # covert channels_first to be channels_last
            v = np.moveaxis(v, 0, -1)
        img_data.append(v)
    img_data = np.stack(img_data, axis=0)

    img_data = img_data.astype(dtype)

    if channel_indices and multitiff:
        img_data = img_data[:, :, :, channel_indices]

    # check to make sure that dtype wasn't too small for range of data
    if np.min(img_data) < 0:
        raise ValueError("Integer overflow from loading TIF image, try a larger dtype")

    if channels_first:
        row_coords, col_coords = range(test_img.shape[1]), range(test_img.shape[2])
    else:
        row_coords, col_coords = range(test_img.shape[0]), range(test_img.shape[1])

    # get fov name from imgs
    fovs = iou.extract_delimited_names(imgs, delimiter=delimiter)

    # create xarray with image data
    img_xr = xr.DataArray(img_data,
                          coords=[fovs, row_coords, col_coords,
                                  xr_channel_names if xr_channel_names
                                  else range(img_data.shape[3])],
                          dims=["fovs", "rows", "cols", xr_dim_name])

    img_xr = img_xr.sortby('fovs').sortby(xr_dim_name)

    return img_xr<|MERGE_RESOLUTION|>--- conflicted
+++ resolved
@@ -208,22 +208,20 @@
 
     Returns:
         xarray.DataArray:
-<<<<<<< HEAD
-            xarray with shape [fovs, x_dim, y_dim, 1]
-=======
             xarray with shape [fovs, x_dim, y_dim, tifs]
 
     Raises:
-            ValueError:
-                Raised in the following cases:
-                 * data_dir is not a directory, <data_dir>/img is
-                not a file for some img in the input 'files' list, or no images are found.
-                * channels_indices are invalid according to the shape of the images.
-                * the provided dtype is too small to represent the data.
-                * The length of xr_channel_names (if provided) does not match the number
-                 of channels in the input.
->>>>>>> 91610fa6
+        ValueError:
+            Raised in the following cases:
+            
+            - data_dir is not a directory, <data_dir>/img is
+              not a file for some img in the input 'files' list, or no images are found.
+            - channels_indices are invalid according to the shape of the images.
+            - the provided dtype is too small to represent the data.
+            - The length of xr_channel_names (if provided) does not match the number
+              of channels in the input.
     """
+
     if not os.path.isdir(data_dir):
         raise ValueError(f"Invalid value for data_dir. {data_dir} is not a directory.")
 
