--- conflicted
+++ resolved
@@ -1,7 +1,3 @@
-<<<<<<< HEAD
-import pandas as pd
-=======
->>>>>>> 14f59756
 from sklearn.preprocessing import StandardScaler
 from sklearn.decomposition import PCA
 from sklearn.manifold import TSNE
