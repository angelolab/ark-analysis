import os
import tempfile

import numpy as np
import pandas as pd
import pytest

import ark.settings as settings
from ark.analysis import spatial_analysis
from ark.utils import load_utils, spatial_analysis_utils, test_utils

EXCLUDE_CHANNELS = [
    "Background",
    "HH3",
    "summed_channel",
]

DEFAULT_COLUMNS = \
    [settings.CELL_SIZE] \
    + list(range(1, 24)) \
    + [
        settings.CELL_LABEL,
        'area',
        'eccentricity',
        'maj_axis_length',
        'min_axis_length',
        'perimiter',
        settings.FOV_ID,
        settings.CELL_TYPE,
    ]
list(map(
    DEFAULT_COLUMNS.__setitem__, [1, 14, 23], EXCLUDE_CHANNELS
))


def test_generate_channel_spatial_enrichment_stats():
    # since the functionality of channel spatial enrichment is tested later,
    # only the number of elements returned and the included_fovs argument needs testing
    marker_thresholds = test_utils._make_threshold_mat(in_utils=False)

    with tempfile.TemporaryDirectory() as label_dir, tempfile.TemporaryDirectory() as dist_mat_dir:
        test_utils._write_labels(label_dir, ["fov8", "fov9"], ["segmentation_label"], (10, 10),
                                 '', True, np.uint8, suffix='_whole_cell')

<<<<<<< HEAD
        label_maps = load_utils.load_imgs_from_dir(label_dir, trim_suffix="_whole_cell",
=======
        spatial_analysis_utils.calc_dist_matrix(label_dir, dist_mat_dir)
        label_maps = load_utils.load_imgs_from_dir(label_dir, trim_suffix="_feature_0",
>>>>>>> 447b728d
                                                   xr_channel_names=["segmentation_label"])
        all_data = test_utils.spoof_cell_table_from_labels(label_maps)

        vals_pos, stats_pos = \
            spatial_analysis.generate_channel_spatial_enrichment_stats(
                label_dir, dist_mat_dir, marker_thresholds, all_data,
                excluded_channels=EXCLUDE_CHANNELS,
                bootstrap_num=100, dist_lim=100
            )

        # both fov8 and fov9 should be returned
        assert len(vals_pos) == 2

        vals_pos_fov8, stats_pos_fov8 = \
            spatial_analysis.generate_channel_spatial_enrichment_stats(
                label_dir, dist_mat_dir, marker_thresholds, all_data,
                excluded_channels=EXCLUDE_CHANNELS,
                bootstrap_num=100, dist_lim=100, included_fovs=["fov8"]
            )

        # the fov8 values in vals_pos_fov8 should be the same as in vals_pos
        np.testing.assert_equal(vals_pos_fov8[0][0], vals_pos[0][0])

        # only fov8 should be returned
        assert len(vals_pos_fov8) == 1


def test_generate_cluster_spatial_enrichment_stats():
    # since the functionality if channel spatial enrichment is tested later,
    # only the number of elements returned and the included_fovs argument needs testing
    with tempfile.TemporaryDirectory() as label_dir, tempfile.TemporaryDirectory() as dist_mat_dir:
        test_utils._write_labels(label_dir, ["fov8", "fov9"], ["segmentation_label"], (10, 10),
                                 '', True, np.uint8, suffix='_whole_cell')

<<<<<<< HEAD
        label_maps = load_utils.load_imgs_from_dir(label_dir, trim_suffix="_whole_cell",
=======
        spatial_analysis_utils.calc_dist_matrix(label_dir, dist_mat_dir)
        label_maps = load_utils.load_imgs_from_dir(label_dir, trim_suffix="_feature_0",
>>>>>>> 447b728d
                                                   xr_channel_names=["segmentation_label"])
        all_data = test_utils.spoof_cell_table_from_labels(label_maps)

        vals_pos, stats_pos = \
            spatial_analysis.generate_cluster_spatial_enrichment_stats(
                label_dir, dist_mat_dir, all_data,
                bootstrap_num=100, dist_lim=100
            )

        # both fov8 and fov9 should be returned
        assert len(vals_pos) == 2

        vals_pos_fov8, stats_pos_fov8 = \
            spatial_analysis.generate_cluster_spatial_enrichment_stats(
                label_dir, dist_mat_dir, all_data,
                bootstrap_num=100, dist_lim=100, included_fovs=["fov8"]
            )

        # the fov8 values in vals_pos_fov8 should be the same as in vals_pos
        np.testing.assert_equal(vals_pos_fov8[0][0], vals_pos[0][0])

        # only fov8 should be returned
        assert len(vals_pos_fov8) == 1


def test_calculate_channel_spatial_enrichment():
    dist_lim = 100

    # Test z and p values
    marker_thresholds = test_utils._make_threshold_mat(in_utils=False)

    # Positive enrichment
    all_data_pos, dist_mat_pos = test_utils._make_dist_exp_mats_spatial_test(
        enrichment_type="positive", dist_lim=dist_lim)

    _, stats_pos8 = \
        spatial_analysis.calculate_channel_spatial_enrichment(
            'fov8', dist_mat_pos['fov8'], marker_thresholds, all_data_pos,
            excluded_channels=EXCLUDE_CHANNELS, bootstrap_num=100,
            dist_lim=dist_lim)

    _, stats_pos9 = \
        spatial_analysis.calculate_channel_spatial_enrichment(
            'fov9', dist_mat_pos['fov9'], marker_thresholds, all_data_pos,
            excluded_channels=EXCLUDE_CHANNELS, bootstrap_num=100,
            dist_lim=dist_lim)

    # Test both fov8 and fov9
    # Extract the p-values and z-scores of the distance of marker 1 vs marker 2 for positive
    # enrichment as tested against a random set of distances between centroids
    assert stats_pos8.loc["fov8", "p_pos", 2, 3] < .05
    assert stats_pos8.loc["fov8", "p_neg", 2, 3] > .05
    assert stats_pos8.loc["fov8", "z", 2, 3] > 0

    assert stats_pos9.loc["fov9", "p_pos", 3, 2] < .05
    assert stats_pos9.loc["fov9", "p_neg", 3, 2] > .05
    assert stats_pos9.loc["fov9", "z", 3, 2] > 0

    # Negative enrichment
    all_data_neg, dist_mat_neg = test_utils._make_dist_exp_mats_spatial_test(
        enrichment_type="negative", dist_lim=dist_lim)

    _, stats_neg8 = \
        spatial_analysis.calculate_channel_spatial_enrichment(
            'fov8', dist_mat_neg['fov8'], marker_thresholds, all_data_neg,
            excluded_channels=EXCLUDE_CHANNELS, bootstrap_num=100,
            dist_lim=dist_lim)

    _, stats_neg9 = \
        spatial_analysis.calculate_channel_spatial_enrichment(
            'fov9', dist_mat_neg['fov9'], marker_thresholds, all_data_neg,
            excluded_channels=EXCLUDE_CHANNELS, bootstrap_num=100,
            dist_lim=dist_lim)

    # Test both fov8 and fov9
    # Extract the p-values and z-scores of the distance of marker 1 vs marker 2 for negative
    # enrichment as tested against a random set of distances between centroids

    assert stats_neg8.loc["fov8", "p_neg", 2, 3] < .05
    assert stats_neg8.loc["fov8", "p_pos", 2, 3] > .05
    assert stats_neg8.loc["fov8", "z", 2, 3] < 0

    assert stats_neg9.loc["fov9", "p_neg", 3, 2] < .05
    assert stats_neg9.loc["fov9", "p_pos", 3, 2] > .05
    assert stats_neg9.loc["fov9", "z", 3, 2] < 0

    # No enrichment
    all_data_no_enrich, dist_mat_no_enrich = test_utils._make_dist_exp_mats_spatial_test(
        enrichment_type="none", dist_lim=dist_lim)

    _, stats_no_enrich8 = \
        spatial_analysis.calculate_channel_spatial_enrichment(
            'fov8', dist_mat_no_enrich['fov8'], marker_thresholds, all_data_no_enrich,
            excluded_channels=EXCLUDE_CHANNELS, bootstrap_num=100,
            dist_lim=dist_lim)

    _, stats_no_enrich9 = \
        spatial_analysis.calculate_channel_spatial_enrichment(
            'fov9', dist_mat_no_enrich['fov9'], marker_thresholds, all_data_no_enrich,
            excluded_channels=EXCLUDE_CHANNELS, bootstrap_num=100,
            dist_lim=dist_lim)

    # Test both fov8 and fov9
    # Extract the p-values and z-scores of the distance of marker 1 vs marker 2 for no enrichment
    # as tested against a random set of distances between centroids
    assert stats_no_enrich8.loc["fov8", "p_pos", 2, 3] > .05
    assert stats_no_enrich8.loc["fov8", "p_neg", 2, 3] > .05
    assert abs(stats_no_enrich8.loc["fov8", "z", 2, 3]) < 2

    assert stats_no_enrich9.loc["fov9", "p_pos", 3, 2] > .05
    assert stats_no_enrich9.loc["fov9", "p_neg", 3, 2] > .05
    assert abs(stats_no_enrich9.loc["fov9", "z", 3, 2]) < 2

    # run basic coverage check on context dependence code
    all_data_context, dist_mat_context = \
        test_utils._make_context_dist_exp_mats_spatial_test(dist_lim)

    _, _ = \
        spatial_analysis.calculate_channel_spatial_enrichment(
            'fov8', dist_mat_context['fov8'], marker_thresholds, all_data_context,
            excluded_channels=EXCLUDE_CHANNELS, bootstrap_num=100, dist_lim=dist_lim,
            context_col='context_col'
        )

    _, _ = \
        spatial_analysis.calculate_channel_spatial_enrichment(
            'fov9', dist_mat_context['fov9'], marker_thresholds, all_data_context,
            excluded_channels=EXCLUDE_CHANNELS, bootstrap_num=100, dist_lim=dist_lim,
            context_col='context_col'
        )

    # error checking
    with pytest.raises(ValueError):
        # attempt to exclude a column name that doesn't appear in the expression matrix
        _, stats_no_enrich = \
            spatial_analysis.calculate_channel_spatial_enrichment(
                'fov8', dist_mat_no_enrich['fov8'], marker_thresholds, all_data_no_enrich,
                excluded_channels=["bad_excluded_chan_name"], bootstrap_num=100,
                dist_lim=dist_lim)

    with pytest.raises(ValueError):
        # attempt to include a fov that doesn't exist
        _, stat_no_enrich = \
            spatial_analysis.calculate_channel_spatial_enrichment(
                'fov10', dist_mat_no_enrich['fov8'], marker_thresholds, all_data_no_enrich,
                excluded_channels=EXCLUDE_CHANNELS, bootstrap_num=100,
                dist_lim=dist_lim)

    with pytest.raises(ValueError):
        # attempt to include marker thresholds and marker columns that do not exist
        bad_marker_thresholds = pd.DataFrame(np.zeros((21, 2)))
        bad_marker_thresholds.iloc[:, 1] = .5
        bad_marker_thresholds.iloc[:, 0] = np.arange(10, 31) + 2

        _, stat_no_enrich = \
            spatial_analysis.calculate_channel_spatial_enrichment(
                'fov8', dist_mat_no_enrich['fov8'], bad_marker_thresholds, all_data_no_enrich,
                excluded_channels=EXCLUDE_CHANNELS, bootstrap_num=100,
                dist_lim=dist_lim)


def test_calculate_cluster_spatial_enrichment():
    # Test z and p values
    dist_lim = 100

    # Positive enrichment
    all_data_pos, dist_mat_pos = test_utils._make_dist_exp_mats_spatial_test(
        enrichment_type="positive", dist_lim=dist_lim)

    _, stats_pos8 = \
        spatial_analysis.calculate_cluster_spatial_enrichment(
            'fov8', all_data_pos, dist_mat_pos['fov8'],
            bootstrap_num=dist_lim, dist_lim=dist_lim)

    _, stats_pos9 = \
        spatial_analysis.calculate_cluster_spatial_enrichment(
            'fov9', all_data_pos, dist_mat_pos['fov9'],
            bootstrap_num=dist_lim, dist_lim=dist_lim)

    # Test both fov8 and fov9
    # Extract the p-values and z-scores of the distance of marker 1 vs marker 2 for positive
    # enrichment as tested against a random set of distances between centroids
    assert stats_pos8.loc["fov8", "p_pos", "Pheno1", "Pheno2"] < .05
    assert stats_pos8.loc["fov8", "p_neg", "Pheno1", "Pheno2"] > .05
    assert stats_pos8.loc["fov8", "z", "Pheno1", "Pheno2"] > 0

    assert stats_pos9.loc["fov9", "p_pos", "Pheno2", "Pheno1"] < .05
    assert stats_pos9.loc["fov9", "p_neg", "Pheno2", "Pheno1"] > .05
    assert stats_pos9.loc["fov9", "z", "Pheno2", "Pheno1"] > 0

    # Negative enrichment
    all_data_neg, dist_mat_neg = test_utils._make_dist_exp_mats_spatial_test(
        enrichment_type="negative", dist_lim=dist_lim)

    _, stats_neg8 = \
        spatial_analysis.calculate_cluster_spatial_enrichment(
            'fov8', all_data_neg, dist_mat_neg['fov8'],
            bootstrap_num=dist_lim, dist_lim=dist_lim)

    _, stats_neg9 = \
        spatial_analysis.calculate_cluster_spatial_enrichment(
            'fov9', all_data_neg, dist_mat_neg['fov9'],
            bootstrap_num=dist_lim, dist_lim=dist_lim)

    # Test both fov8 and fov9
    # Extract the p-values and z-scores of the distance of marker 1 vs marker 2 for negative
    # enrichment as tested against a random set of distances between centroids
    assert stats_neg8.loc["fov8", "p_neg", "Pheno1", "Pheno2"] < .05
    assert stats_neg8.loc["fov8", "p_pos", "Pheno1", "Pheno2"] > .05
    assert stats_neg8.loc["fov8", "z", "Pheno1", "Pheno2"] < 0

    assert stats_neg9.loc["fov9", "p_neg", "Pheno2", "Pheno1"] < .05
    assert stats_neg9.loc["fov9", "p_pos", "Pheno2", "Pheno1"] > .05
    assert stats_neg9.loc["fov9", "z", "Pheno2", "Pheno1"] < 0

    all_data_no_enrich, dist_mat_no_enrich = test_utils._make_dist_exp_mats_spatial_test(
        enrichment_type="none", dist_lim=dist_lim)

    _, stats_no_enrich8 = \
        spatial_analysis.calculate_cluster_spatial_enrichment(
            'fov8', all_data_no_enrich, dist_mat_no_enrich['fov8'],
            bootstrap_num=dist_lim, dist_lim=dist_lim)

    _, stats_no_enrich9 = \
        spatial_analysis.calculate_cluster_spatial_enrichment(
            'fov9', all_data_no_enrich, dist_mat_no_enrich['fov9'],
            bootstrap_num=dist_lim, dist_lim=dist_lim)

    # Extract the p-values and z-scores of the distance of marker 1 vs marker 2 for no enrichment
    # as tested against a random set of distances between centroids
    assert stats_no_enrich8.loc["fov8", "p_pos", "Pheno1", "Pheno2"] > .05
    assert stats_no_enrich8.loc["fov8", "p_neg", "Pheno1", "Pheno2"] > .05
    assert abs(stats_no_enrich8.loc["fov8", "z", "Pheno1", "Pheno2"]) < 2

    assert stats_no_enrich9.loc["fov9", "p_pos", "Pheno2", "Pheno1"] > .05
    assert stats_no_enrich9.loc["fov9", "p_neg", "Pheno2", "Pheno1"] > .05
    assert abs(stats_no_enrich9.loc["fov9", "z", "Pheno2", "Pheno1"]) < 2

    # run basic coverage check on context dependence code
    all_data_context, dist_mat_context = \
        test_utils._make_context_dist_exp_mats_spatial_test(dist_lim)

    _, _ = \
        spatial_analysis.calculate_cluster_spatial_enrichment(
            'fov8', all_data_context, dist_mat_context['fov8'],
            bootstrap_num=dist_lim, dist_lim=dist_lim, context_col='context_col'
        )

    _, _ = \
        spatial_analysis.calculate_cluster_spatial_enrichment(
            'fov9', all_data_context, dist_mat_context['fov9'],
            bootstrap_num=dist_lim, dist_lim=dist_lim, context_col='context_col'
        )

    # run basic coverage check on feature distance
    all_data_hack, dist_mat_hack = \
        test_utils._make_dist_exp_mats_dist_feature_spatial_test(dist_lim)

    _, _ = \
        spatial_analysis.calculate_cluster_spatial_enrichment(
<<<<<<< HEAD
            all_data_hack, dist_mat_hack,
            bootstrap_num=dist_lim, dist_lim=dist_lim, distance_cols=['dist_whole_cell']
=======
            'fov8', all_data_hack, dist_mat_hack['fov8'],
            bootstrap_num=dist_lim, dist_lim=dist_lim, distance_cols=['dist_feature_0']
        )

    _, _ = \
        spatial_analysis.calculate_cluster_spatial_enrichment(
            'fov9', all_data_hack, dist_mat_hack['fov9'],
            bootstrap_num=dist_lim, dist_lim=dist_lim, distance_cols=['dist_feature_0']
>>>>>>> 447b728d
        )

    # error checking
    with pytest.raises(ValueError):
        # attempt to include a fov that doesn't exist
        _, stats_no_enrich = \
            spatial_analysis.calculate_cluster_spatial_enrichment(
                'fov10', all_data_no_enrich, dist_mat_no_enrich['fov8'],
                bootstrap_num=100, dist_lim=dist_lim)


def test_create_neighborhood_matrix():
    # get positive expression and distance matrices
    all_data_pos, dist_mat_pos = test_utils._make_dist_exp_mats_spatial_test(
        enrichment_type="positive", dist_lim=51)

    with tempfile.TemporaryDirectory() as dist_mat_dir:
        for fov in dist_mat_pos:
            dist_mat_pos[fov].to_netcdf(
                os.path.join(dist_mat_dir, fov + '_dist_mat.xr'),
                format='NETCDF3_64BIT'
            )

        # test if self_neighbor is False (default)
        counts, freqs = spatial_analysis.create_neighborhood_matrix(
            all_data_pos, dist_mat_dir, distlim=51
        )

        # test the counts values
        assert (counts[(counts[settings.FOV_ID] == "fov8") &
                       (counts[settings.CELL_LABEL].isin(range(1, 9)))]["Pheno1"] == 0).all()
        assert (counts[(counts[settings.FOV_ID] == "fov8") &
                       (counts[settings.CELL_LABEL].isin(range(1, 11)))]["Pheno2"] == 8).all()
        assert (counts[(counts[settings.FOV_ID] == "fov8") &
                       (counts[settings.CELL_LABEL].isin(range(11, 21)))]["Pheno1"] == 8).all()
        assert (counts[(counts[settings.FOV_ID] == "fov9") &
                       (counts[settings.CELL_LABEL].isin(range(1, 11)))]["Pheno3"] == 2).all()
        assert (counts[(counts[settings.FOV_ID] == "fov9") &
                       (counts[settings.CELL_LABEL].isin(range(11, 21)))]["Pheno1"] == 0).all()
        # test that cells with only itself as neighbor were removed from the table
        assert (len(counts[(counts[settings.FOV_ID] == "fov8") &
                           (counts[settings.CELL_LABEL].isin(range(21, 80)))]) == 0)

        # test if self_neighbor is True
        counts, freqs = spatial_analysis.create_neighborhood_matrix(
            all_data_pos, dist_mat_dir, distlim=51, self_neighbor=True
        )

        # test the counts values
        assert (counts[(counts[settings.FOV_ID] == "fov8") &
                       (counts[settings.CELL_LABEL].isin(range(1, 9)))]["Pheno1"] == 1).all()
        assert (counts[(counts[settings.FOV_ID] == "fov9") &
                       (counts[settings.CELL_LABEL].isin(range(1, 9)))]["Pheno3"] == 2).all()
        assert (counts[(counts[settings.FOV_ID] == "fov9") &
                       (counts[settings.CELL_LABEL].isin(range(11, 19)))]["Pheno1"] == 1).all()

        # error checking
        with pytest.raises(ValueError):
            # attempt to include fovs that do not exist
            counts, freqs = spatial_analysis.create_neighborhood_matrix(
                all_data_pos, dist_mat_dir, included_fovs=[1, 100000], distlim=51
            )


def test_generate_cluster_matrix_results():
    excluded_channels = ["Background", "HH3", "summed_channel"]

    all_data_pos, dist_mat_pos = test_utils._make_dist_exp_mats_spatial_test(
        enrichment_type="positive", dist_lim=50
    )

    # we need corresponding dimensions, so use this method to generate
    # the neighborhood matrix
    with tempfile.TemporaryDirectory() as dist_mat_dir:
        for fov in dist_mat_pos:
            dist_mat_pos[fov].to_netcdf(
                os.path.join(dist_mat_dir, fov + '_dist_mat.xr'),
                format='NETCDF3_64BIT'
            )

        neighbor_counts, neighbor_freqs = spatial_analysis.create_neighborhood_matrix(
            all_data_pos, dist_mat_dir, distlim=51
        )

    # error checking
    with pytest.raises(ValueError):
        # pass bad columns
        spatial_analysis.generate_cluster_matrix_results(
            all_data_pos, neighbor_counts, cluster_num=2, excluded_channels=["bad_col"]
        )

    with pytest.raises(ValueError):
        # include bad fovs
        spatial_analysis.generate_cluster_matrix_results(
            all_data_pos, neighbor_counts, cluster_num=2, excluded_channels=excluded_channels,
            included_fovs=[1000]
        )

    with pytest.raises(ValueError):
        # specify bad k for clustering
        spatial_analysis.generate_cluster_matrix_results(
            all_data_pos, neighbor_counts, cluster_num=1, excluded_channels=excluded_channels
        )

    all_data_markers_clusters, num_cell_type_per_cluster, mean_marker_exp_per_cluster = \
        spatial_analysis.generate_cluster_matrix_results(
            all_data_pos, neighbor_counts, cluster_num=2, excluded_channels=excluded_channels
        )

    # make sure we created a cluster_labels column
    assert settings.KMEANS_CLUSTER in all_data_markers_clusters.columns.values

    # can't really assert specific locations of values because cluster assignment stochastic
    # check just indexes and shapes
    assert num_cell_type_per_cluster.shape == (2, 3)
    assert list(num_cell_type_per_cluster.index.values) == ["Cluster1", "Cluster2"]
    assert list(num_cell_type_per_cluster.columns.values) == ["Pheno1", "Pheno2", "Pheno3"]

    assert mean_marker_exp_per_cluster.shape == (2, 20)
    assert list(mean_marker_exp_per_cluster.index.values) == ["Cluster1", "Cluster2"]
    assert list(mean_marker_exp_per_cluster.columns.values) == \
        list(np.arange(2, 14)) + list(np.arange(15, 23))

    # test excluded_channels=None
    all_data_markers_clusters, num_cell_type_per_cluster, mean_marker_exp_per_cluster = \
        spatial_analysis.generate_cluster_matrix_results(
            all_data_pos, neighbor_counts, cluster_num=2, excluded_channels=None
        )
    assert all(x in mean_marker_exp_per_cluster.columns.values for x in excluded_channels)


def test_compute_cluster_metrics_inertia():
    # get an example neighborhood matrix
    neighbor_mat = test_utils._make_neighborhood_matrix()

    # error checking
    with pytest.raises(ValueError):
        # pass an invalid k
        spatial_analysis.compute_cluster_metrics_inertia(neighbor_mat=neighbor_mat, min_k=1)

    with pytest.raises(ValueError):
        # pass an invalid k
        spatial_analysis.compute_cluster_metrics_inertia(neighbor_mat=neighbor_mat, max_k=1)

    with pytest.raises(ValueError):
        # pass invalid fovs
        spatial_analysis.compute_cluster_metrics_inertia(neighbor_mat=neighbor_mat,
                                                         included_fovs=["fov3"])

    # explicitly include fovs
    neighbor_cluster_stats = spatial_analysis.compute_cluster_metrics_inertia(
        neighbor_mat=neighbor_mat, max_k=3, included_fovs=["fov1", "fov2"])

    neighbor_cluster_stats = spatial_analysis.compute_cluster_metrics_inertia(
        neighbor_mat=neighbor_mat, max_k=3)

    # assert dimensions are correct
    assert len(neighbor_cluster_stats.values) == 2
    assert list(neighbor_cluster_stats.coords["cluster_num"]) == [2, 3]

    # assert k=3 produces the best inertia score
    last_k = neighbor_cluster_stats.loc[3].values
    assert np.all(last_k <= neighbor_cluster_stats.values)


def test_compute_cluster_metrics_silhouette():
    # get an example neighborhood matrix
    neighbor_mat = test_utils._make_neighborhood_matrix()

    # error checking
    with pytest.raises(ValueError):
        # pass an invalid k
        spatial_analysis.compute_cluster_metrics_silhouette(neighbor_mat=neighbor_mat, min_k=1)

    with pytest.raises(ValueError):
        # pass an invalid k
        spatial_analysis.compute_cluster_metrics_silhouette(neighbor_mat=neighbor_mat, max_k=1)

    with pytest.raises(ValueError):
        # pass invalid fovs
        spatial_analysis.compute_cluster_metrics_silhouette(neighbor_mat=neighbor_mat,
                                                            included_fovs=["fov3"])

    # explicitly include fovs
    neighbor_cluster_stats = spatial_analysis.compute_cluster_metrics_silhouette(
        neighbor_mat=neighbor_mat, max_k=3, included_fovs=["fov1", "fov2"])

    # test subsampling
    neighbor_cluster_stats = spatial_analysis.compute_cluster_metrics_silhouette(
        neighbor_mat=neighbor_mat, max_k=3, subsample=10)

    neighbor_cluster_stats = spatial_analysis.compute_cluster_metrics_silhouette(
        neighbor_mat=neighbor_mat, max_k=3)

    # assert dimensions are correct
    assert len(neighbor_cluster_stats.values) == 2
    assert list(neighbor_cluster_stats.coords["cluster_num"]) == [2, 3]

    # assert k=3 produces the best silhouette score for both fov1 and fov2
    last_k = neighbor_cluster_stats.loc[3].values
    assert np.all(last_k >= neighbor_cluster_stats.values)<|MERGE_RESOLUTION|>--- conflicted
+++ resolved
@@ -42,12 +42,8 @@
         test_utils._write_labels(label_dir, ["fov8", "fov9"], ["segmentation_label"], (10, 10),
                                  '', True, np.uint8, suffix='_whole_cell')
 
-<<<<<<< HEAD
+        spatial_analysis_utils.calc_dist_matrix(label_dir, dist_mat_dir)
         label_maps = load_utils.load_imgs_from_dir(label_dir, trim_suffix="_whole_cell",
-=======
-        spatial_analysis_utils.calc_dist_matrix(label_dir, dist_mat_dir)
-        label_maps = load_utils.load_imgs_from_dir(label_dir, trim_suffix="_feature_0",
->>>>>>> 447b728d
                                                    xr_channel_names=["segmentation_label"])
         all_data = test_utils.spoof_cell_table_from_labels(label_maps)
 
@@ -82,12 +78,8 @@
         test_utils._write_labels(label_dir, ["fov8", "fov9"], ["segmentation_label"], (10, 10),
                                  '', True, np.uint8, suffix='_whole_cell')
 
-<<<<<<< HEAD
+        spatial_analysis_utils.calc_dist_matrix(label_dir, dist_mat_dir)
         label_maps = load_utils.load_imgs_from_dir(label_dir, trim_suffix="_whole_cell",
-=======
-        spatial_analysis_utils.calc_dist_matrix(label_dir, dist_mat_dir)
-        label_maps = load_utils.load_imgs_from_dir(label_dir, trim_suffix="_feature_0",
->>>>>>> 447b728d
                                                    xr_channel_names=["segmentation_label"])
         all_data = test_utils.spoof_cell_table_from_labels(label_maps)
 
@@ -348,19 +340,14 @@
 
     _, _ = \
         spatial_analysis.calculate_cluster_spatial_enrichment(
-<<<<<<< HEAD
-            all_data_hack, dist_mat_hack,
+            'fov8', all_data_hack, dist_mat_hack['fov8'],
             bootstrap_num=dist_lim, dist_lim=dist_lim, distance_cols=['dist_whole_cell']
-=======
-            'fov8', all_data_hack, dist_mat_hack['fov8'],
-            bootstrap_num=dist_lim, dist_lim=dist_lim, distance_cols=['dist_feature_0']
         )
 
     _, _ = \
         spatial_analysis.calculate_cluster_spatial_enrichment(
             'fov9', all_data_hack, dist_mat_hack['fov9'],
-            bootstrap_num=dist_lim, dist_lim=dist_lim, distance_cols=['dist_feature_0']
->>>>>>> 447b728d
+            bootstrap_num=dist_lim, dist_lim=dist_lim, distance_cols=['dist_whole_cell']
         )
 
     # error checking
