import pytest
import numpy as np
import pandas as pd

from ark.analysis import spatial_analysis
<<<<<<< HEAD
from ark.utils import synthetic_spatial_datagen

=======

import ark.settings as settings
>>>>>>> bac2af87
from ark.utils import test_utils

EXCLUDE_CHANNELS = [
    "Background",
    "HH3",
    "summed_channel",
]

DEFAULT_COLUMNS = \
    [settings.CELL_SIZE] \
    + list(range(1, 24)) \
    + [
        settings.CELL_LABEL,
        'area',
        'eccentricity',
        'maj_axis_length',
        'min_axis_length',
        'perimiter',
        settings.FOV_ID,
        settings.CLUSTER_ID,
        settings.CELL_TYPE,
    ]
list(map(
    DEFAULT_COLUMNS.__setitem__, [1, 14, 23], EXCLUDE_CHANNELS
))


def test_calculate_channel_spatial_enrichment():
    dist_lim = 100

<<<<<<< HEAD
    excluded_colnames = ["cell_size", "Background", "HH3",
                         "summed_channel", "cellLabelInImage", "area",
                         "eccentricity", "major_axis_length", "minor_axis_length",
                         "perimeter", "SampleID", "FlowSOM_ID", "cell_type", "cell_lineage"]

=======
>>>>>>> bac2af87
    # Test z and p values
    marker_thresholds = test_utils._make_threshold_mat(in_utils=False)

    # Positive enrichment
    all_data_pos, dist_mat_pos = test_utils._make_dist_exp_mats_spatial_test(
        enrichment_type="positive", dist_lim=dist_lim)

    # Positive enrichment, basic randomization
    _, stats_pos = \
        spatial_analysis.calculate_channel_spatial_enrichment(
            dist_mat_pos, marker_thresholds, all_data_pos,
            excluded_channels=EXCLUDE_CHANNELS, bootstrap_num=100,
            dist_lim=dist_lim)

    # Test both fov8 and fov9
    # Extract the p-values and z-scores of the distance of marker 1 vs marker 2 for positive
    # enrichment as tested against a random set of distances between centroids
    assert stats_pos.loc["fov8", "p_pos", 2, 3] < .05
    assert stats_pos.loc["fov8", "p_neg", 2, 3] > .05
    assert stats_pos.loc["fov8", "z", 2, 3] > 0

    assert stats_pos.loc["fov9", "p_pos", 3, 2] < .05
    assert stats_pos.loc["fov9", "p_neg", 3, 2] > .05
    assert stats_pos.loc["fov9", "z", 3, 2] > 0

    # Positive enrichment, context-based randomization
    _, stats_neg = \
        spatial_analysis.calculate_channel_spatial_enrichment(
            dist_mat_pos, marker_thresholds, all_data_pos,
            excluded_colnames=excluded_colnames, bootstrap_num=100,
            dist_lim=dist_lim, context=True)

    # Negative enrichment
    all_data_neg, dist_mat_neg = test_utils._make_dist_exp_mats_spatial_test(
        enrichment_type="negative", dist_lim=dist_lim)

    _, stats_neg = \
        spatial_analysis.calculate_channel_spatial_enrichment(
            dist_mat_neg, marker_thresholds, all_data_neg,
            excluded_channels=EXCLUDE_CHANNELS, bootstrap_num=100,
            dist_lim=dist_lim)

    # Test both fov8 and fov9
    # Extract the p-values and z-scores of the distance of marker 1 vs marker 2 for negative
    # enrichment as tested against a random set of distances between centroids
    assert stats_neg.loc["fov8", "p_neg", 2, 3] < .05
    assert stats_neg.loc["fov8", "p_pos", 2, 3] > .05
    assert stats_neg.loc["fov8", "z", 2, 3] < 0

    assert stats_neg.loc["fov9", "p_neg", 3, 2] < .05
    assert stats_neg.loc["fov9", "p_pos", 3, 2] > .05
    assert stats_neg.loc["fov9", "z", 3, 2] < 0

    # Negative enrichment, context-based randomization
    _, stats_neg = \
        spatial_analysis.calculate_channel_spatial_enrichment(
            dist_mat_neg, marker_thresholds, all_data_neg,
            excluded_colnames=excluded_colnames, bootstrap_num=100,
            dist_lim=dist_lim, context=True)

    # No enrichment
    all_data_no_enrich, dist_mat_no_enrich = test_utils._make_dist_exp_mats_spatial_test(
        enrichment_type="none", dist_lim=dist_lim)

    _, stats_no_enrich = \
        spatial_analysis.calculate_channel_spatial_enrichment(
            dist_mat_no_enrich, marker_thresholds, all_data_no_enrich,
            excluded_channels=EXCLUDE_CHANNELS, bootstrap_num=100,
            dist_lim=dist_lim)

    # Test both fov8 and fov9
    # Extract the p-values and z-scores of the distance of marker 1 vs marker 2 for no enrichment
    # as tested against a random set of distances between centroids
    assert stats_no_enrich.loc["fov8", "p_pos", 2, 3] > .05
    assert stats_no_enrich.loc["fov8", "p_neg", 2, 3] > .05
    assert abs(stats_no_enrich.loc["fov8", "z", 2, 3]) < 2

    assert stats_no_enrich.loc["fov9", "p_pos", 3, 2] > .05
    assert stats_no_enrich.loc["fov9", "p_neg", 3, 2] > .05
    assert abs(stats_no_enrich.loc["fov9", "z", 3, 2]) < 2

    # No enrichment, context-based randomization
    _, stats_no_enrich = \
        spatial_analysis.calculate_channel_spatial_enrichment(
            dist_mat_no_enrich, marker_thresholds, all_data_no_enrich,
            excluded_colnames=excluded_colnames, bootstrap_num=100,
            dist_lim=dist_lim, context=True)

    # error checking
    with pytest.raises(ValueError):
        # attempt to specify a fov_col that doesn't exist in all_data
        _ = _, stats_no_enrich = \
            spatial_analysis.calculate_channel_spatial_enrichment(
                dist_mat_no_enrich, marker_thresholds, all_data_no_enrich,
                fov_col="bad_fov_col")

    with pytest.raises(ValueError):
        # attempt to exclude a column name that doesn't appear in the expression matrix
        _, stats_no_enrich = \
            spatial_analysis.calculate_channel_spatial_enrichment(
                dist_mat_no_enrich, marker_thresholds, all_data_no_enrich,
                excluded_channels=["bad_excluded_chan_name"], bootstrap_num=100,
                dist_lim=dist_lim)

    with pytest.raises(ValueError):
        # attempt to include fovs that do not exist
        _, stat_no_enrich = \
            spatial_analysis.calculate_channel_spatial_enrichment(
                dist_mat_no_enrich, marker_thresholds, all_data_no_enrich,
                excluded_channels=EXCLUDE_CHANNELS, included_fovs=[1, 100000],
                bootstrap_num=100, dist_lim=dist_lim)

    with pytest.raises(ValueError):
        # attempt to include marker thresholds and marker columns that do not exist
        bad_marker_thresholds = pd.DataFrame(np.zeros((21, 2)))
        bad_marker_thresholds.iloc[:, 1] = .5
        bad_marker_thresholds.iloc[:, 0] = np.arange(10, 31) + 2

        _, stat_no_enrich = \
            spatial_analysis.calculate_channel_spatial_enrichment(
                dist_mat_no_enrich, bad_marker_thresholds, all_data_no_enrich,
                excluded_channels=EXCLUDE_CHANNELS, bootstrap_num=100,
                dist_lim=dist_lim)


def test_calculate_cluster_spatial_enrichment():
    # Test z and p values
    dist_lim = 100

    # Positive enrichment
    all_data_pos, dist_mat_pos = test_utils._make_dist_exp_mats_spatial_test(
        enrichment_type="positive", dist_lim=dist_lim)

    _, stats_pos = \
        spatial_analysis.calculate_cluster_spatial_enrichment(
            all_data_pos, dist_mat_pos,
            bootstrap_num=dist_lim, dist_lim=dist_lim)

    # Test both fov8 and fov9
    # Extract the p-values and z-scores of the distance of marker 1 vs marker 2 for positive
    # enrichment as tested against a random set of distances between centroids
    assert stats_pos.loc["fov8", "p_pos", "Pheno1", "Pheno2"] < .05
    assert stats_pos.loc["fov8", "p_neg", "Pheno1", "Pheno2"] > .05
    assert stats_pos.loc["fov8", "z", "Pheno1", "Pheno2"] > 0

    assert stats_pos.loc["fov9", "p_pos", "Pheno2", "Pheno1"] < .05
    assert stats_pos.loc["fov9", "p_neg", "Pheno2", "Pheno1"] > .05
    assert stats_pos.loc["fov9", "z", "Pheno2", "Pheno1"] > 0

    # Negative enrichment
    all_data_neg, dist_mat_neg = test_utils._make_dist_exp_mats_spatial_test(
        enrichment_type="negative", dist_lim=dist_lim)

    _, stats_neg = \
        spatial_analysis.calculate_cluster_spatial_enrichment(
            all_data_neg, dist_mat_neg,
            bootstrap_num=dist_lim, dist_lim=dist_lim)

    # Test both fov8 and fov9
    # Extract the p-values and z-scores of the distance of marker 1 vs marker 2 for negative
    # enrichment as tested against a random set of distances between centroids
    assert stats_neg.loc["fov8", "p_neg", "Pheno1", "Pheno2"] < .05
    assert stats_neg.loc["fov8", "p_pos", "Pheno1", "Pheno2"] > .05
    assert stats_neg.loc["fov8", "z", "Pheno1", "Pheno2"] < 0

    assert stats_neg.loc["fov9", "p_neg", "Pheno2", "Pheno1"] < .05
    assert stats_neg.loc["fov9", "p_pos", "Pheno2", "Pheno1"] > .05
    assert stats_neg.loc["fov9", "z", "Pheno2", "Pheno1"] < 0

    all_data_no_enrich, dist_mat_no_enrich = test_utils._make_dist_exp_mats_spatial_test(
        enrichment_type="none", dist_lim=dist_lim)

    _, stats_no_enrich = \
        spatial_analysis.calculate_cluster_spatial_enrichment(
            all_data_no_enrich, dist_mat_no_enrich,
            bootstrap_num=dist_lim, dist_lim=dist_lim)
    # Extract the p-values and z-scores of the distance of marker 1 vs marker 2 for no enrichment
    # as tested against a random set of distances between centroids
    assert stats_no_enrich.loc["fov8", "p_pos", "Pheno1", "Pheno2"] > .05
    assert stats_no_enrich.loc["fov8", "p_neg", "Pheno1", "Pheno2"] > .05
    assert abs(stats_no_enrich.loc["fov8", "z", "Pheno1", "Pheno2"]) < 2

    assert stats_no_enrich.loc["fov9", "p_pos", "Pheno2", "Pheno1"] > .05
    assert stats_no_enrich.loc["fov9", "p_neg", "Pheno2", "Pheno1"] > .05
    assert abs(stats_no_enrich.loc["fov9", "z", "Pheno2", "Pheno1"]) < 2

    # error checking
    with pytest.raises(ValueError):
        # attempt to specify a fov_col that doesn't exist in all_data
        _, stats_no_enrich = \
            spatial_analysis.calculate_cluster_spatial_enrichment(
                all_data_no_enrich, dist_mat_no_enrich,
                fov_col="bad_fov_col")

    with pytest.raises(ValueError):
        # attempt to specify a cluster_id_col that doesn't exist in all_data
        _, stats_no_enrich = \
            spatial_analysis.calculate_cluster_spatial_enrichment(
                all_data_no_enrich, dist_mat_no_enrich,
                cluster_id_col="bad_cluster_id_col")

    with pytest.raises(ValueError):
        # attempt to include fovs that do not exist
        _, stats_no_enrich = \
            spatial_analysis.calculate_cluster_spatial_enrichment(
                all_data_no_enrich, dist_mat_no_enrich, included_fovs=[1, 100000],
                bootstrap_num=100, dist_lim=dist_lim)


def test_create_neighborhood_matrix():
    # get positive expression and distance matrices
    all_data_pos, dist_mat_pos = test_utils._make_dist_exp_mats_spatial_test(
        enrichment_type="positive", dist_lim=51)

    counts, freqs = spatial_analysis.create_neighborhood_matrix(
        all_data_pos, dist_mat_pos, distlim=51
    )

    # Test the counts values for both fovs
    assert (counts.loc[:9, "Pheno2"] == 8).all()
    assert (counts.loc[10:19, "Pheno3"] == 8).all()

    assert (counts.loc[80:89, "Pheno3"] == 8).all()
    assert (counts.loc[90:99, "Pheno1"] == 8).all()

    # error checking
    with pytest.raises(ValueError):
        # attempt to specify a fov_col that doesn't exist in all_data
        counts, freqs = spatial_analysis.create_neighborhood_matrix(
            all_data_pos, dist_mat_pos, fov_col="bad_fov_col"
        )

    with pytest.raises(ValueError):
        # attempt to include fovs that do not exist
        counts, freqs = spatial_analysis.create_neighborhood_matrix(
            all_data_pos, dist_mat_pos, included_fovs=[1, 100000], distlim=51
        )


def test_generate_cluster_matrix_results():
<<<<<<< HEAD
    excluded_colnames = ["cell_size", "Background", "HH3",
                         "summed_channel", "cellLabelInImage", "area",
                         "eccentricity", "major_axis_length", "minor_axis_length",
                         "perimeter", "SampleID", "FlowSOM_ID", "cell_type", "cell_lineage"]
=======
    excluded_channels = ["Background", "HH3", "summed_channel"]
>>>>>>> bac2af87

    all_data_pos, dist_mat_pos = test_utils._make_dist_exp_mats_spatial_test(
        enrichment_type="positive", dist_lim=50
    )

    # we need corresponding dimensions, so use this method to generate
    # the neighborhood matrix
    neighbor_counts, neighbor_freqs = spatial_analysis.create_neighborhood_matrix(
        all_data_pos, dist_mat_pos, distlim=51
    )

    neighbor_counts = neighbor_counts.drop(settings.CELL_LABEL, axis=1)

    # error checking
    with pytest.raises(ValueError):
        # pass bad columns
        spatial_analysis.generate_cluster_matrix_results(
            all_data_pos, neighbor_counts, cluster_num=3, excluded_channels=["bad_col"]
        )

    with pytest.raises(ValueError):
        # include bad fovs
        spatial_analysis.generate_cluster_matrix_results(
            all_data_pos, neighbor_counts, cluster_num=3, excluded_channels=excluded_channels,
            included_fovs=[1000]
        )

    with pytest.raises(ValueError):
        # specify bad k for clustering
        spatial_analysis.generate_cluster_matrix_results(
            all_data_pos, neighbor_counts, cluster_num=1, excluded_channels=excluded_channels
        )

    all_data_markers_clusters, num_cell_type_per_cluster, mean_marker_exp_per_cluster = \
        spatial_analysis.generate_cluster_matrix_results(
            all_data_pos, neighbor_counts, cluster_num=3, excluded_channels=excluded_channels
        )

    # make sure we created a cluster_labels column
    assert 'cluster_labels' in all_data_markers_clusters.columns.values

    # can't really assert specific locations of values because cluster assignment stochastic
    # check just indexes and shapes
    assert num_cell_type_per_cluster.shape == (3, 3)
    assert list(num_cell_type_per_cluster.index.values) == [0, 1, 2]
    assert list(num_cell_type_per_cluster.columns.values) == ["Pheno1", "Pheno2", "Pheno3"]

    assert mean_marker_exp_per_cluster.shape == (3, 20)
    assert list(mean_marker_exp_per_cluster.index.values) == [0, 1, 2]
    assert list(mean_marker_exp_per_cluster.columns.values) == \
        list(np.arange(2, 14)) + list(np.arange(15, 23))


def test_compute_cluster_metrics():
    # get an example neighborhood matrix
    neighbor_mat = test_utils._make_neighborhood_matrix()
    neighbor_mat = neighbor_mat.drop(settings.CELL_LABEL, axis=1)

    # error checking
    with pytest.raises(ValueError):
        # pass an invalid k
        spatial_analysis.compute_cluster_metrics(neighbor_mat=neighbor_mat, max_k=1)

    with pytest.raises(ValueError):
        # pass invalid fovs
        spatial_analysis.compute_cluster_metrics(neighbor_mat=neighbor_mat,
                                                 included_fovs=["fov3"])

    neighbor_cluster_stats = spatial_analysis.compute_cluster_metrics(
        neighbor_mat=neighbor_mat, max_k=3)

    # assert dimensions are correct
    assert len(neighbor_cluster_stats.values) == 2
    assert list(neighbor_cluster_stats.coords["cluster_num"]) == [2, 3]

    # assert k=3 produces the best silhouette score for both fov1 and fov2
    last_k = neighbor_cluster_stats.loc[3].values
    assert np.all(last_k >= neighbor_cluster_stats.values)

    last_k = neighbor_cluster_stats.loc[3].values
    assert np.all(last_k >= neighbor_cluster_stats.values)<|MERGE_RESOLUTION|>--- conflicted
+++ resolved
@@ -3,13 +3,8 @@
 import pandas as pd
 
 from ark.analysis import spatial_analysis
-<<<<<<< HEAD
-from ark.utils import synthetic_spatial_datagen
-
-=======
 
 import ark.settings as settings
->>>>>>> bac2af87
 from ark.utils import test_utils
 
 EXCLUDE_CHANNELS = [
@@ -40,14 +35,6 @@
 def test_calculate_channel_spatial_enrichment():
     dist_lim = 100
 
-<<<<<<< HEAD
-    excluded_colnames = ["cell_size", "Background", "HH3",
-                         "summed_channel", "cellLabelInImage", "area",
-                         "eccentricity", "major_axis_length", "minor_axis_length",
-                         "perimeter", "SampleID", "FlowSOM_ID", "cell_type", "cell_lineage"]
-
-=======
->>>>>>> bac2af87
     # Test z and p values
     marker_thresholds = test_utils._make_threshold_mat(in_utils=False)
 
@@ -288,14 +275,7 @@
 
 
 def test_generate_cluster_matrix_results():
-<<<<<<< HEAD
-    excluded_colnames = ["cell_size", "Background", "HH3",
-                         "summed_channel", "cellLabelInImage", "area",
-                         "eccentricity", "major_axis_length", "minor_axis_length",
-                         "perimeter", "SampleID", "FlowSOM_ID", "cell_type", "cell_lineage"]
-=======
     excluded_channels = ["Background", "HH3", "summed_channel"]
->>>>>>> bac2af87
 
     all_data_pos, dist_mat_pos = test_utils._make_dist_exp_mats_spatial_test(
         enrichment_type="positive", dist_lim=50
