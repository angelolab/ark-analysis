--- conflicted
+++ resolved
@@ -10,13 +10,8 @@
 from ark.utils import io_utils, load_utils, misc_utils, spatial_analysis_utils
 
 
-<<<<<<< HEAD
-def generate_channel_spatial_enrichment_stats(label_dir, marker_thresholds, all_data,
+def generate_channel_spatial_enrichment_stats(label_dir, dist_mat_dir, marker_thresholds, all_data,
                                               suffix='_whole_cell',
-=======
-def generate_channel_spatial_enrichment_stats(label_dir, dist_mat_dir, marker_thresholds, all_data,
-                                              suffix='_feature_0',
->>>>>>> 447b728d
                                               xr_channel_name='segmentation_label', **kwargs):
     """Wrapper function for batching calls to `calculate_channel_spatial_enrichment` over fovs
 
@@ -238,12 +233,8 @@
     return values, stats
 
 
-<<<<<<< HEAD
-def generate_cluster_spatial_enrichment_stats(label_dir, all_data, suffix='_whole_cell',
-=======
 def generate_cluster_spatial_enrichment_stats(label_dir, dist_mat_dir, all_data,
-                                              suffix='_feature_0',
->>>>>>> 447b728d
+                                              suffix='_whole_cell',
                                               xr_channel_name='segmentation_label', **kwargs):
     """ Wrapper function for batching calls to `calculate_cluster_spatial_enrichment` over fovs
 
