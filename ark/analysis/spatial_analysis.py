--- conflicted
+++ resolved
@@ -96,15 +96,6 @@
     # Length of channels list
     channel_num = len(channel_titles)
 
-<<<<<<< HEAD
-    # the second check fails if the lengths are not the same, so we fail immediately
-    # if they are not
-    if len(marker_thresholds.iloc[:, 0]) != len(channel_titles) or \
-       not (list(marker_thresholds.iloc[:, 0]) == channel_titles).any():
-        raise ValueError("Threshold Markers do not match markers in expression matrix")
-
-=======
->>>>>>> dcdd82b3
     # Create stats Xarray with the dimensions (fovs, stats variables, num_channels, num_channels)
     stats_raw_data = np.zeros((num_fovs, 7, channel_num, channel_num))
     coords = [included_fovs, ["z", "muhat", "sigmahat", "p_pos", "p_neg", "h", "p_adj"],
