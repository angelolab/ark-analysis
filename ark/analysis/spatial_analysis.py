import pandas as pd
import xarray as xr
import numpy as np
from itertools import combinations_with_replacement
from ark.utils import spatial_analysis_utils, misc_utils, load_utils, io_utils

import ark.settings as settings


def batch_channel_spatial_enrichment(label_dir, marker_thresholds, all_data, batch_size=5,
                                     suffix='_feature_0', xr_channel_name='segmentation_label',
                                     **kwargs):
    """Wrapper function for batching calls to `calculate_channel_spatial_enrichment` over fovs

    Args:
        label_dir (str | Pathlike):
            directory containing labeled tiffs
        marker_thresholds (numpy.ndarray):
            threshold values for positive marker expression
        all_data (pandas.DataFrame):
            data including fovs, cell labels, and cell expression matrix for all markers
        batch_size (int):
            fov count to load into memory at a time
        suffix (str):
            suffix for tif file names
        xr_channel_name (str):
            channel name for label data array
        **kwargs (dict):
            args passed to `calculate_channel_spatial_enrichment`

    Returns:
        tuple (list, xarray.DataArray):

        - a list with each element consisting of a tuple of closenum and closenumrand for each
          fov included in the analysis
        - an xarray with dimensions (fovs, stats, num_channels, num_channels). The included
          stats variables for each fov are z, muhat, sigmahat, p, h, adj_p, and
          cluster_names
    """

    # parse files in label_dir
    all_label_names = io_utils.list_files(label_dir, substrs=['.tif'])

    included_fovs = kwargs.get('included_fovs', None)
    if included_fovs:
        label_fovs = io_utils.extract_delimited_names(all_label_names, delimiter=suffix)
        all_label_names = \
            [all_label_names[i] for i, fov in enumerate(label_fovs) if fov in included_fovs]

    batching_strategy = \
        [all_label_names[i:i + batch_size] for i in range(0, len(all_label_names), batch_size)]

    # create containers for batched return values
    values = []
    stats_datasets = []

    for batch_names in batching_strategy:
        label_maps = load_utils.load_imgs_from_dir(label_dir, files=batch_names,
                                                   xr_channel_names=[xr_channel_name],
                                                   trim_suffix=suffix)

        dist_mats = spatial_analysis_utils.calc_dist_matrix(label_maps)

        # filter 'included_fovs'
        if included_fovs:
            filtered_includes = set(dist_mats.keys()).intersection(included_fovs)
            kwargs['included_fovs'] = list(filtered_includes)

        batch_vals, batch_stats = \
            calculate_channel_spatial_enrichment(dist_mats, marker_thresholds, all_data, **kwargs)

        # append new values
        values = values + batch_vals

        # append new data array (easier than iteratively combining)
        stats_datasets.append(batch_stats)

    # combine list of data arrays into one
    stats = xr.concat(stats_datasets, dim="fovs")

    return values, stats


def calculate_channel_spatial_enrichment(dist_matrices_dict, marker_thresholds, all_data,
                                         excluded_channels=None, included_fovs=None,
                                         dist_lim=100, bootstrap_num=1000,
                                         fov_col=settings.FOV_ID):
    """Spatial enrichment analysis to find significant interactions between cells expressing
    different markers. Uses bootstrapping to permute cell labels randomly.

    Args:
        dist_matrices_dict (dict):
            contains a cells x cells matrix with the euclidian distance between centers of
            corresponding cells for every fov
        marker_thresholds (numpy.ndarray):
            threshold values for positive marker expression
        all_data (pandas.DataFrame):
            data including fovs, cell labels, and cell expression matrix for all markers
        excluded_channels (list):
            channels to be excluded from the analysis.  Default is None.
        included_fovs (list):
            patient labels to include in analysis. If argument is none, default is all labels used.
        dist_lim (int):
            cell proximity threshold. Default is 100.
        bootstrap_num (int):
            number of permutations for bootstrap. Default is 1000.
        fov_col (str):
            column with the cell fovs.

    Returns:
        tuple (list, xarray.DataArray):

        - a list with each element consisting of a tuple of closenum and closenumrand for each
          fov included in the analysis
        - an xarray with dimensions (fovs, stats, num_channels, num_channels). The included
          stats variables for each fov are z, muhat, sigmahat, p, h, adj_p, and
          cluster_names
    """

    # Setup input and parameters
    if included_fovs is None:
        included_fovs = list(dist_matrices_dict.keys())
        num_fovs = len(included_fovs)
    else:
        num_fovs = len(included_fovs)

    values = []

    # check if included fovs found in fov_col
    misc_utils.verify_in_list(fov_names=included_fovs,
                              unique_fovs=all_data[fov_col].unique())

    # check if all excluded column names found in all_data
    misc_utils.verify_in_list(columns_to_exclude=excluded_channels,
                              column_names=all_data.columns)

    # Subsets the expression matrix to only have channel columns
    channel_start = np.where(all_data.columns == settings.PRE_CHANNEL_COL)[0][0] + 1
    channel_end = np.where(all_data.columns == settings.POST_CHANNEL_COL)[0][0]

    all_channel_data = all_data.iloc[:, channel_start:channel_end]
    all_channel_data = all_channel_data.drop(excluded_channels, axis=1)

    # check that the markers are the same in marker_thresholdsa and all_channel_data
    misc_utils.verify_same_elements(markers_to_threshold=marker_thresholds.iloc[:, 0].values,
                                    all_markers=all_channel_data.columns.values)

    # reorder all_channel_data's marker columns the same as they appear in marker_thresholds
    all_channel_data = all_channel_data[marker_thresholds.iloc[:, 0].values]
    # List of all channels
    channel_titles = all_channel_data.columns
    # Length of channels list
    channel_num = len(channel_titles)

    # Create stats Xarray with the dimensions (fovs, stats variables, num_channels, num_channels)
    stats_raw_data = np.zeros((num_fovs, 7, channel_num, channel_num))
    coords = [included_fovs, ["z", "muhat", "sigmahat", "p_pos", "p_neg", "h", "p_adj"],
              channel_titles, channel_titles]
    dims = ["fovs", "stats", "marker1", "marker2"]
    stats = xr.DataArray(stats_raw_data, coords=coords, dims=dims)

    # Subsetting threshold matrix to only include column with threshold values
    thresh_vec = marker_thresholds.iloc[:, 1].values

    for fov in included_fovs:
        # Subsetting expression matrix to only include patients with correct fov label
        current_fov_idx = all_data[fov_col] == fov
        current_fov_data = all_data[current_fov_idx]

        # Patients with correct label, and only columns of channel markers
        current_fov_channel_data = all_channel_data[current_fov_idx]

        # Retrieve fov-specific distance matrix from distance matrix dictionary
        dist_matrix = dist_matrices_dict[fov]

        # Get close_num and close_num_rand
<<<<<<< HEAD
        close_num, channel_nums = spatial_analysis_utils.compute_close_cell_num(
=======
        close_num, channel_nums, mark_pos_labels = spatial_analysis_utils.compute_close_cell_num(
>>>>>>> ada6d1db
            dist_mat=dist_matrix, dist_lim=100, analysis_type="channel",
            current_fov_data=current_fov_data, current_fov_channel_data=current_fov_channel_data,
            thresh_vec=thresh_vec)

        close_num_rand = spatial_analysis_utils.compute_close_cell_num_random(
            channel_nums, mark_pos_labels, dist_matrix, dist_lim, bootstrap_num)

        values.append((close_num, close_num_rand))

        # Get z, p, adj_p, muhat, sigmahat, and h
        stats_xr = spatial_analysis_utils.calculate_enrichment_stats(close_num, close_num_rand)
        stats.loc[fov, :, :] = stats_xr.values
    return values, stats


def batch_cluster_spatial_enrichment(label_dir, all_data, batch_size=5, suffix='_feature_0',
                                     xr_channel_name='segmentation_label', **kwargs):
    """ Wrapper function for batching calls to `calculate_cluster_spatial_enrichment` over fovs

    Args:
        label_dir (str | Pathlike):
            directory containing labeled tiffs
        all_data (pandas.DataFrame):
            data including fovs, cell labels, and cell expression matrix for all markers
        batch_size (int):
            fov count to load into memory at a time
        suffix (str):
            suffix for tif file names
        xr_channel_name (str):
            channel name for label data array
        **kwargs (dict):
            args passed to `calculate_cluster_spatial_enrichment`

    Returns:
        tuple (list, xarray.DataArray):

        - a list with each element consisting of a tuple of closenum and closenumrand for each
          fov included in the analysis
        - an xarray with dimensions (fovs, stats, num_channels, num_channels). The included
          stats variables for each fov are z, muhat, sigmahat, p, h, adj_p, and
          cluster_names
    """

    # parse files in label_dir
    all_label_names = io_utils.list_files(label_dir, substrs=['.tif'])

    included_fovs = kwargs.get('included_fovs', None)
    if included_fovs:
        label_fovs = io_utils.extract_delimited_names(all_label_names, delimiter=suffix)
        all_label_names = \
            [all_label_names[i] for i, fov in enumerate(label_fovs) if fov in included_fovs]

    batching_strategy = \
        [all_label_names[i:i + batch_size] for i in range(0, len(all_label_names), batch_size)]

    # create containers for batched return values
    values = []
    stats_datasets = []

    for batch_names in batching_strategy:
        label_maps = load_utils.load_imgs_from_dir(label_dir, files=batch_names,
                                                   xr_channel_names=[xr_channel_name],
                                                   trim_suffix=suffix)

        dist_mats = spatial_analysis_utils.calc_dist_matrix(label_maps)

        # filter 'included_fovs'
        if included_fovs:
            filtered_includes = set(dist_mats.keys()).intersection(included_fovs)
            kwargs['included_fovs'] = list(filtered_includes)

        batch_vals, batch_stats = \
            calculate_cluster_spatial_enrichment(all_data, dist_mats, **kwargs)

        # append new values
        values = values + batch_vals

        # append new data array (easier than iteratively combining)
        stats_datasets.append(batch_stats)

    # combine list of data arrays into one
    stats = xr.concat(stats_datasets, dim="fovs")

    return values, stats


def calculate_cluster_spatial_enrichment(all_data, dist_matrices_dict, included_fovs=None,
                                         bootstrap_num=1000, dist_lim=100, fov_col=settings.FOV_ID,
                                         cluster_name_col=settings.CELL_TYPE,
                                         cluster_id_col=settings.CLUSTER_ID,
                                         cell_label_col=settings.CELL_LABEL, context_col=None):
    """Spatial enrichment analysis based on cell phenotypes to find significant interactions
    between different cell types, looking for both positive and negative enrichment. Uses
    bootstrapping to permute cell labels randomly.

    Args:
        all_data (pandas.DataFrame):
            data including fovs, cell labels, and cell expression matrix for all markers
        dist_matrices_dict (dict):
            A dictionary that contains a cells x cells matrix with the euclidian distance between
            centers of corresponding cells for every fov
        included_fovs (list):
            patient labels to include in analysis. If argument is none, default is all labels used
        bootstrap_num (int):
            number of permutations for bootstrap. Default is 1000
        dist_lim (int):
            cell proximity threshold. Default is 100
        fov_col (str):
            column with the cell fovs.
        cluster_name_col (str):
            column with the cell types.
        cluster_id_col (str):
            column with the cell phenotype IDs.
        cell_label_col (str):
            column with the cell labels.
        context_col (str):
            column with context labels. If None, no context is assumed.

    Returns:
        tuple (list, xarray.DataArray):

        - a list with each element consisting of a tuple of closenum and closenumrand for each
          fov included in the analysis
        - an xarray with dimensions (fovs, stats, number of channels, number of channels). The
          included stats variables for each fov are: z, muhat, sigmahat, p, h, adj_p, and
          cluster_names
    """

    # Setup input and parameters
    if included_fovs is None:
        included_fovs = list(dist_matrices_dict.keys())
        num_fovs = len(included_fovs)
    else:
        num_fovs = len(included_fovs)

    values = []

    # check if included fovs found in fov_col
    misc_utils.verify_in_list(fov_names=included_fovs,
                              unique_fovs=all_data[fov_col].unique())

    # Extract the names of the cell phenotypes
    cluster_names = all_data[cluster_name_col].drop_duplicates()
    # Extract the columns with the cell phenotype codes
    cluster_ids = all_data[cluster_id_col].drop_duplicates().values
    # Get the total number of phenotypes
    cluster_num = len(cluster_ids)

    # Only include the columns with the patient label, cell label, and cell phenotype
    all_pheno_data_cols = [fov_col, cell_label_col, cluster_id_col]
    all_pheno_data_cols += [] if context_col is None else [context_col]

    all_pheno_data = all_data[all_pheno_data_cols]

    if context_col is not None:
        context_names = all_data[context_col].unique()
        context_pairings = combinations_with_replacement(context_names, 2)

    # Create stats Xarray with the dimensions (fovs, stats variables, num_markers, num_markers)
    stats_raw_data = np.zeros((num_fovs, 7, cluster_num, cluster_num))
    coords = [included_fovs, ["z", "muhat", "sigmahat", "p_pos", "p_neg", "h", "p_adj"],
              cluster_names, cluster_names]
    dims = ["fovs", "stats", "pheno1", "pheno2"]
    stats = xr.DataArray(stats_raw_data, coords=coords, dims=dims)

    for fov in included_fovs:
        # Subsetting expression matrix to only include patients with correct fov label
        current_fov_idx = all_pheno_data.loc[:, fov_col] == fov
        current_fov_pheno_data = all_pheno_data[current_fov_idx]

        # Retrieve fov specific distance matrix from distance matrix dictionary
        dist_mat = dist_matrices_dict[fov]

        # Get close_num and close_num_rand
<<<<<<< HEAD
        close_num, pheno_nums = spatial_analysis_utils.compute_close_cell_num(
            dist_mat=dist_mat, dist_lim=dist_lim, analysis_type="cluster",
            current_fov_data=current_fov_pheno_data, cluster_ids=cluster_ids)

        # subset distance matrix with context
        if context_col is not None:
            close_num_rand = np.zeros((*close_num, bootstrap_num), dtype=np.uint16)

            context_nums_per_id = \
                current_fov_pheno_data.groupby(context_col)[cell_label_col].apply(list).to_dict()

            for name_i, name_j in context_pairings:
                context_cell_labels = context_nums_per_id[name_i]
                context_cell_labels.extend(context_nums_per_id[name_j])
                context_cell_labels = set(context_cell_labels)

                context_pheno_nums = current_fov_pheno_data.loc[
                    current_fov_pheno_data[cell_label_col].isin(context_cell_labels),
                    cluster_id_col
                ].value_counts()

                # guarentees same ordering as pheno_nums
                context_pheno_nums = [context_pheno_nums[cluster_id] for cluster_id in cluster_ids]

                context_dist_mat = dist_mat.loc[context_cell_labels, context_cell_labels]

                close_num_rand = close_num_rand + \
                    spatial_analysis_utils.compute_close_cell_num_random(
                        context_pheno_nums, context_dist_mat, dist_lim, bootstrap_num
                    )

        else:
            close_num_rand = spatial_analysis_utils.compute_close_cell_num_random(
                pheno_nums, dist_mat, dist_lim, bootstrap_num)
=======
        close_num, pheno_nums, mark_pos_labels = spatial_analysis_utils.compute_close_cell_num(
            dist_mat=dist_mat, dist_lim=dist_lim, analysis_type="cluster",
            current_fov_data=current_fov_pheno_data, cluster_ids=cluster_ids)

        close_num_rand = spatial_analysis_utils.compute_close_cell_num_random(
            pheno_nums, mark_pos_labels, dist_mat, dist_lim, bootstrap_num)
>>>>>>> ada6d1db

        # close_num_rand_context = spatial_analysis_utils.compute_close_cell_num_random(
        #     pheno_nums_per_id, dist_mat, dist_lim, bootstrap_num)

        values.append((close_num, close_num_rand))

        # Get z, p, adj_p, muhat, sigmahat, and h
        stats_xr = spatial_analysis_utils.calculate_enrichment_stats(close_num, close_num_rand)
        stats.loc[fov, :, :] = stats_xr.values

    return values, stats


def create_neighborhood_matrix(all_data, dist_matrices_dict, included_fovs=None, distlim=50,
                               fov_col=settings.FOV_ID, cluster_id_col=settings.CLUSTER_ID,
                               cell_label_col=settings.CELL_LABEL,
                               cluster_name_col=settings.CELL_TYPE):
    """Calculates the number of neighbor phenotypes for each cell.

    Args:
        all_data (pandas.DataFrame):
            data for all fovs. Includes the columns SampleID (fovs), cellLabelInImage (the cell
            label), FlowSOM_ID (the cell phenotype id)
        dist_matrices_dict (dict):
            Contains a cells x cells centroid-distance matrix for every fov.  Keys are fov names
        included_fovs (list):
            patient labels to include in analysis. If argument is none, default is all labels used.
        distlim (int):
            cell proximity threshold. Default is 50.
        fov_col (str):
            column with the cell fovs.
        cluster_id_col (str):
            column with the cell phenotype IDs.
        cell_label_col (str):
            column with the cell labels.
        cluster_name_col (str):
            column with the cell types.

    Returns:
        pandas.DataFrame:
            DataFrame containing phenotype counts per cell tupled with DataFrame containing
            phenotype frequencies of counts per phenotype/total phenotypes for each cell
    """

    # Setup input and parameters
    if included_fovs is None:
        included_fovs = all_data[fov_col].unique()

    # check if included fovs found in fov_col
    misc_utils.verify_in_list(fov_names=included_fovs,
                              unique_fovs=all_data[fov_col].unique())

    # Get the phenotypes
    cluster_names = all_data[cluster_name_col].drop_duplicates()

    # Subset just the sampleID, cellLabelInImage, and FlowSOMID, and cell phenotype
    all_neighborhood_data = all_data[[fov_col, cell_label_col, cluster_id_col, cluster_name_col]]
    # Extract the columns with the cell phenotype codes
    cluster_ids = all_neighborhood_data[cluster_id_col].drop_duplicates()
    # Get the total number of phenotypes
    cluster_num = len(cluster_ids)

    # initiate empty matrices for cell neighborhood data
    cell_neighbor_counts = pd.DataFrame(
        np.zeros((all_neighborhood_data.shape[0], cluster_num + 2))
    )

    # Replace the first, second columns of cell_neighbor_counts w/ fovs, cell-labels respectively
    cell_neighbor_counts[[0, 1]] = all_neighborhood_data[[fov_col, cell_label_col]]

    # Rename the columns to match cell phenotypes
    cols = [fov_col, cell_label_col] + list(cluster_names)
    cell_neighbor_counts.columns = cols

    cell_neighbor_freqs = cell_neighbor_counts.copy(deep=True)

    for fov in included_fovs:
        # Subsetting expression matrix to only include patients with correct fov label
        current_fov_idx = all_neighborhood_data.loc[:, fov_col] == fov
        current_fov_neighborhood_data = all_neighborhood_data[current_fov_idx]

        # Get the subset of phenotypes included in the current fov
        fov_cluster_names = current_fov_neighborhood_data[cluster_name_col].drop_duplicates()

        # Retrieve fov-specific distance matrix from distance matrix dictionary
        dist_matrix = dist_matrices_dict[fov]

        # Get cell_neighbor_counts and cell_neighbor_freqs for fovs
        counts, freqs = spatial_analysis_utils.compute_neighbor_counts(
            current_fov_neighborhood_data, dist_matrix, distlim)

        # add to neighbor counts + freqs for only the matching phenos between fov and whole dataset
        cell_neighbor_counts.loc[current_fov_neighborhood_data.index, fov_cluster_names] = counts
        cell_neighbor_freqs.loc[current_fov_neighborhood_data.index, fov_cluster_names] = freqs

    # drop label column, as this interferes with the neighborhood clustering step
    cell_neighbor_counts = cell_neighbor_counts.drop(columns=cell_label_col)
    cell_neighbor_freqs = cell_neighbor_freqs.drop(columns=cell_label_col)

    return cell_neighbor_counts, cell_neighbor_freqs


def generate_cluster_matrix_results(all_data, neighbor_mat, cluster_num, excluded_channels=None,
                                    included_fovs=None, cluster_label_col=settings.KMEANS_CLUSTER,
                                    fov_col=settings.FOV_ID, cell_type_col=settings.CELL_TYPE):
    """Generate the cluster info on all_data using k-means clustering on neighbor_mat.

    cluster_num has to be picked based on visualizations from compute_cluster_metrics.

    Args:
        all_data (pandas.DataFrame):
            data including fovs, cell labels, and cell expression matrix for all markers
        neighbor_mat (pandas.DataFrame):
            a neighborhood matrix, created from create_neighborhood_matrix
        cluster_num (int):
            the optimal k to pass into k-means clustering to generate the final clusters
            and corresponding results
        excluded_channels (list):
            all channel names to be excluded from analysis
        included_fovs (list):
            patient labels to include in analysis. If argument is None, default is all labels used
        cluster_label_col (str):
            the name of the cluster label col we will create
        fov_col (str):
            the name of the column in all_data and neighbor_mat determining the fov
        cell_type_col (str):
            the name of the column in all_data determining the cell type

    Returns:
        tuple (pandas.DataFrame, pandas.DataFrame, pandas.DataFrame):

        - the expression matrix with the corresponding cluster labels attached
        - an a x b count matrix (a = # of clusters, b = # of cell types) with
          cluster ids indexed row-wise and cell types indexed column-wise,
          indicates number of cell types that are within each cluster
        - an a x c mean matrix (a = # of clusters, c = # of markers) with
          cluster ids indexed row-wise and markers indexed column-wise,
          indicates the mean marker expression for each cluster id
    """

    # error checking
    if included_fovs is None:
        included_fovs = neighbor_mat[fov_col].unique()

    # check if included fovs found in fov_col
    misc_utils.verify_in_list(fov_names=included_fovs,
                              unique_fovs=all_data[fov_col].unique())

    # check if all excluded column names found in all_data
    misc_utils.verify_in_list(columns_to_exclude=excluded_channels,
                              column_names=all_data.columns)

    # make sure number of clusters specified is valid
    if cluster_num < 2:
        raise ValueError("Invalid k provided for clustering")

    # subset neighbor mat
    neighbor_mat_data = neighbor_mat[neighbor_mat[fov_col].isin(included_fovs)]
    neighbor_mat_data = neighbor_mat_data.drop(fov_col, axis=1)

    # generate cluster labels
    cluster_labels = spatial_analysis_utils.generate_cluster_labels(
        neighbor_mat_data, cluster_num)

    all_data_clusters = all_data.copy()

    # add labels to all_data
    all_data_clusters[cluster_label_col] = cluster_labels

    # create a count pivot table with cluster_label_col as row and cell_type_col as column
    group_by_cell_type = all_data_clusters.groupby(
        [cluster_label_col, cell_type_col]).size().reset_index(name="count")
    num_cell_type_per_cluster = group_by_cell_type.pivot(
        index=cluster_label_col, columns=cell_type_col, values="count").fillna(0).astype(int)

    # annotate index with "Cluster" to make visualization clear that these are cluster labels
    num_cell_type_per_cluster.index = ["Cluster" + str(c)
                                       for c in num_cell_type_per_cluster.index]

    # Subsets the expression matrix to only have channel columns
    channel_start = np.where(all_data_clusters.columns == settings.PRE_CHANNEL_COL)[0][0] + 1
    channel_end = np.where(all_data_clusters.columns == settings.POST_CHANNEL_COL)[0][0]
    cluster_label_colnum = np.where(all_data_clusters.columns == cluster_label_col)[0][0]

    all_data_markers_clusters = \
        all_data_clusters.iloc[:, list(range(channel_start, channel_end)) + [cluster_label_colnum]]
    all_data_markers_clusters = all_data_markers_clusters.drop(excluded_channels, axis=1)

    # create a mean pivot table with cluster_label_col as row and channels as column
    mean_marker_exp_per_cluster = all_data_markers_clusters.groupby([cluster_label_col]).mean()

    # annotate index with "Cluster" to make visualization clear that these are cluster labels
    mean_marker_exp_per_cluster.index = ["Cluster" + str(c)
                                         for c in mean_marker_exp_per_cluster.index]

    return all_data_clusters, num_cell_type_per_cluster, mean_marker_exp_per_cluster


def compute_cluster_metrics(neighbor_mat, max_k=10, included_fovs=None,
                            fov_col='SampleID'):
    """Produce k-means clustering metrics to help identify optimal number of clusters

    Args:
        neighbor_mat (pandas.DataFrame):
            a neighborhood matrix, created from create_neighborhood_matrix
            the matrix should have the label col droppped
        max_k (int):
            the maximum k we want to generate cluster statistics for, must be at least 2
        included_fovs (list):
            patient labels to include in analysis. If argument is none, default is all labels used.
        fov_col (str):
            the name of the column in neighbor_mat determining the fov

    Returns:
        xarray.DataArray:
            an xarray with dimensions (num_k_values) where num_k_values is the range
            of integers from 2 to max_k included, contains the metric scores for each value
            in num_k_values
    """

    # set included_fovs to everything if not set
    if included_fovs is None:
        included_fovs = neighbor_mat[fov_col].unique()

    # make sure the user specifies a positive k
    if max_k < 2:
        raise ValueError("Invalid k provided for clustering")

    # check if included fovs found in fov_col
    misc_utils.verify_in_list(fov_names=included_fovs,
                              unique_fovs=neighbor_mat[fov_col].unique())

    # subset neighbor_mat accordingly, and drop the columns we don't need
    neighbor_mat_data = neighbor_mat[neighbor_mat[fov_col].isin(included_fovs)]
    neighbor_mat_data = neighbor_mat_data.drop(fov_col, axis=1)

    # generate the cluster score information
    neighbor_cluster_stats = spatial_analysis_utils.compute_kmeans_cluster_metric(
        neighbor_mat_data=neighbor_mat_data, max_k=max_k
    )

    return neighbor_cluster_stats<|MERGE_RESOLUTION|>--- conflicted
+++ resolved
@@ -174,11 +174,7 @@
         dist_matrix = dist_matrices_dict[fov]
 
         # Get close_num and close_num_rand
-<<<<<<< HEAD
-        close_num, channel_nums = spatial_analysis_utils.compute_close_cell_num(
-=======
         close_num, channel_nums, mark_pos_labels = spatial_analysis_utils.compute_close_cell_num(
->>>>>>> ada6d1db
             dist_mat=dist_matrix, dist_lim=100, analysis_type="channel",
             current_fov_data=current_fov_data, current_fov_channel_data=current_fov_channel_data,
             thresh_vec=thresh_vec)
@@ -353,12 +349,12 @@
         dist_mat = dist_matrices_dict[fov]
 
         # Get close_num and close_num_rand
-<<<<<<< HEAD
-        close_num, pheno_nums = spatial_analysis_utils.compute_close_cell_num(
+        close_num, pheno_nums, mark_pos_labels = spatial_analysis_utils.compute_close_cell_num(
             dist_mat=dist_mat, dist_lim=dist_lim, analysis_type="cluster",
             current_fov_data=current_fov_pheno_data, cluster_ids=cluster_ids)
 
         # subset distance matrix with context
+        # TODO: add asymmetry!!
         if context_col is not None:
             close_num_rand = np.zeros((*close_num, bootstrap_num), dtype=np.uint16)
 
@@ -380,6 +376,10 @@
 
                 context_dist_mat = dist_mat.loc[context_cell_labels, context_cell_labels]
 
+                # TODO: real big todo here
+                # bad! need to pass label information
+                # further, since the randomization is asymmetric now, the randomization domain
+                # needs to be known/tracked for both passed contexts!
                 close_num_rand = close_num_rand + \
                     spatial_analysis_utils.compute_close_cell_num_random(
                         context_pheno_nums, context_dist_mat, dist_lim, bootstrap_num
@@ -387,15 +387,7 @@
 
         else:
             close_num_rand = spatial_analysis_utils.compute_close_cell_num_random(
-                pheno_nums, dist_mat, dist_lim, bootstrap_num)
-=======
-        close_num, pheno_nums, mark_pos_labels = spatial_analysis_utils.compute_close_cell_num(
-            dist_mat=dist_mat, dist_lim=dist_lim, analysis_type="cluster",
-            current_fov_data=current_fov_pheno_data, cluster_ids=cluster_ids)
-
-        close_num_rand = spatial_analysis_utils.compute_close_cell_num_random(
-            pheno_nums, mark_pos_labels, dist_mat, dist_lim, bootstrap_num)
->>>>>>> ada6d1db
+                pheno_nums, mark_pos_labels, dist_mat, dist_lim, bootstrap_num)
 
         # close_num_rand_context = spatial_analysis_utils.compute_close_cell_num_random(
         #     pheno_nums_per_id, dist_mat, dist_lim, bootstrap_num)
