--- conflicted
+++ resolved
@@ -52,39 +52,20 @@
 
     values = []
 
-<<<<<<< HEAD
-    # Check for invalid excluded_channels
-    if(
-        not np.isin(excluded_channels, list(all_data.columns.values)).all()
-        and excluded_channels is not None
-    ):
-        raise ValueError("Column names were not found in Expression Matrix")
-=======
-    if excluded_colnames is None:
-        excluded_colnames = ["cell_size", "Background", "HH3",
-                             "summed_channel", "label", "area",
-                             "eccentricity", "major_axis_length", "minor_axis_length",
-                             "perimeter", "fov"]
-
     # check if included fovs found in fov_col
     misc_utils.verify_in_list(fov_names=included_fovs,
                               unique_fovs=all_data[fov_col].unique())
->>>>>>> b7d7314b
 
     # check if all excluded column names found in all_data
-    misc_utils.verify_in_list(columns_to_exclude=excluded_colnames,
+    misc_utils.verify_in_list(columns_to_exclude=excluded_channels,
                               column_names=all_data.columns)
 
     # Subsets the expression matrix to only have channel columns
-<<<<<<< HEAD
     channel_start = np.where(all_data.columns == settings.PRE_CHANNEL_COL)[0][0] + 1
     channel_end = np.where(all_data.columns == settings.POST_CHANNEL_COL)[0][0]
 
     all_channel_data = all_data.iloc[:, channel_start:channel_end]
     all_channel_data = all_channel_data.drop(excluded_channels, axis=1)
-
-=======
-    all_channel_data = all_data.drop(excluded_colnames, axis=1)
 
     # check that the markers are the same in marker_thresholdsa and all_channel_data
     misc_utils.verify_same_elements(markers_to_threshold=marker_thresholds.iloc[:, 0].values,
@@ -92,7 +73,6 @@
 
     # reorder all_channel_data's marker columns the same as they appear in marker_thresholds
     all_channel_data = all_channel_data[marker_thresholds.iloc[:, 0].values]
->>>>>>> b7d7314b
     # List of all channels
     channel_titles = all_channel_data.columns
     # Length of channels list
