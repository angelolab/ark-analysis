import pandas as pd
import xarray as xr
import numpy as np
from ark.utils import spatial_analysis_utils


def calculate_channel_spatial_enrichment(dist_matrices_dict, marker_thresholds, all_data,
                                         excluded_colnames=None, included_fovs=None,
                                         dist_lim=100, bootstrap_num=1000, fov_col="SampleID"):
    """Spatial enrichment analysis to find significant interactions between cells expressing
    different markers. Uses bootstrapping to permute cell labels randomly.

    Args:
        dist_matrices_dict (dict):
            Contains a cells x cells matrix with the euclidian distance between centers of
            corresponding cells for every fov
        marker_thresholds (numpy.ndarray):
            threshold values for positive marker expression
        all_data (pandas.DataFrame):
            data including fovs, cell labels, and cell expression matrix for all markers
        excluded_colnames (list):
            all column names that are not markers. If argument is none, default is
            ["cell_size", "Background", "HH3",
            "summed_channel", "label", "area",
            "eccentricity", "major_axis_length",
            "minor_axis_length", "perimeter", "fov"]
        included_fovs (list):
            patient labels to include in analysis. If argument is none, default is all labels used.
        dist_lim (int):
            cell proximity threshold. Default is 100.
        bootstrap_num (int):
            number of permutations for bootstrap. Default is 1000.
        fov_col (str):
            column with the cell fovs. Default is 'SampleID'

    Returns:
        tuple (list, xarray.DataArray):

        - a list with each element consisting of a tuple of closenum and closenumrand for each
          fov included in the analysis
        - an xarray with dimensions (fovs, stats, num_channels, num_channels). The included
          stats variables for each fov are z, muhat, sigmahat, p, h, adj_p, and
          cluster_names
    """

    # Setup input and parameters
    if included_fovs is None:
        included_fovs = all_data[fov_col].unique()
        num_fovs = len(included_fovs)
    else:
        num_fovs = len(included_fovs)

    values = []

    if excluded_colnames is None:
        excluded_colnames = ["cell_size", "Background", "HH3",
                             "summed_channel", "label", "area",
                             "eccentricity", "major_axis_length", "minor_axis_length",
                             "perimeter", "fov"]

    # Error Checking
    if not np.isin(excluded_colnames, all_data.columns).all():
        raise ValueError("Column names were not found in Expression Matrix")

    if not np.isin(included_fovs, all_data[fov_col]).all():
        raise ValueError("Fovs were not found in Expression Matrix")

    # Subsets the expression matrix to only have channel columns
    all_channel_data = all_data.drop(excluded_colnames, axis=1)
    # List of all channels
    channel_titles = all_channel_data.columns
    # Length of channels list
    channel_num = len(channel_titles)

    # Check to see if order of channel thresholds is same as in expression matrix
    if not (list(marker_thresholds.iloc[:, 0]) == channel_titles).any():
        raise ValueError("Threshold Markers do not match markers in Expression Matrix")

    # Create stats Xarray with the dimensions (fovs, stats variables, num_channels, num_channels)
    stats_raw_data = np.zeros((num_fovs, 7, channel_num, channel_num))
    coords = [included_fovs, ["z", "muhat", "sigmahat", "p_pos", "p_neg", "h", "p_adj"],
              channel_titles, channel_titles]
    dims = ["fovs", "stats", "marker1", "marker2"]
    stats = xr.DataArray(stats_raw_data, coords=coords, dims=dims)

    # Subsetting threshold matrix to only include column with threshold values
    thresh_vec = marker_thresholds.iloc[:, 1].values

    for fov in included_fovs:
        # Subsetting expression matrix to only include patients with correct fov label
        current_fov_idx = all_data[fov_col] == fov
        current_fov_data = all_data[current_fov_idx]
        # Patients with correct label, and only columns of channel markers
        current_fov_channel_data = all_channel_data[current_fov_idx]

        # Retrieve fov-specific distance matrix from distance matrix dictionary
        dist_matrix = dist_matrices_dict[fov]

        # Get close_num and close_num_rand
        close_num, channel_nums, _ = spatial_analysis_utils.compute_close_cell_num(
            dist_mat=dist_matrix, dist_lim=100, analysis_type="channel",
            current_fov_data=current_fov_data, current_fov_channel_data=current_fov_channel_data,
            thresh_vec=thresh_vec)

        close_num_rand = spatial_analysis_utils.compute_close_cell_num_random(
            channel_nums, dist_matrix, dist_lim, bootstrap_num)

        values.append((close_num, close_num_rand))

        # Get z, p, adj_p, muhat, sigmahat, and h
        stats_xr = spatial_analysis_utils.calculate_enrichment_stats(close_num, close_num_rand)
        stats.loc[fov, :, :] = stats_xr.values
    return values, stats


def calculate_cluster_spatial_enrichment(all_data, dist_matrices_dict, included_fovs=None,
                                         bootstrap_num=1000, dist_lim=100, fov_col="SampleID",
                                         cluster_name_col="cell_type", cluster_id_col="FlowSOM_ID",
                                         cell_label_col="cellLabelInImage", context_labels=None):
    """Spatial enrichment analysis based on cell phenotypes to find significant interactions
    between different cell types, looking for both positive and negative enrichment. Uses
    bootstrapping to permute cell labels randomly.

    Args:
        all_data (pandas.DataFrame):
            data including fovs, cell labels, and cell expression matrix for all markers
        dist_matrices_dict (dict):
            A dictionary that contains a cells x cells matrix with the euclidian distance between
            centers of corresponding cells for every fov
        included_fovs (list):
            patient labels to include in analysis. If argument is none, default is all labels used
        bootstrap_num (int):
            number of permutations for bootstrap. Default is 1000
        dist_lim (int):
            cell proximity threshold. Default is 100
        fov_col (str):
            column with the cell fovs. Default is 'SampleID'
        cluster_name_col (str):
            column with the cell types. Default is 'cell_type'
        cluster_id_col (str):
            column with the cell phenotype IDs. Default is 'FlowSOM_ID'
        cell_label_col (str):
            column with the cell labels. Default is 'cellLabelInImage'
        context_labels (dict):
            A dict that contains which specific types of cells we want to consider.
            If argument is None, we will not run context-dependent spatial analysis

    Returns:
        tuple (list, xarray.DataArray):

        - a list with each element consisting of a tuple of closenum and closenumrand for each
          fov included in the analysis
        - an xarray with dimensions (fovs, stats, number of channels, number of channels). The
          included stats variables for each fov are: z, muhat, sigmahat, p, h, adj_p, and
          cluster_names
    """

    # Setup input and parameters
    if included_fovs is None:
        included_fovs = all_data[fov_col].unique()
        num_fovs = len(included_fovs)
    else:
        num_fovs = len(included_fovs)

    values = []

    # Error Checking
    if not np.isin(included_fovs, all_data[fov_col]).all():
        raise ValueError("Fovs were not found in Expression Matrix")

    # Extract the names of the cell phenotypes
    cluster_names = all_data[cluster_name_col].drop_duplicates()
    # Extract the columns with the cell phenotype codes
    cluster_ids = all_data[cluster_id_col].drop_duplicates().values
    # Get the total number of phenotypes
    cluster_num = len(cluster_ids)

    # Only include the columns with the patient label, cell label, and cell phenotype
    all_pheno_data = all_data[[fov_col, cell_label_col, cluster_id_col]]

    # Create stats Xarray with the dimensions (fovs, stats variables, num_markers, num_markers)
    stats_raw_data = np.zeros((num_fovs, 7, cluster_num, cluster_num))
    coords = [included_fovs, ["z", "muhat", "sigmahat", "p_pos", "p_neg", "h", "p_adj"],
              cluster_names, cluster_names]
    dims = ["fovs", "stats", "pheno1", "pheno2"]
    stats = xr.DataArray(stats_raw_data, coords=coords, dims=dims)

    for fov in included_fovs:
        # Subsetting expression matrix to only include patients with correct fov label
        current_fov_idx = all_pheno_data.loc[:, fov_col] == fov
        current_fov_pheno_data = all_pheno_data[current_fov_idx]

        # Retrieve fov specific distance matrix from distance matrix dictionary
        dist_mat = dist_matrices_dict[fov]

        # Get close_num and close_num_rand
        close_num, pheno_nums, pheno_nums_per_id = spatial_analysis_utils.compute_close_cell_num(
            dist_mat=dist_mat, dist_lim=dist_lim, analysis_type="cluster",
            current_fov_data=current_fov_pheno_data, cluster_ids=cluster_ids)

        close_num_rand = spatial_analysis_utils.compute_close_cell_num_random(
            pheno_nums, dist_mat, dist_lim, bootstrap_num)

        # close_num_rand_context = spatial_analysis_utils.compute_close_cell_num_random(
        #     pheno_nums_per_id, dist_mat, dist_lim, bootstrap_num)

        values.append((close_num, close_num_rand))

        # Get z, p, adj_p, muhat, sigmahat, and h
        stats_xr = spatial_analysis_utils.calculate_enrichment_stats(close_num, close_num_rand)
        stats.loc[fov, :, :] = stats_xr.values

    return values, stats


def create_neighborhood_matrix(all_data, dist_matrices_dict, included_fovs=None, distlim=50,
                               fov_col="SampleID", cluster_id_col="FlowSOM_ID",
                               cell_label_col="cellLabelInImage", cluster_name_col="cell_type"):
    """Calculates the number of neighbor phenotypes for each cell.

    Args:
        all_data (pandas.DataFrame):
            data for all fovs. Includes the columns SampleID (fovs), cellLabelInImage (the cell
            label), FlowSOM_ID (the cell phenotype id)
        dist_matrices_dict (dict):
            Contains a cells x cells centroid-distance matrix for every fov.  Keys are fov names
        included_fovs (list):
            patient labels to include in analysis. If argument is none, default is all labels used.
        distlim (int):
            cell proximity threshold. Default is 50.
        fov_col (str):
            column with the cell fovs. Default is 'SampleID'
        cluster_id_col (str):
            column with the cell phenotype IDs. Default is 'FlowSOM_ID'
        cell_label_col (str):
            column with the cell labels. Default is 'cellLabelInImage'
        cluster_name_col (str):
            column with the cell types. Default is 'cell_type'

    Returns:
        pandas.DataFrame:
            DataFrame containing phenotype counts per cell tupled with DataFrame containing
            phenotype frequencies of counts per phenotype/total phenotypes for each cell
    """

    # Setup input and parameters
    if included_fovs is None:
        included_fovs = all_data[fov_col].unique()

    # Error Checking
    if not np.isin(included_fovs, all_data[fov_col]).all():
        raise ValueError("Fovs were not found in Expression Matrix")

    # Get the phenotypes
    cluster_names = all_data[cluster_name_col].drop_duplicates()

    # Subset just the sampleID, cellLabelInImage, and FlowSOMID, and cell phenotype
    all_neighborhood_data = all_data[[fov_col, cell_label_col, cluster_id_col, cluster_name_col]]
    # Extract the columns with the cell phenotype codes
    cluster_ids = all_neighborhood_data[cluster_id_col].drop_duplicates()
    # Get the total number of phenotypes
    cluster_num = len(cluster_ids)

    # initiate empty matrices for cell neighborhood data
    cell_neighbor_counts = pd.DataFrame(
        np.zeros((all_neighborhood_data.shape[0], cluster_num + 2))
    )

    # Replace the first, second columns of cell_neighbor_counts w/ fovs, cell-labels respectively
    cell_neighbor_counts[[0, 1]] = all_neighborhood_data[[fov_col, cell_label_col]]

    # Rename the columns to match cell phenotypes
    cols = [fov_col, cell_label_col] + list(cluster_names)
    cell_neighbor_counts.columns = cols

    cell_neighbor_freqs = cell_neighbor_counts.copy(deep=True)

    for fov in included_fovs:
        # Subsetting expression matrix to only include patients with correct fov label
        current_fov_idx = all_neighborhood_data.loc[:, fov_col] == fov
        current_fov_neighborhood_data = all_neighborhood_data[current_fov_idx]

        # Get the subset of phenotypes included in the current fov
        fov_cluster_names = current_fov_neighborhood_data[cluster_name_col].drop_duplicates()

        # Retrieve fov-specific distance matrix from distance matrix dictionary
        dist_matrix = dist_matrices_dict[fov]

        # Get cell_neighbor_counts and cell_neighbor_freqs for fovs
        counts, freqs = spatial_analysis_utils.compute_neighbor_counts(
            current_fov_neighborhood_data, dist_matrix, distlim)

        # add to neighbor counts + freqs for only the matching phenos between fov and whole dataset
        cell_neighbor_counts.loc[current_fov_neighborhood_data.index, fov_cluster_names] = counts
        cell_neighbor_freqs.loc[current_fov_neighborhood_data.index, fov_cluster_names] = freqs

    return cell_neighbor_counts, cell_neighbor_freqs


<<<<<<< HEAD
def generate_cluster_matrix_results(all_data, neighbor_mat, included_fovs, cluster_num,
                                    cluster_label_col='cluster_labels', fov_col='SampleID',
                                    label_col='cellLabelInImage', cell_type_col='FlowSOM_ID'):
    """Generate the cluster info on all_data based on k=cluster_num k-means clustering
    on neighbor_mat. cluster_num has to be picked based on the visualization results generated
    from compute_cluster_metrics.

    Args:
        all_data (pandas.DataFrame):
            data including fovs, cell labels, and cell expression matrix for all markers
        neighbor_mat (pandas.DataFrame):
            a neighborhood matrix, created from create_neighborhood_matrix
        included_fovs (list):
            patient labels to include in analysis. If argument is None, default is all labels used.
        cluster_num (int):
            the optimal k to pass into k-means clustering to generate the final clusters
            and corresponding results
        cluster_label_col (str):
            the name of the cluster label col we will create
        fov_col (str):
            the name of the column in all_data and neighbor_mat determining the fov
        label_col (str):
            the name of the column in all_data and neighbor_mat determining the label
        cell_type_col (str):
            the name of the column in all_data determining the cell type

    Returns:
        tuple (pandas.DataFrame, pandas.DataFrame):

        - a matrix listing the number of cell types per cluster
        - a matrix listing the mean expression of each marker per cluster
    """

    # error checking
    if included_fovs is None:
        included_fovs = neighbor_mat[fov_col].unique()

    if not np.isin(included_fovs, neighbor_mat[fov_col]).all():
        raise ValueError("Not all specified fovs exist in the provided neighborhood matrix")

    if cluster_num < 2:
        raise ValueError("Invalid k provided for clustering")

    # subset neighbor mat
    neighbor_mat_data = neighbor_mat[neighbor_mat[fov_col].isin(included_fovs)]

    # drop non-channel columns
    col_to_drop = [fov_col, label_col]
    neighbor_mat_data = neighbor_mat_data.drop(col_to_drop, axis=1)

    # generate cluster labels
    cluster_labels = spatial_analysis_utils.generate_cluster_labels(
        neighbor_mat_data, cluster_num, cluster_label_col)

    # add labels to all_data
    all_data_cluster = all_data.copy()
    all_data_cluster[cluster_label_col] = cluster_labels

    # create a count pivot table with cluster_label_col as row and cell_type_col as column
    group_by_cell_type = all_data_cluster.groupby(
        [cluster_label_col, cell_type_col]).size().reset_index(name="count")
    cluster_counts_per_cell_type = group_by_cell_type.pivot(
        index=cluster_label_col, columns=cell_type_col, values="count").fillna(0).astype(int)

    # add labels to neighbor_mat
    neighbor_mat_cluster = neighbor_mat_data.copy()
    neighbor_mat_cluster[cluster_label_col] = cluster_labels

    # create a mean pivot table with cluster_label_col as row and channels as column
    cluster_mean_per_marker = all_data_cluster.groupby([cluster_label_col]).mean()

    return cluster_counts_per_cell_type, cluster_mean_per_marker
=======
def compute_cluster_metrics(neighbor_mat, max_k=10, included_fovs=None,
                            fov_col='SampleID', label_col='cellLabelInImage'):
    """Produce k-means clustering metrics to help identify optimal number of clusters

    Args:
        neighbor_mat (pandas.DataFrame):
            a neighborhood matrix, created from create_neighborhood_matrix
        max_k (int):
            the maximum k we want to generate cluster statistics for, must be at least 2
        included_fovs (list):
            patient labels to include in analysis. If argument is none, default is all labels used.
        fov_col (str):
            the name of the column in neighbor_mat determining the fov
        label_col (str):
            the name of the column in neighbor_mat determining the label

    Returns:
        xarray.DataArray:
            an xarray with dimensions (num_k_values) where num_k_values is the range
            of integers from 2 to max_k included, contains the metric scores for each value
            in num_k_values
    """

    # set included_fovs to everything if not set
    if included_fovs is None:
        included_fovs = neighbor_mat[fov_col].unique()

    # make sure the user specifies a positive k
    if max_k < 2:
        raise ValueError("Invalid k provided for clustering")

    # make sure the fovs specified all exist inside the fov_col
    if not np.isin(included_fovs, neighbor_mat[fov_col]).all():
        raise ValueError("Not all specified fovs exist in the provided neighborhood matrix")

    # subset neighbor_mat accordingly, and drop the columns we don't need
    neighbor_mat_data = neighbor_mat[neighbor_mat[fov_col].isin(included_fovs)]

    col_to_drop = [fov_col, label_col]
    neighbor_mat_data = neighbor_mat_data.drop(col_to_drop, axis=1)

    # generate the cluster score information
    neighbor_cluster_stats = spatial_analysis_utils.compute_kmeans_cluster_metric(
        neighbor_mat_data=neighbor_mat_data, max_k=max_k
    )

    return neighbor_cluster_stats
>>>>>>> 526ea6d2
<|MERGE_RESOLUTION|>--- conflicted
+++ resolved
@@ -297,7 +297,6 @@
     return cell_neighbor_counts, cell_neighbor_freqs
 
 
-<<<<<<< HEAD
 def generate_cluster_matrix_results(all_data, neighbor_mat, included_fovs, cluster_num,
                                     cluster_label_col='cluster_labels', fov_col='SampleID',
                                     label_col='cellLabelInImage', cell_type_col='FlowSOM_ID'):
@@ -370,7 +369,8 @@
     cluster_mean_per_marker = all_data_cluster.groupby([cluster_label_col]).mean()
 
     return cluster_counts_per_cell_type, cluster_mean_per_marker
-=======
+
+
 def compute_cluster_metrics(neighbor_mat, max_k=10, included_fovs=None,
                             fov_col='SampleID', label_col='cellLabelInImage'):
     """Produce k-means clustering metrics to help identify optimal number of clusters
@@ -417,5 +417,4 @@
         neighbor_mat_data=neighbor_mat_data, max_k=max_k
     )
 
-    return neighbor_cluster_stats
->>>>>>> 526ea6d2
+    return neighbor_cluster_stats