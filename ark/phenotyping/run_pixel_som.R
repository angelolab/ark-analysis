--- conflicted
+++ resolved
@@ -59,12 +59,9 @@
 # get path to the weights
 pixelWeightsPath <- args[4]
 
-<<<<<<< HEAD
 # TODO: set batch size to be customizable by user with default arg
 # batchSize <- args[6]
 
-=======
->>>>>>> 4cf115b4
 # read the weights
 somWeights <- as.matrix(arrow::read_feather(pixelWeightsPath))
 
@@ -78,8 +75,7 @@
 normVals <- normVals[,..markers]
 
 # using trained SOM, assign SOM labels to each fov
-print("Mapping data to cluster labels")
-<<<<<<< HEAD
+print("Mapping pixel data to SOM cluster labels")
 for (batchStart in seq(1, length(fovs), batchSize)) {
     # define the parallel cluster for this batch of fovs
     parallelCluster <- parallel::makeCluster(nCores, type="FORK")
@@ -96,36 +92,6 @@
         .combine='c'
     ) %dopar% {
         mapSOMLabels(fovs[i], somWeights, pixelMatDir)
-=======
-for (i in 1:length(fovs)) {
-    # read in pixel data
-    fileName <- paste0(fovs[i], ".feather")
-    matPath <- file.path(pixelMatDir, fileName)
-    fovPixelData_all <- data.table(arrow::read_feather(matPath))
-
-    # 99.9% normalization
-    fovPixelData <- fovPixelData_all[,..markers]
-    fovPixelData <- fovPixelData[,Map(`/`,.SD,normVals)]
-
-    # map FlowSOM data
-    clusters <- FlowSOM:::MapDataToCodes(somWeights, as.matrix(fovPixelData))
-
-    # add back other columns
-    to_add <- colnames(fovPixelData_all)[!colnames(fovPixelData_all) %in% markers]
-    fovPixelData <- cbind(fovPixelData_all[,..to_add],fovPixelData)
-
-    # assign cluster labels column to pixel data
-    fovPixelData$pixel_som_cluster <- as.integer(clusters[,1])
-
-    # write to feather, overwrite original data with the same data with SOM cluster label
-    arrow::write_feather(as.data.table(fovPixelData), matPath)
-
-    # print an update every 10 fovs
-    # TODO: find a way to capture sprintf to the console
-    if (i %% 10 == 0) {
-        print("# fovs clustered:")
-        print(i)
->>>>>>> 4cf115b4
     }
 
     # unregister the parallel cluster
