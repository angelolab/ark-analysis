--- conflicted
+++ resolved
@@ -866,13 +866,8 @@
 def train_pixel_som(fovs, channels, base_dir,
                     subset_dir='pixel_mat_subsetted',
                     norm_vals_name='post_rowsum_chan_norm.feather',
-<<<<<<< HEAD
-                    weights_name='pixel_weights.feather', xdim=10, ydim=10,
+                    som_weights_name='pixel_som_weights.feather', xdim=10, ydim=10,
                     lr_start=0.05, lr_end=0.01, num_passes=1):
-=======
-                    som_weights_name='pixel_som_weights.feather', xdim=10, ydim=10,
-                    lr_start=0.05, lr_end=0.01, num_passes=1, seed=42):
->>>>>>> 719e3a6b
     """Run the SOM training on the subsetted pixel data.
 
     Saves SOM weights to `base_dir/som_weights_name`.
@@ -911,20 +906,9 @@
     norm_vals_path = os.path.join(base_dir, norm_vals_name)
     som_weights_path = os.path.join(base_dir, som_weights_name)
 
-<<<<<<< HEAD
     # file path validation
     # NOTE: weights may or may not exist, that logic gets handled by PixelSOMCluster
     io_utils.validate_paths([subsetted_path, norm_vals_path])
-=======
-    # if path to SOM weights file already exists, don't run the process
-    if os.path.exists(som_weights_path):
-        print("SOM weights file %s already exists in base_dir %s, skipping SOM training" %
-              (som_weights_name, base_dir))
-        return
-
-    # if path to the subsetted file does not exist
-    io_utils.validate_paths(subsetted_path)
->>>>>>> 719e3a6b
 
     # verify that all provided fovs exist in the folder
     files = io_utils.list_files(subsetted_path, substrs='.feather')
@@ -936,18 +920,11 @@
     misc_utils.verify_in_list(provided_channels=channels,
                               subsetted_channels=sample_sub.columns.values)
 
-<<<<<<< HEAD
     # define the pixel SOM cluster object
     pixel_pysom = cluster_helpers.PixelSOMCluster(
         subsetted_path, norm_vals_path, weights_path, channels,
         num_passes=num_passes, xdim=xdim, ydim=ydim, lr_start=lr_start, lr_end=lr_end
     )
-=======
-    # run the SOM training process
-    process_args = ['Rscript', '/create_pixel_som.R', ','.join(fovs), ','.join(channels),
-                    str(xdim), str(ydim), str(lr_start), str(lr_end), str(num_passes),
-                    subsetted_path, norm_vals_path, som_weights_path, str(seed)]
->>>>>>> 719e3a6b
 
     # train the SOM weights
     # NOTE: seed has to be set in cyFlowSOM.pyx, done by passing flag in PixieSOMCluster
@@ -983,7 +960,6 @@
     except (ArrowInvalid, OSError, IOError):
         return fov, 1
 
-<<<<<<< HEAD
     # assign the consensus labels to fov_data
     fov_data = pixel_pysom_obj.assign_som_clusters(fov_data)
 
@@ -996,14 +972,8 @@
 
 def cluster_pixels(fovs, channels, base_dir, pixel_pysom, data_dir='pixel_mat_data',
                    multiprocess=False, batch_size=5):
-    """Uses trained weights to assign cluster labels on full pixel data
-=======
-def cluster_pixels(fovs, channels, base_dir, data_dir='pixel_mat_data',
-                   norm_vals_name='post_rowsum_chan_norm.feather',
-                   som_weights_name='pixel_som_weights.feather',
-                   multiprocess=False, batch_size=5, ncores=multiprocessing.cpu_count() - 1):
-    """Uses trained SOM weights to assign cluster labels on full pixel data
->>>>>>> 719e3a6b
+    """Uses trained SOM weights to assign cluster labels on full pixel data.
+
     Saves data with cluster labels to `data_dir`.
 
     Args:
@@ -1017,13 +987,6 @@
             The SOM cluster object containing the pixel SOM weights
         data_dir (str):
             Name of the directory which contains the full preprocessed pixel data
-<<<<<<< HEAD
-=======
-        norm_vals_name (str):
-            The name of the file with the 99.9% normalized values, created by `train_pixel_som`
-        som_weights_name (str):
-            The name of the SOM weights file created by `train_pixel_som`
->>>>>>> 719e3a6b
         multiprocess (bool):
             Whether to use multiprocessing or not
         batch_size (int):
@@ -1032,7 +995,6 @@
 
     # define the paths to the data
     data_path = os.path.join(base_dir, data_dir)
-<<<<<<< HEAD
 
     # path validation
     io_utils.validate_paths([data_path])
@@ -1040,13 +1002,6 @@
     # raise error if weights haven't been assigned to pixel_pysom
     if pixel_pysom.weights is None:
         raise ValueError("Using untrained pixel_pysom object, please invoke train_som first")
-=======
-    norm_vals_path = os.path.join(base_dir, norm_vals_name)
-    som_weights_path = os.path.join(base_dir, som_weights_name)
-
-    # path validation
-    io_utils.validate_paths([data_path, norm_vals_path, som_weights_path])
->>>>>>> 719e3a6b
 
     # verify that all provided fovs exist in the folder
     # NOTE: remove the channel and pixel normalization files as those are not pixel data
@@ -1054,16 +1009,6 @@
     misc_utils.verify_in_list(provided_fovs=fovs,
                               subsetted_fovs=io_utils.remove_file_extensions(data_files))
 
-<<<<<<< HEAD
-=======
-    som_weights = feather.read_dataframe(os.path.join(base_dir, som_weights_name))
-
-    # ensure the norm vals columns and the FOV data contain valid indexes
-    # ignoring metadata columns in the FOV data, the columns need to be in exactly
-    # the same order across both datasets (normalized values and FOV values)
-    norm_vals = feather.read_dataframe(os.path.join(base_dir, norm_vals_name))
-
->>>>>>> 719e3a6b
     # this will prevent reading in a corrupted sample_fov
     i = 0
     while i < len(data_files):
@@ -1093,11 +1038,7 @@
     # ensure the SOM weights columns are valid indexes
     misc_utils.verify_same_elements(
         enforce_order=True,
-<<<<<<< HEAD
-        pixel_weights_columns=pixel_pysom.weights.columns.values,
-=======
-        pixel_som_weights_columns=som_weights.columns.values,
->>>>>>> 719e3a6b
+        pixel_som_weights_columns=pixel_pysom.weights.columns.values,
         pixel_data_columns=sample_fov.columns.values
     )
 
@@ -1114,15 +1055,8 @@
         print("Restarting SOM label assignment from fov %s, "
               "%d fovs left to process" % (fovs_list[0], len(fovs_list)))
 
-<<<<<<< HEAD
     # define variable to keep track of number of fovs processed
     fovs_processed = 0
-=======
-    # run the trained SOM on the dataset, assigning clusters
-    process_args = ['Rscript', '/run_pixel_som.R', ','.join(fovs_list),
-                    data_path, norm_vals_path, som_weights_path, str(multiprocess),
-                    str(batch_size), str(ncores)]
->>>>>>> 719e3a6b
 
     # define the partial function to iterate over
     fov_data_func = partial(
@@ -1167,12 +1101,7 @@
     os.rename(data_path + '_temp', data_path)
 
 
-<<<<<<< HEAD
 def generate_som_avg_files(fovs, channels, base_dir, pixel_pysom, data_dir='pixel_data_dir',
-=======
-def generate_som_avg_files(fovs, channels, base_dir, data_dir='pixel_data_dir',
-                           som_weights_name='pixel_som_weights.feather',
->>>>>>> 719e3a6b
                            pc_chan_avg_som_cluster_name='pixel_channel_avg_som_cluster.csv',
                            num_fovs_subset=100, seed=42):
     """Computes and saves the average channel expression across pixel SOM clusters.
@@ -1188,11 +1117,6 @@
             The SOM cluster object containing the pixel SOM weights
         data_dir (str):
             Name of the directory which contains the full preprocessed pixel data
-<<<<<<< HEAD
-=======
-        som_weights_name (str):
-            The name of the SOM weights file created by `train_pixel_som`
->>>>>>> 719e3a6b
         pc_chan_avg_som_cluster_name (str):
             The name of the file to save the average channel expression across all SOM clusters
         num_fovs_subset (int):
@@ -1202,31 +1126,17 @@
     """
 
     # define the paths to the data
-<<<<<<< HEAD
     som_cluster_avg_path = os.path.join(base_dir, pc_chan_avg_som_cluster_name)
 
     # raise error if weights haven't been assigned to pixel_pysom
     if pixel_pysom.weights is None:
         raise ValueError("Using untrained pixel_pysom object, please invoke train_som first")
-=======
-    som_weights_path = os.path.join(base_dir, som_weights_name)
-    som_cluster_avg_path = os.path.join(base_dir, pc_chan_avg_som_cluster_name)
-
-    # path validation
-    io_utils.validate_paths(som_weights_path)
->>>>>>> 719e3a6b
 
     # if the channel SOM average file already exists, skip
     if os.path.exists(som_cluster_avg_path):
         print("Already generated SOM cluster channel average file, skipping")
         return
 
-<<<<<<< HEAD
-=======
-    # load weights in
-    som_weights = feather.read_dataframe(som_weights_path)
-
->>>>>>> 719e3a6b
     # compute average channel expression for each pixel SOM cluster
     # and the number of pixels per SOM cluster
     print("Computing average channel expression across pixel SOM clusters")
@@ -1235,11 +1145,7 @@
         channels,
         base_dir,
         'pixel_som_cluster',
-<<<<<<< HEAD
         pixel_pysom.weights.shape[0],
-=======
-        som_weights.shape[0],
->>>>>>> 719e3a6b
         data_dir,
         num_fovs_subset=num_fovs_subset,
         seed=seed,
