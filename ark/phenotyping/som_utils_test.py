--- conflicted
+++ resolved
@@ -1239,13 +1239,8 @@
     'fovs,chans,sub_dir,seg_dir_include,channel_norm_include,pixel_norm_include',
     cases=CreatePixelMatrixBaseCases
 )
-<<<<<<< HEAD
 def test_create_pixel_matrix_base(fovs, chans, sub_dir, seg_dir_include,
                                   channel_norm_include, pixel_norm_include, mocker):
-=======
-def test_create_pixel_matrix(fovs, chans, sub_dir, seg_dir_include,
-                             channel_norm_include, pixel_norm_include, mocker):
->>>>>>> f3b9c561
     with tempfile.TemporaryDirectory() as temp_dir:
         # create a directory to store the image data
         tiff_dir = os.path.join(temp_dir, 'sample_image_data')
@@ -1336,11 +1331,7 @@
 
             feather.write_dataframe(
                 sample_channel_norm_df,
-<<<<<<< HEAD
-                os.path.join(temp_dir, 'test_channel_norm.feather'),
-=======
                 os.path.join(temp_dir, sample_pixel_output_dir, 'test_channel_norm.feather'),
->>>>>>> f3b9c561
                 compression='uncompressed'
             )
 
@@ -1349,11 +1340,7 @@
             sample_pixel_norm_df = pd.DataFrame({'pixel_norm_val': np.random.rand(1)})
             feather.write_dataframe(
                 sample_pixel_norm_df,
-<<<<<<< HEAD
-                os.path.join(temp_dir, 'test_pixel_norm.feather'),
-=======
                 os.path.join(temp_dir, sample_pixel_output_dir, 'test_pixel_norm.feather'),
->>>>>>> f3b9c561
                 compression='uncompressed'
             )
 
@@ -1453,11 +1440,7 @@
                                                'norm_val': mults})
         feather.write_dataframe(
             sample_channel_norm_df,
-<<<<<<< HEAD
-            os.path.join(temp_dir, 'channel_norm.feather'),
-=======
             os.path.join(temp_dir, sample_pixel_output_dir, 'test_channel_norm.feather'),
->>>>>>> f3b9c561
             compression='uncompressed'
         )
 
