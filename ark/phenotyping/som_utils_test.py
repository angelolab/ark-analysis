import json
import os
import pytest
from pytest_cases import parametrize_with_cases
import tempfile
import warnings

import feather
from matplotlib.colors import ListedColormap
import numpy as np
import pandas as pd
import skimage.io as io
import scipy.ndimage as ndimage
from sklearn.utils import shuffle
import xarray as xr

import ark.phenotyping.som_utils as som_utils
import ark.utils.io_utils as io_utils
import ark.utils.load_utils as load_utils
import ark.utils.misc_utils as misc_utils
import ark.utils.test_utils as test_utils

parametrize = pytest.mark.parametrize


PIXEL_MATRIX_FOVS = ['fov0', 'fov1', 'fov2']
PIXEL_MATRIX_CHANS = ['chan0', 'chan1', 'chan2']


class CreatePixelMatrixCases:
    def case_all_fovs_all_chans(self):
        return PIXEL_MATRIX_FOVS, [], PIXEL_MATRIX_CHANS, 'TIFs', True, False, False

    def case_some_fovs_some_chans(self):
        return PIXEL_MATRIX_FOVS[:2], [], PIXEL_MATRIX_CHANS[:2], 'TIFs', True, False, False

    def case_no_sub_dir(self):
        return PIXEL_MATRIX_FOVS, [], PIXEL_MATRIX_CHANS, None, True, False, False

    def case_no_seg_dir(self):
        return PIXEL_MATRIX_FOVS, [], PIXEL_MATRIX_CHANS, 'TIFs', False, False, False

    def case_existing_channel_norm(self):
        return PIXEL_MATRIX_FOVS, [], PIXEL_MATRIX_CHANS, 'TIFs', True, True, False

    def case_existing_pixel_norm(self):
        return PIXEL_MATRIX_FOVS, [], PIXEL_MATRIX_CHANS, 'TIFs', True, False, True

    def case_partial_fov_completion(self):
        return (PIXEL_MATRIX_FOVS, PIXEL_MATRIX_FOVS[:2], PIXEL_MATRIX_CHANS, 'TIFs',
                True, False, True)

    def case_full_fov_completion(self):
        return (PIXEL_MATRIX_FOVS, PIXEL_MATRIX_FOVS, PIXEL_MATRIX_CHANS, 'TIFs',
                True, False, True)


def mocked_train_pixel_som(fovs, channels, base_dir,
                           subset_dir='pixel_mat_subsetted',
                           norm_vals_name='post_rowsum_chan_norm.feather',
                           weights_name='pixel_weights.feather', xdim=10, ydim=10,
                           lr_start=0.05, lr_end=0.01, num_passes=1, seed=42):
    # define the matrix we'll be training on
    pixel_mat_sub = pd.DataFrame(columns=channels)

    for fov in fovs:
        # read the specific fov from the subsetted HDF5
        fov_mat_sub = feather.read_dataframe(os.path.join(base_dir, subset_dir, fov + '.feather'))

        # only take the channel columns
        fov_mat_sub = fov_mat_sub[channels]

        # append to pixel_mat_sub
        pixel_mat_sub = pd.concat([pixel_mat_sub, fov_mat_sub])

    # FlowSOM flattens the weights dimensions, ex. 10x10x10 becomes 100x10
    weights = np.random.rand(100, len(channels))

    # get the 99.9% normalized values and divide weights by that
    weights = weights / np.quantile(weights, 0.999, axis=0)

    # save 99.9% normalized values
    norm_vals = np.expand_dims(np.quantile(weights, 0.999, axis=0).T, axis=0)
    quantiles = pd.DataFrame(norm_vals, columns=channels)
    feather.write_dataframe(quantiles, os.path.join(base_dir, norm_vals_name))

    # take 100 random rows from pixel_mat_sub, element-wise multiply weights by that and num_passes
    multiply_factor = pixel_mat_sub.sample(n=100).values
    weights = weights * multiply_factor * num_passes

    # write weights to feather, the result in R will be more like a DataFrame
    weights = pd.DataFrame(weights, columns=channels)
    feather.write_dataframe(weights, os.path.join(base_dir, weights_name))


def mocked_cluster_pixels(fovs, channels, base_dir, data_dir='pixel_mat_data',
                          norm_vals_name='post_rowsum_chan_norm.feather',
                          weights_name='pixel_weights.feather',
                          pc_chan_avg_som_cluster_name='pixel_channel_avg_som_cluster.csv',
                          batch_size=5):
    # read in the norm_vals matrix
    norm_vals = feather.read_dataframe(os.path.join(base_dir, norm_vals_name))

    # read in the weights matrix
    weights = feather.read_dataframe(os.path.join(base_dir, weights_name))

    for fov in fovs:
        # read the specific fov from the preprocessed feather
        fov_mat_pre = feather.read_dataframe(os.path.join(base_dir, data_dir, fov + '.feather'))

        # only take the specified channel columns
        fov_mat_channels = fov_mat_pre[weights.columns.values].copy()

        # perform 99.9% normalization
        fov_mat_channels = fov_mat_channels.div(norm_vals, axis=1)

        # get the mean weight for each channel column
        sub_means = weights.mean(axis=1)

        # multiply by 100 and truncate to int to get an actual cluster id
        cluster_ids = sub_means * 100
        cluster_ids = cluster_ids.astype(int)

        # now assign the calculated cluster_ids as the pixel cluster assignment
        fov_mat_pre['pixel_som_cluster'] = cluster_ids

        # write clustered data to feather
        feather.write_dataframe(fov_mat_pre, os.path.join(base_dir,
                                                          data_dir,
                                                          fov + '.feather'))


def mocked_pixel_consensus_cluster(fovs, channels, base_dir, max_k=20, cap=3,
                                   data_dir='pixel_mat_data',
                                   pc_chan_avg_som_cluster_name='pixel_chan_avg_som_cluster.csv',
                                   pc_chan_avg_meta_cluster_name='pixel_chan_avg_meta_cluster.csv',
                                   clust_to_meta_name='pixel_clust_to_meta.feather',
                                   batch_size=5, seed=42):
    # read the cluster average
    cluster_avg = pd.read_csv(os.path.join(base_dir, pc_chan_avg_som_cluster_name))

    # dummy scaling using cap
    cluster_avg_scale = cluster_avg[channels] * (cap - 1) / cap

    # get the mean weight for each channel column
    cluster_means = cluster_avg_scale.mean(axis=1)

    # multiply by 100 and mod by 20 to get dummy cluster ids for consensus clustering
    cluster_ids = cluster_means * 100
    cluster_ids = cluster_ids.astype(int) % 20

    # map SOM cluster ids to hierarchical cluster ids
    hClust_to_clust = cluster_avg.drop(columns=channels)
    hClust_to_clust['pixel_meta_cluster'] = cluster_ids

    for fov in fovs:
        # read fov pixel data with clusters
        fov_cluster_matrix = feather.read_dataframe(os.path.join(base_dir,
                                                                 data_dir,
                                                                 fov + '.feather'))

        # use mapping to assign hierarchical cluster ids
        fov_cluster_matrix = pd.merge(fov_cluster_matrix, hClust_to_clust)

        # write consensus cluster results to feather
        feather.write_dataframe(fov_cluster_matrix, os.path.join(base_dir,
                                                                 data_dir,
                                                                 fov + '.feather'))


def mocked_train_cell_som(fovs, channels, base_dir, pixel_data_dir, cell_table_path,
                          cluster_counts_name='cluster_counts.feather',
                          cluster_counts_norm_name='cluster_counts_norm.feather',
                          pixel_cluster_col='pixel_meta_cluster_rename',
                          pc_chan_avg_name='pc_chan_avg.feather',
                          weights_name='cell_weights.feather',
                          weighted_cell_channel_name='weighted_cell_channel.csv',
                          xdim=10, ydim=10, lr_start=0.05, lr_end=0.01, num_passes=1, seed=42):
    # read in the cluster counts
    cluster_counts_data = feather.read_dataframe(os.path.join(base_dir, cluster_counts_norm_name))

    # get the cluster columns
    cluster_cols = cluster_counts_data.filter(regex=("cluster_|hCluster_cap_")).columns.values

    # subset cluster_counts by the cluster columns
    cluster_counts_sub = cluster_counts_data[cluster_cols]

    # FlowSOM flattens the weights dimensions, ex. 10x10x10 becomes 100x10
    weights = np.random.rand(100, len(cluster_cols))

    # get the 99.9% normalized values and divide weights by that
    weights = weights / np.quantile(weights, 0.999, axis=0)

    # take 100 random rows from cluster_counts_sub
    # element-wise multiply weights by that and num_passes
    multiply_factor = cluster_counts_sub.sample(n=100, replace=True).values
    weights = weights * multiply_factor * num_passes

    # write weights to feather, the result in R will be more like a DataFrame
    weights = pd.DataFrame(weights, columns=cluster_cols)
    feather.write_dataframe(weights, os.path.join(base_dir, weights_name))


def mocked_cluster_cells(base_dir, cluster_counts_norm_name='cluster_counts_norm.feather',
                         weights_name='cell_weights.feather',
                         cell_cluster_name='cell_mat_clustered.feather',
                         pixel_cluster_col_prefix='pixel_meta_cluster_rename',
                         cell_som_cluster_avgs_name='cell_som_cluster_avgs.feather'):
    # read in the cluster counts data
    cluster_counts = feather.read_dataframe(os.path.join(base_dir, cluster_counts_norm_name))

    # read in the weights matrix
    weights = feather.read_dataframe(os.path.join(base_dir, weights_name))

    # get the mean weight for each channel column
    sub_means = weights.mean(axis=1)

    # multiply by 100 and truncate to int to get an actual cluster id
    cluster_ids = sub_means * 100
    cluster_ids = cluster_ids.astype(int)

    # assign as cell cluster assignment
    cluster_counts['cell_som_cluster'] = cluster_ids

    # write clustered data to feather
    feather.write_dataframe(cluster_counts, os.path.join(base_dir, cell_cluster_name))


def mocked_cell_consensus_cluster(fovs, channels, base_dir, pixel_cluster_col, max_k=20, cap=3,
                                  cell_data_name='cell_mat.feather',
                                  cell_som_cluster_avgs_name='cell_som_cluster_avgs.csv',
                                  cell_meta_cluster_avgs_name='cell_meta_cluster_avgs.csv',
                                  cell_cluster_col='cell_meta_cluster',
                                  weighted_cell_channel_name='weighted_cell_channel.csv',
                                  cell_cluster_channel_avg_name='cell_cluster_channel_avg.csv',
                                  clust_to_meta_name='cell_clust_to_meta.feather', seed=42):
    # read in the cluster averages
    cluster_avg = pd.read_csv(os.path.join(base_dir, cell_som_cluster_avgs_name))

    # dummy scaling using cap
    cluster_avg_scale = cluster_avg.filter(
        regex=("pixel_som_cluster_|pixel_meta_cluster_rename_")
    ) * (cap - 1) / cap

    # get the mean weight for each channel column
    cluster_means = cluster_avg_scale.mean(axis=1)

    # multiply by 100 and mod by 2 to get dummy cluster ids for consensus clustering
    cluster_ids = cluster_means * 100
    cluster_ids = cluster_ids.astype(int) % 2

    # read in the original cell data
    cell_data = feather.read_dataframe(os.path.join(base_dir, cell_data_name))

    # add hCluster_cap labels
    cell_data['cell_meta_cluster'] = np.repeat(cluster_ids.values, 10)

    # write cell_data
    feather.write_dataframe(cell_data, os.path.join(base_dir, cell_data_name))


def mocked_create_fov_pixel_data(fov, channels, img_data, seg_labels, blur_factor,
                                 subset_proportion, pixel_norm_val):
    # create fake data to be compatible with downstream functions
    data = np.random.rand(len(channels) * 5).reshape(5, len(channels))
    df = pd.DataFrame(data, columns=channels)

    # hard code the metadata columns
    df['fov'] = fov
    df['row_index'] = -1
    df['column_index'] = -1
    if seg_labels is not None:
        df['seg_labels'] = -1

    # verify that each channel is 2x the previous
    for i in range(len(channels) - 1):
        assert np.allclose(img_data[..., i] * 2, img_data[..., i + 1])

    return df, df


def mocked_preprocess_fov(base_dir, tiff_dir, data_dir, subset_dir, seg_dir, seg_suffix,
                          img_sub_folder, is_mibitiff, channels, blur_factor,
                          subset_proportion, pixel_norm_val, dtype, seed, channel_norm_df, fov):
    # load img_xr from MIBITiff or directory with the fov
    if is_mibitiff:
        img_xr = load_utils.load_imgs_from_mibitiff(
            tiff_dir, mibitiff_files=[fov], dtype=dtype
        )
    else:
        img_xr = load_utils.load_imgs_from_tree(
            tiff_dir, img_sub_folder=img_sub_folder, fovs=[fov], dtype=dtype
        )

    # ensure the provided channels will actually exist in img_xr
    misc_utils.verify_in_list(
        provided_chans=channels,
        pixel_mat_chans=img_xr.channels.values
    )

    # if seg_dir is None, leave seg_labels as None
    seg_labels = None

    # otherwise, load segmentation labels in for fov
    if seg_dir is not None:
        seg_labels = io.imread(os.path.join(seg_dir, fov + seg_suffix))

    # subset for the channel data
    img_data = img_xr.loc[fov, :, :, channels].values.astype(np.float32)

    # create vector for normalizing image data
    norm_vect = channel_norm_df['norm_val'].values
    norm_vect = np.array(norm_vect).reshape([1, 1, len(norm_vect)])

    # normalize image data
    img_data = img_data / norm_vect

    # set seed for subsetting
    np.random.seed(seed)

    # create the full and subsetted fov matrices
    pixel_mat, pixel_mat_subset = mocked_create_fov_pixel_data(
        fov=fov, channels=channels, img_data=img_data, seg_labels=seg_labels,
        pixel_norm_val=pixel_norm_val, blur_factor=blur_factor,
        subset_proportion=subset_proportion
    )

    # write complete dataset to feather, needed for cluster assignment
    feather.write_dataframe(pixel_mat,
                            os.path.join(base_dir,
                                         data_dir,
                                         fov + ".feather"),
                            compression='uncompressed')

    # write subseted dataset to feather, needed for training
    feather.write_dataframe(pixel_mat_subset,
                            os.path.join(base_dir,
                                         subset_dir,
                                         fov + ".feather"),
                            compression='uncompressed')

    return pixel_mat


def test_calculate_channel_percentiles():
    with tempfile.TemporaryDirectory() as temp_dir:
        fovs, chans, imgs = test_utils.gen_fov_chan_names(num_fovs=3, num_chans=3,
                                                          return_imgs=True)

        filelocs, data_xr = test_utils.create_paired_xarray_fovs(
            temp_dir, fovs, chans, img_shape=(10, 10), sub_dir="TIFs"
        )

        percentile = 0.5

        # calculate true percentiles
        percentile_dict = {}
        for idx, chan in enumerate(chans):
            chan_vals = []
            for fov in range(len(fovs)):
                current_chan = data_xr[fov, :, :, idx].values
                current_chan = current_chan[current_chan > 0]
                chan_vals.append(np.quantile(current_chan, percentile))

            percentile_dict[chan] = chan_vals

        predicted_percentiles = som_utils.calculate_channel_percentiles(tiff_dir=temp_dir,
                                                                        channels=chans,
                                                                        fovs=fovs,
                                                                        img_sub_folder='TIFs',
                                                                        percentile=percentile)
        # test equality when all channels and all FOVs are included
        for idx, chan in enumerate(chans):
            assert predicted_percentiles['norm_val'].values[idx] == np.mean(percentile_dict[chan])

        # include only a subset of channels and fovs
        chans = chans[1:]
        fovs = fovs[:-1]
        predicted_percentiles = som_utils.calculate_channel_percentiles(tiff_dir=temp_dir,
                                                                        channels=chans,
                                                                        fovs=fovs,
                                                                        img_sub_folder='TIFs',
                                                                        percentile=percentile)
        # test equality for specific chans and FOVs
        for idx, chan in enumerate(chans):
            assert predicted_percentiles['norm_val'].values[idx] == \
                   np.mean(percentile_dict[chan][:-1])


def test_calculate_pixel_intensity_percentile():
    with tempfile.TemporaryDirectory() as temp_dir:
        fovs, chans, imgs = test_utils.gen_fov_chan_names(num_fovs=3, num_chans=3,
                                                          return_imgs=True)

        filelocs, data_xr = test_utils.create_paired_xarray_fovs(
            temp_dir, fovs, chans, img_shape=(100, 100), sub_dir="TIFs", dtype='float32'
        )

        # make one channel 10x smaller and the other 100x smaller
        for fov in fovs:
            for chan in chans[1:]:
                chan_path = os.path.join(temp_dir, fov, 'TIFs', chan + '.tiff')
                img = io.imread(chan_path)

                if chan == 'chan1':
                    divisor = 10
                else:
                    divisor = 100
                # saved modified channel
                io.imsave(chan_path, img / divisor)

        channel_percentiles = pd.DataFrame({'channel': ['chan1', 'chan2', 'chan3'],
                                            'norm_val': [1, 1, 1]})
        percentile = som_utils.calculate_pixel_intensity_percentile(
            tiff_dir=temp_dir, fovs=fovs, channels=chans,
            img_sub_folder='TIFs', channel_percentiles=channel_percentiles
        )

        assert percentile < 15


# TODO: make the test data more diverse for every function
def test_normalize_rows():
    # define a list of channels and a subset of channels
    chans = ['chan0', 'chan1', 'chan2']
    chan_sub = chans[1:3]

    # create a dummy pixel matrix
    fov_pixel_matrix = pd.DataFrame(
        np.repeat(np.array([[2, 2, 4]]), repeats=1000, axis=0),
        columns=chans
    )

    # add dummy metadata
    fov_pixel_matrix['fov'] = 'fov0'
    fov_pixel_matrix['row_index'] = -1
    fov_pixel_matrix['column_index'] = -1
    fov_pixel_matrix['segmentation_label'] = -1

    # define the meta cols for ease of use
    meta_cols = ['fov', 'row_index', 'column_index', 'segmentation_label']

    # TEST 1: normalize the matrix and keep the segmentation_label column
    # NOTE: this test errors out if 'segmentation_label' is not included in fov_pixel_matrix_sub
    fov_pixel_matrix_sub = som_utils.normalize_rows(fov_pixel_matrix, chan_sub)

    # assert the same channels we subsetted on are found in fov_pixel_matrix_sub
    misc_utils.verify_same_elements(
        provided_chans=chan_sub,
        fov_pixel_chans=fov_pixel_matrix_sub.drop(columns=meta_cols).columns.values
    )

    # assert all the rows sum to 0.5, 0.5
    # this also checks that all the zero-sum rows have been removed
    assert np.all(fov_pixel_matrix_sub.drop(columns=meta_cols).values == [1 / 3, 2 / 3])

    # TEST 2: normalize the matrix and drop the segmentation_label column
    meta_cols.remove('segmentation_label')

    fov_pixel_matrix_sub = som_utils.normalize_rows(
        fov_pixel_matrix, chan_sub, include_seg_label=False
    )

    # assert the same channels we subsetted on are found in fov_pixel_matrix_sub
    misc_utils.verify_same_elements(
        provided_chans=chan_sub,
        fov_pixel_chans=fov_pixel_matrix_sub.drop(columns=meta_cols).columns.values
    )

    # assert all the rows sum to 0.5, 0.5
    # this also checks that all the zero-sum rows have been removed
    assert np.all(fov_pixel_matrix_sub.drop(columns=meta_cols).values == [1 / 3, 2 / 3])


@parametrize('chan_names, err_str', [(['CK18', 'CK17', 'CK18_smoothed'], 'selected CK18'),
                                     (['CK17', 'CK18', 'CK17_nuc_include'], 'selected CK17')])
def test_check_for_modified_channels(chan_names, err_str):
    with tempfile.TemporaryDirectory() as temp_dir:
        test_fov = 'fov1'

        test_fov_path = os.path.join(temp_dir, test_fov)
        os.makedirs(test_fov_path)
        for chan in chan_names:
            test_utils._make_blank_file(test_fov_path, chan + '.tiff')

        selected_chans = chan_names[:-1]

        with pytest.warns(UserWarning, match=err_str):
            som_utils.check_for_modified_channels(tiff_dir=temp_dir, test_fov=test_fov,
                                                  img_sub_folder='', channels=selected_chans)

        # check that no warning is raised
        selected_chans = chan_names[1:]

        with warnings.catch_warnings():
            warnings.simplefilter("error")
            som_utils.check_for_modified_channels(tiff_dir=temp_dir, test_fov=test_fov,
                                                  img_sub_folder='', channels=selected_chans)


@parametrize('smooth_vals', [2, [1, 3]])
def test_smooth_channels(smooth_vals):
    with tempfile.TemporaryDirectory() as temp_dir:
        fovs, chans, imgs = test_utils.gen_fov_chan_names(num_fovs=3, num_chans=3,
                                                          return_imgs=True)

        filelocs, data_xr = test_utils.create_paired_xarray_fovs(
            temp_dir, fovs, chans, img_shape=(10, 10), sub_dir="TIFs"
        )
        smooth_channels = ['chan0', 'chan1']

        som_utils.smooth_channels(fovs=fovs, tiff_dir=temp_dir, img_sub_folder='TIFs',
                                  channels=smooth_channels, smooth_vals=smooth_vals)

        # check that correct value was applied
        for fov in fovs:
            for idx, chan in enumerate(chans):

                # get correct image name
                if chan in smooth_channels:
                    suffix = '_smoothed'
                else:
                    suffix = ''
                img = io.imread(os.path.join(temp_dir, fov, 'TIFs', chan + suffix + '.tiff'))

                original_img = data_xr.loc[fov, :, :, chan].values

                # for channels that were smoothed, get correct smooth based on parametrized values
                if chan in smooth_channels:
                    if type(smooth_vals) is int:
                        current_smooth = smooth_vals
                    else:
                        current_smooth = smooth_vals[idx]
                    original_img = ndimage.gaussian_filter(original_img, sigma=current_smooth)

                # check that all channels match expected values
                assert np.array_equal(img, original_img)

        # check that mismatch in list length is caught
        with pytest.raises(ValueError, match='same length'):
            som_utils.smooth_channels(fovs=fovs, tiff_dir=temp_dir, img_sub_folder='TIFs',
                                      channels=smooth_channels, smooth_vals=[1, 2, 3])

        # check that wrong float is caught
        with pytest.raises(ValueError, match='single integer'):
            som_utils.smooth_channels(fovs=fovs, tiff_dir=temp_dir, img_sub_folder='TIFs',
                                      channels=smooth_channels, smooth_vals=1.5)

        # check that empty list doesn't raise an error
        som_utils.smooth_channels(fovs=fovs, tiff_dir=temp_dir, img_sub_folder='TIFs',
                                  channels=[], smooth_vals=smooth_vals)


def test_compute_pixel_cluster_channel_avg():
    # define list of fovs and channels
    fovs = ['fov0', 'fov1', 'fov2']
    chans = ['chan0', 'chan1', 'chan2']

    # do not need to test for cluster_dir existence, that happens in consensus_cluster
    with tempfile.TemporaryDirectory() as temp_dir:
        # error check: bad pixel cluster col passed
        with pytest.raises(ValueError):
            som_utils.compute_pixel_cluster_channel_avg(
                fovs, chans, 'base_dir', 'bad_cluster_col', temp_dir, False
            )

        # create a dummy pixel and meta clustered matrix
        # NOTE: while the actual pipeline condenses these into one pixel_mat_data,
        # for this test consider these as the same directory but at different points of the run
        os.mkdir(os.path.join(temp_dir, 'pixel_mat_clustered'))
        os.mkdir(os.path.join(temp_dir, 'pixel_mat_consensus'))

        # write dummy clustered data for each fov
        for fov in fovs:
            # create dummy preprocessed data for each fov
            fov_cluster_matrix = pd.DataFrame(
                np.repeat(np.array([[0.1, 0.2, 0.3]]), repeats=1000, axis=0),
                columns=chans
            )

            # assign dummy SOM cluster labels
            fov_cluster_matrix['pixel_som_cluster'] = np.repeat(np.arange(100), repeats=10)

            # write the dummy data to pixel_mat_clustered
            feather.write_dataframe(fov_cluster_matrix, os.path.join(temp_dir,
                                                                     'pixel_mat_clustered',
                                                                     fov + '.feather'))

            # assign dummy meta cluster labels
            fov_cluster_matrix['pixel_meta_cluster'] = np.repeat(np.arange(10), repeats=100)

            # write the dummy data to pixel_mat_consensus
            feather.write_dataframe(fov_cluster_matrix, os.path.join(temp_dir,
                                                                     'pixel_mat_consensus',
                                                                     fov + '.feather'))

        for cluster_col in ['pixel_som_cluster', 'pixel_meta_cluster']:
            # define the final result we should get
            if cluster_col == 'pixel_som_cluster':
                num_repeats = 100
                result = np.repeat(np.array([[0.1, 0.2, 0.3]]), repeats=num_repeats, axis=0)
            else:
                num_repeats = 10
                result = np.repeat(np.array([[0.1, 0.2, 0.3]]), repeats=num_repeats, axis=0)

            for keep_count in [False, True]:
                # compute pixel cluster average matrix
                cluster_avg = som_utils.compute_pixel_cluster_channel_avg(
                    fovs, chans, temp_dir, cluster_col,
                    'pixel_mat_consensus', keep_count=keep_count
                )

                # verify the provided channels and the channels in cluster_avg are exactly the same
                misc_utils.verify_same_elements(
                    cluster_avg_chans=cluster_avg[chans].columns.values,
                    provided_chans=chans
                )

                # define the columns to check in cluster_avg, count may also be included
                cluster_avg_cols = chans[:]

                # if keep_count is true then add the counts
                if keep_count:
                    if cluster_col == 'pixel_som_cluster':
                        counts = 30
                    else:
                        counts = 300

                    count_col = np.expand_dims(np.repeat(counts, repeats=result.shape[0]), axis=1)
                    result = np.append(result, count_col, 1)

                    cluster_avg_cols.append('count')

                # assert all elements of cluster_avg and the actual result are equal
                assert np.array_equal(result, np.round(cluster_avg[cluster_avg_cols].values, 1))


def test_compute_cell_cluster_count_avg():
    # define the cluster columns
    pixel_som_clusters = ['pixel_som_cluster_%d' % i for i in np.arange(3)]
    pixel_meta_clusters = ['pixel_meta_cluster_rename_%s' % str(i) for i in np.arange(3)]

    with tempfile.TemporaryDirectory() as temp_dir:
        # error check: bad pixel_cluster_col_prefix specified
        with pytest.raises(ValueError):
            som_utils.compute_cell_cluster_count_avg(
                'clustered_path', 'bad_cluster_col_prefix', 'cell_cluster_col', False
            )

        # error check: bad cell_cluster_col specified
        with pytest.raises(ValueError):
            som_utils.compute_cell_cluster_count_avg(
                'clustered_path', 'pixel_meta_cluster', 'bad_cluster_col', False
            )

        cluster_col_arr = [pixel_som_clusters, pixel_meta_clusters]

        # test for both pixel SOM and meta clusters
        for i in range(len(cluster_col_arr)):
            cluster_prefix = 'pixel_som_cluster' if i == 0 else 'pixel_meta_cluster_rename'

            # create a dummy cluster_data file
            cluster_data = pd.DataFrame(
                np.repeat(np.array([[0.1, 0.2, 0.3]]), repeats=1000, axis=0),
                columns=cluster_col_arr[i]
            )

            # add metadata, for cell cluster averaging the values don't matter
            cluster_data['fov'] = 'fov'
            cluster_data['row_index'] = -1
            cluster_data['column_index'] = -1
            cluster_data['segmentation_label'] = -1

            # assign cell cluster labels
            cluster_data['cell_som_cluster'] = np.repeat(np.arange(10), 100)
            cluster_data['cell_meta_cluster'] = np.repeat(np.arange(5), 200)

            # write cluster data
            clustered_path = os.path.join(temp_dir, 'cell_mat_clustered.feather')
            feather.write_dataframe(cluster_data, clustered_path)

            # test for both keep_count settings
            for keep_count in [False, True]:
                # TEST 1: paveraged over cell SOM clusters
                # drop a certain set of columns when checking count avg values
                drop_cols = ['cell_som_cluster']
                if keep_count:
                    drop_cols.append('count')

                cell_cluster_avg = som_utils.compute_cell_cluster_count_avg(
                    clustered_path, cluster_prefix, 'cell_som_cluster', keep_count=keep_count
                )

                # assert we have results for all 10 labels
                assert cell_cluster_avg.shape[0] == 10

                # assert the values are [0.1, 0.2, 0.3] across the board
                result = np.repeat(np.array([[0.1, 0.2, 0.3]]), repeats=10, axis=0)
                cell_cluster_avg_sub = cell_cluster_avg.drop(columns=drop_cols)

                # division causes tiny errors so round to 1 decimal place
                cell_cluster_avg_sub = cell_cluster_avg_sub.round(decimals=1)

                assert np.all(result == cell_cluster_avg_sub.values)

                # assert that the counts are valid if keep_count set to True
                if keep_count:
                    assert np.all(cell_cluster_avg['count'].values == 100)

                # TEST 2: averaged over cell meta clusters
                # drop a certain set of columns when checking count avg values
                drop_cols = ['cell_meta_cluster']
                if keep_count:
                    drop_cols.append('count')

                cell_cluster_avg = som_utils.compute_cell_cluster_count_avg(
                    clustered_path, cluster_prefix, 'cell_meta_cluster', keep_count=keep_count
                )

                # assert we have results for all 5 labels
                assert cell_cluster_avg.shape[0] == 5

                # assert the values are [0.1, 0.2, 0.3] across the board
                result = np.repeat(np.array([[0.1, 0.2, 0.3]]), repeats=5, axis=0)
                cell_cluster_avg_sub = cell_cluster_avg.drop(columns=drop_cols)

                # division causes tiny errors so round to 1 decimal place
                cell_cluster_avg_sub = cell_cluster_avg_sub.round(decimals=1)

                assert np.all(result == cell_cluster_avg_sub.values)

                # assert that the counts are valid if keep_count set to True
                if keep_count:
                    assert np.all(cell_cluster_avg['count'].values == 200)


def test_compute_cell_cluster_channel_avg():
    fovs = ['fov1', 'fov2']
    chans = ['chan1', 'chan2', 'chan3']

    with tempfile.TemporaryDirectory() as temp_dir:
        # error check: no channel average file provided
        with pytest.raises(FileNotFoundError):
            som_utils.compute_cell_cluster_channel_avg(
                fovs, chans, temp_dir, 'bad_cell_table', 'cell_consensus', 'bad_cluster_col'
            )

        # create an example weighted cell table
        weighted_cell_table = pd.DataFrame(
            np.random.rand(10, 3),
            columns=chans
        )

        # assign dummy fovs
        weighted_cell_table.loc[0:4, 'fov'] = 'fov1'
        weighted_cell_table.loc[5:9, 'fov'] = 'fov2'

        # assign dummy segmentation labels, 5 cells for each
        weighted_cell_table.loc[0:4, 'segmentation_label'] = np.arange(5)
        weighted_cell_table.loc[5:9, 'segmentation_label'] = np.arange(5)

        # assign dummy cell sizes, these won't really matter for this test
        weighted_cell_table['cell_size'] = 5

        # write the data to csv
        weighted_cell_table.to_csv(
            os.path.join(temp_dir, 'weighted_cell_channel.csv'),
            index=False
        )

        # error check: bad cell_cluster_col provided
        with pytest.raises(ValueError):
            som_utils.compute_cell_cluster_channel_avg(
                fovs, chans, temp_dir, 'weighted_cell_channel.csv',
                'cell_consensus', cell_cluster_col='bad_cluster_col'
            )

        # create a dummy cell consensus data file
        # the actual column prefix won't matter for this test
        consensus_data = pd.DataFrame(
            np.random.randint(0, 100, (10, 3)),
            columns=['pixel_meta_cluster_rename_%s' % str(i) for i in np.arange(3)]
        )

        # assign dummy cell cluster labels
        consensus_data['cell_som_cluster'] = np.repeat(np.arange(5), 2)

        # assign dummy consensus cluster labels
        consensus_data['cell_meta_cluster'] = np.repeat(np.arange(2), 5)

        # assign the same FOV and segmentation_label data to consensus_data
        consensus_data[['fov', 'segmentation_label']] = weighted_cell_table[
            ['fov', 'segmentation_label']
        ].copy()

        # write consensus data
        consensus_path = os.path.join(temp_dir, 'cell_mat_consensus.feather')
        feather.write_dataframe(consensus_data, consensus_path)

        # test averages for cell SOM clusters
        cell_channel_avg = som_utils.compute_cell_cluster_channel_avg(
            # fovs, chans, temp_dir, weighted_cell_table,
            fovs, chans, temp_dir, 'weighted_cell_channel.csv',
            'cell_mat_consensus.feather', cell_cluster_col='cell_som_cluster'
        )

        # assert the same SOM clusters were assigned
        assert np.all(cell_channel_avg['cell_som_cluster'].values == np.arange(5))

        # assert the returned shape is correct
        assert cell_channel_avg.drop(columns='cell_som_cluster').shape == (5, 3)

        # test averages for cell meta clusters
        cell_channel_avg = som_utils.compute_cell_cluster_channel_avg(
            # fovs, chans, temp_dir, weighted_cell_table,
            fovs, chans, temp_dir, 'weighted_cell_channel.csv',
            'cell_mat_consensus.feather', cell_cluster_col='cell_meta_cluster'
        )

        # assert the same meta clusters were assigned
        assert np.all(cell_channel_avg['cell_meta_cluster'].values == np.arange(2))

        # assert the returned shape is correct
        assert cell_channel_avg.drop(columns='cell_meta_cluster').shape == (2, 3)


def test_compute_p2c_weighted_channel_avg():
    fovs = ['fov1', 'fov2']
    chans = ['chan1', 'chan2', 'chan3']

    # create an example cell table
    cell_table = pd.DataFrame(np.random.rand(10, 3), columns=chans)

    # assign dummy fovs
    cell_table.loc[0:4, 'fov'] = 'fov1'
    cell_table.loc[5:9, 'fov'] = 'fov2'

    # assign dummy segmentation labels, 5 cells for each
    cell_table.loc[0:4, 'label'] = np.arange(5)
    cell_table.loc[5:9, 'label'] = np.arange(5)

    # assign dummy cell sizes, these won't really matter for this test
    cell_table['cell_size'] = 5

    with tempfile.TemporaryDirectory() as temp_dir:
        # write cell table
        cell_table_path = os.path.join(temp_dir, 'cell_table_size_normalized.csv')
        cell_table.to_csv(cell_table_path, index=False)

        # define a pixel data directory
        pixel_data_path = os.path.join(temp_dir, 'pixel_data_path')
        os.mkdir(pixel_data_path)

        # create dummy data for each fov
        for fov in ['fov1', 'fov2']:
            # assume each label has 10 pixels, create dummy data for each of them
            fov_table = pd.DataFrame(
                np.tile(np.array([0.1, 0.2, 0.4]), 50).reshape(50, 3),
                columns=chans
            )

            # assign the fovs and labels
            fov_table['fov'] = fov
            fov_table['segmentation_label'] = np.repeat(np.arange(5), 10)

            # assign dummy pixel/meta labels
            # pixel: 0-1 for fov1 and 1-2 for fov2
            # meta: 0-1 for both fov1 and fov2
            # note: defining them this way greatly simplifies testing
            if fov == 'fov1':
                fov_table['pixel_som_cluster'] = np.repeat(np.arange(2), 25)
            else:
                fov_table['pixel_som_cluster'] = np.repeat(np.arange(1, 3), 25)

            fov_table['pixel_meta_cluster_rename'] = np.repeat(np.arange(2), 25)

            # write fov data to feather
            feather.write_dataframe(fov_table, os.path.join(pixel_data_path,
                                                            fov + '.feather'))

        # iterate over both cluster col vals
        for cluster_col in ['pixel_som_cluster', 'pixel_meta_cluster_rename']:
            # count number of clusters for each cell
            cell_counts, _ = som_utils.create_c2pc_data(
                fovs, pixel_data_path, cell_table_path, pixel_cluster_col=cluster_col
            )

            # define a sample cluster_avgs table
            num_repeats = 3 if cluster_col == 'pixel_som_cluster' else 2
            cluster_avg = pd.DataFrame(
                np.repeat([[0.1, 0.2, 0.4]], num_repeats, axis=0),
                columns=chans
            )
            cluster_labels = np.arange(num_repeats)
            cluster_avg[cluster_col] = cluster_labels

            # error check: invalid fovs provided
            with pytest.raises(ValueError):
                som_utils.compute_p2c_weighted_channel_avg(
                    cluster_avg, chans, cell_counts, fovs=['fov2', 'fov3']
                )

            # error check: invalid pixel_cluster_col provided
            with pytest.raises(ValueError):
                som_utils.compute_p2c_weighted_channel_avg(
                    cluster_avg, chans, cell_counts, pixel_cluster_col='bad_cluster_col'
                )

            # test for all and some fovs
            for fov_list in [None, fovs[:1]]:
                # test with som cluster counts and all fovs
                channel_avg = som_utils.compute_p2c_weighted_channel_avg(
                    cluster_avg, chans, cell_counts, fovs=fov_list, pixel_cluster_col=cluster_col
                )

                # subset over just the marker values
                channel_avg_markers = channel_avg[chans].values

                # define the actual values, num rows will be different depending on fov_list
                if fov_list is None:
                    num_repeats = 10
                else:
                    num_repeats = 5

                actual_markers = np.tile(
                    np.array([0.2, 0.4, 0.8]), num_repeats
                ).reshape(num_repeats, 3)

                # assert the values are close enough
                assert np.allclose(channel_avg_markers, actual_markers)


def test_create_c2pc_data():
    fovs = ['fov1', 'fov2']
    chans = ['chan1', 'chan2', 'chan3']

    # create an example cell table
    cell_table = pd.DataFrame(np.random.rand(10, 3), columns=chans)

    # assign dummy fovs
    cell_table.loc[0:4, 'fov'] = 'fov1'
    cell_table.loc[5:9, 'fov'] = 'fov2'

    # assign dummy segmentation labels, 5 cells for each
    cell_table.loc[0:4, 'label'] = np.arange(5)
    cell_table.loc[5:9, 'label'] = np.arange(5)

    # assign dummy cell sizes
    cell_table['cell_size'] = 5

    with tempfile.TemporaryDirectory() as temp_dir:
        # error check: bad pixel_cluster_col provided
        with pytest.raises(ValueError):
            som_utils.create_c2pc_data(
                fovs, 'consensus', 'cell_table', pixel_cluster_col='bad_col'
            )

        # write cell table
        cell_table_path = os.path.join(temp_dir, 'cell_table_size_normalized.csv')
        cell_table.to_csv(cell_table_path, index=False)

        # define a pixel data directory
        pixel_data_path = os.path.join(temp_dir, 'pixel_data_path')
        os.mkdir(pixel_data_path)

        # create dummy data for each fov
        for fov in ['fov1', 'fov2']:
            # assume each label has 10 pixels, create dummy data for each of them
            fov_table = pd.DataFrame(np.random.rand(50, 3), columns=chans)

            # assign the fovs and labels
            fov_table['fov'] = fov
            fov_table['segmentation_label'] = np.repeat(np.arange(5), 10)

            # assign dummy pixel/meta labels
            # pixel: 0-1 for fov1 and 1-2 for fov2
            # meta: 0-1 for both fov1 and fov2
            if fov == 'fov1':
                fov_table['pixel_som_cluster'] = np.repeat(np.arange(2), 25)
            else:
                fov_table['pixel_som_cluster'] = np.repeat(np.arange(1, 3), 25)

            fov_table['pixel_meta_cluster_rename'] = np.repeat(np.arange(2), 25)

            # write fov data to feather
            feather.write_dataframe(fov_table, os.path.join(pixel_data_path,
                                                            fov + '.feather'))

        # error check: not all required columns provided in cell table
        with pytest.raises(ValueError):
            bad_cell_table = cell_table.copy()
            bad_cell_table = bad_cell_table.rename({'cell_size': 'bad_col'}, axis=1)
            bad_cell_table_path = os.path.join(temp_dir, 'bad_cell_table.csv')
            bad_cell_table.to_csv(bad_cell_table_path, index=False)

            cluster_counts, cluster_counts_norm = som_utils.create_c2pc_data(
                fovs, pixel_data_path, bad_cell_table_path,
                pixel_cluster_col='pixel_som_cluster'
            )

        # test counts on the pixel cluster column
        cluster_counts, cluster_counts_norm = som_utils.create_c2pc_data(
            fovs, pixel_data_path, cell_table_path, pixel_cluster_col='pixel_som_cluster'
        )

        # assert we actually created the cluster_cols
        som_cluster_cols = ['pixel_som_cluster_' + str(cluster_num)
                            for cluster_num in np.arange(3)]
        misc_utils.verify_in_list(
            cluster_id_cols=som_cluster_cols,
            cluster_counts_columns=cluster_counts.columns.values
        )

        # assert the values created
        correct_val = [[10, 0, 0],
                       [10, 0, 0],
                       [5, 5, 0],
                       [0, 10, 0],
                       [0, 10, 0],
                       [0, 10, 0],
                       [0, 10, 0],
                       [0, 5, 5],
                       [0, 0, 10],
                       [0, 0, 10]]

        assert np.all(
            np.equal(np.array(correct_val), cluster_counts[som_cluster_cols].values)
        )
        assert np.all(
            np.equal(np.array(correct_val) / 5, cluster_counts_norm[som_cluster_cols].values)
        )

        # test counts on the consensus cluster column
        cluster_counts, cluster_counts_norm = som_utils.create_c2pc_data(
            fovs, pixel_data_path, cell_table_path,
            pixel_cluster_col='pixel_meta_cluster_rename'
        )

        # assert we actually created the pixel_meta_cluster_rename_ cols
        meta_cluster_cols = ['pixel_meta_cluster_rename_' + str(cluster_num)
                             for cluster_num in np.arange(2)]
        misc_utils.verify_in_list(
            hCluster_id_cols=meta_cluster_cols,
            hCluster_counts_columns=cluster_counts.columns.values
        )

        # assert the values created
        correct_val = [[10, 0],
                       [10, 0],
                       [5, 5],
                       [0, 10],
                       [0, 10],
                       [10, 0],
                       [10, 0],
                       [5, 5],
                       [0, 10],
                       [0, 10]]

        assert np.all(
            np.equal(np.array(correct_val), cluster_counts[meta_cluster_cols].values)
        )
        assert np.all(
            np.equal(np.array(correct_val) / 5, cluster_counts_norm[meta_cluster_cols].values)
        )


def test_create_fov_pixel_data():
    # tests for all fovs and some fovs
    fovs = ['fov0', 'fov1']
    chans = ['chan0', 'chan1', 'chan2']

    # create sample data
    sample_img_xr = test_utils.make_images_xarray(tif_data=None,
                                                  fov_ids=fovs,
                                                  channel_names=chans)

    sample_labels = test_utils.make_labels_xarray(label_data=None,
                                                  fov_ids=fovs,
                                                  compartment_names=['whole_cell'])

    # test for each fov
    for fov in fovs:
        sample_img_data = sample_img_xr.loc[fov, ...].values.astype(np.float32)
        seg_labels = sample_labels.loc[fov, ...].values.reshape(10, 10)

        # TEST 1: run fov preprocessing for one fov with seg_labels and no blank pixels
        sample_pixel_mat, sample_pixel_mat_subset = som_utils.create_fov_pixel_data(
            fov=fov, channels=chans, img_data=sample_img_data, seg_labels=seg_labels,
            pixel_norm_val=1
        )

        # assert the channel names are the same
        misc_utils.verify_same_elements(flowsom_chans=sample_pixel_mat.columns.values[:-4],
                                        provided_chans=chans)
        misc_utils.verify_same_elements(flowsom_chans=sample_pixel_mat_subset.columns.values[:-4],
                                        provided_chans=chans)

        # assert all rows sum to 1 (within tolerance because of floating-point errors)
        assert np.all(np.allclose(sample_pixel_mat.loc[:, chans].sum(axis=1).values, 1))

        # assert we didn't lose any pixels for this test
        assert sample_pixel_mat.shape[0] == (sample_img_data.shape[0] * sample_img_data.shape[1])

        # assert the size of the subsetted DataFrame is 0.1 of the preprocessed DataFrame
        # NOTE: need to account for rounding if multiplying by 0.1 leads to non-int
        assert round(sample_pixel_mat.shape[0] * 0.1) == sample_pixel_mat_subset.shape[0]

        # TEST 2: run fov preprocessing for one fov without seg_labels and no blank pixels
        sample_pixel_mat, sample_pixel_mat_subset = som_utils.create_fov_pixel_data(
            fov=fov, channels=chans, img_data=sample_img_data, seg_labels=None, pixel_norm_val=1
        )

        # assert the channel names are the same
        misc_utils.verify_same_elements(flowsom_chans=sample_pixel_mat.columns.values[:-3],
                                        provided_chans=chans)
        misc_utils.verify_same_elements(flowsom_chans=sample_pixel_mat_subset.columns.values[:-3],
                                        provided_chans=chans)

        # assert all rows sum to 1 (within tolerance because of floating-point errors)
        assert np.all(np.allclose(sample_pixel_mat.loc[:, chans].sum(axis=1).values, 1))

        # assert we didn't lose any pixels for this test
        assert sample_pixel_mat.shape[0] == (sample_img_data.shape[0] * sample_img_data.shape[1])

        # assert the size of the subsetted DataFrame is 0.1 of the preprocessed DataFrame
        # NOTE: need to account for rounding if multiplying by 0.1 leads to non-int
        assert round(sample_pixel_mat.shape[0] * 0.1) == sample_pixel_mat_subset.shape[0]

        # TEST 3: run fov preprocessing with a pixel_norm_val to ensure rows get removed
        sample_pixel_mat, sample_pixel_mat_subset = som_utils.create_fov_pixel_data(
            fov=fov, channels=chans, img_data=sample_img_data / 1000, seg_labels=seg_labels,
            pixel_norm_val=0.5
        )

        # assert the channel names are the same
        misc_utils.verify_same_elements(flowsom_chans=sample_pixel_mat.columns.values[:-4],
                                        provided_chans=chans)
        misc_utils.verify_same_elements(flowsom_chans=sample_pixel_mat_subset.columns.values[:-4],
                                        provided_chans=chans)

        # assert all rows sum to 1 (within tolerance because of floating-point errors)
        assert np.all(np.allclose(sample_pixel_mat.loc[:, chans].sum(axis=1).values, 1))

        # for this test, we want to ensure we successfully filtered out pixels below pixel_norm_val
        assert sample_pixel_mat.shape[0] < (sample_img_data.shape[0] * sample_img_data.shape[1])

        # assert the size of the subsetted DataFrame is less than 0.1 of the preprocessed DataFrame
        # NOTE: need to account for rounding if multiplying by 0.1 leads to non-int
        assert round(sample_pixel_mat.shape[0] * 0.1) == sample_pixel_mat_subset.shape[0]

        # TODO: add a test where after Gaussian blurring one or more rows in sample_pixel_mat
        # are all 0 after, tested successfully via hard-coding values in create_fov_pixel_data


def test_preprocess_fov():
    with tempfile.TemporaryDirectory() as temp_dir:
        # define the channel names
        chans = ['chan0', 'chan1', 'chan2']

        # define sample data_dir and subset_dir paths, and make them
        data_dir = os.path.join(temp_dir, 'pixel_mat_data')
        subset_dir = os.path.join(temp_dir, 'pixel_mat_subsetted')
        os.mkdir(data_dir)
        os.mkdir(subset_dir)

        # create sample image data
        # NOTE: test_create_pixel_matrix tests if the sub_dir is None
        tiff_dir = os.path.join(temp_dir, 'sample_image_data')
        os.mkdir(tiff_dir)
        test_utils.create_paired_xarray_fovs(
            base_dir=tiff_dir, fov_names=['fov0', 'fov1'],
            channel_names=chans, sub_dir='TIFs', img_shape=(10, 10)
        )

        # create a dummy segmentation directory
        # NOTE: test_create_pixel_matrix handles the case with no segmentation labels provided
        seg_dir = os.path.join(temp_dir, 'segmentation')
        os.mkdir(seg_dir)

        # create sample segmentation data
        for fov in ['fov0', 'fov1']:
            rand_img = np.random.randint(0, 16, size=(10, 10))
            file_name = fov + "_feature_0.tif"
            io.imsave(os.path.join(seg_dir, file_name), rand_img,
                      check_contrast=False)

<<<<<<< HEAD
        # pass invalid channel names
        with pytest.raises(ValueError):
            som_utils.preprocess_fov(
                temp_dir, tiff_dir, 'pixel_mat_data', 'pixel_mat_subsetted',
                seg_dir, '_feature_0.tif', 'TIFs', False, ['chan2', 'chan3'],
                2, 0.1, 1, 'int16', 42, 'fov0'
            )
=======
        # generate sample channel normalization values
        channel_norm_df = pd.DataFrame.from_dict({
            'channel': chans,
            'norm_val': np.repeat(10, repeats=len(chans))
        })
>>>>>>> 6f49621c

        # run the preprocessing for fov0
        # NOTE: don't test the return value, leave that for test_create_pixel_matrix
        som_utils.preprocess_fov(
            temp_dir, tiff_dir, 'pixel_mat_data', 'pixel_mat_subsetted',
            seg_dir, '_feature_0.tif', 'TIFs', False, ['chan0', 'chan1', 'chan2'],
            2, 0.1, 1, 'int16', 42, channel_norm_df, 'fov0'
        )

        fov_data_path = os.path.join(
            temp_dir, 'pixel_mat_data', 'fov0.feather'
        )
        fov_sub_path = os.path.join(
            temp_dir, 'pixel_mat_subsetted', 'fov0.feather'
        )

        # assert we actually created a .feather preprocessed file
        # for each fov
        assert os.path.exists(fov_data_path)

        # assert that we actually created a .feather subsetted file
        # for each fov
        assert os.path.exists(fov_sub_path)

        # get the data for the specific fov
        flowsom_data_fov = feather.read_dataframe(fov_data_path)
        flowsom_sub_fov = feather.read_dataframe(fov_sub_path)

        # assert the channel names are the same
        misc_utils.verify_same_elements(
            flowsom_chans=flowsom_data_fov.columns.values[:-4],
            provided_chans=chans
        )

        # assert no rows sum to 0
        assert np.all(flowsom_data_fov.loc[:, chans].sum(
            axis=1
        ).values != 0)

        # assert the subsetted DataFrame size is 0.1 of the preprocessed DataFrame
        # NOTE: need to account for rounding if multiplying by 0.1 leads to non-int
        assert round(flowsom_data_fov.shape[0] * 0.1) == flowsom_sub_fov.shape[0]


# TODO: leaving out MIBItiff testing until someone needs it
@parametrize_with_cases(
    'fovs,fovs_write,chans,sub_dir,seg_dir_include,channel_norm_include,pixel_norm_include',
    cases=CreatePixelMatrixCases
)
def test_create_pixel_matrix(fovs, fovs_write, chans, sub_dir, seg_dir_include,
                             channel_norm_include, pixel_norm_include, mocker):
    with tempfile.TemporaryDirectory() as temp_dir:
        # create a directory to store the image data
        tiff_dir = os.path.join(temp_dir, 'sample_image_data')
        os.mkdir(tiff_dir)

        # invalid subset proportion specified
        with pytest.raises(ValueError):
            som_utils.create_pixel_matrix(fovs=['fov1', 'fov2'],
                                          channels=['chan1'],
                                          base_dir=temp_dir,
                                          tiff_dir=tiff_dir,
                                          seg_dir=None,
                                          subset_proportion=1.1)

        # pass invalid base directory
        with pytest.raises(FileNotFoundError):
            som_utils.create_pixel_matrix(fovs=['fov1', 'fov2'],
                                          channels=['chan1'],
                                          base_dir='bad_base_dir',
                                          tiff_dir=tiff_dir,
                                          seg_dir=None)

        # pass invalid tiff directory
        with pytest.raises(FileNotFoundError):
            som_utils.create_pixel_matrix(fovs=['fov1', 'fov2'],
                                          channels=['chan1'],
                                          base_dir=temp_dir,
                                          tiff_dir='bad_tiff_dir',
                                          seg_dir=None)

        # create a dummy seg_dir with data if we're on a test that requires segmentation labels
        if seg_dir_include:
            seg_dir = os.path.join(temp_dir, 'segmentation')
            os.mkdir(seg_dir)

            # create sample segmentation data
            for fov in fovs:
                rand_img = np.random.randint(0, 16, size=(10, 10))
                file_name = fov + "_feature_0.tif"
                io.imsave(os.path.join(seg_dir, file_name), rand_img,
                          check_contrast=False)
        # otherwise, set seg_dir to None
        else:
            seg_dir = None

        # create sample image data
        test_utils.create_paired_xarray_fovs(
            base_dir=tiff_dir, fov_names=fovs,
            channel_names=['chan0', 'chan1', 'chan2'], sub_dir=sub_dir, img_shape=(10, 10)
        )

        # pass invalid fov names (fails in load_imgs_from_tree)
        with pytest.raises(FileNotFoundError):
            som_utils.create_pixel_matrix(fovs=['fov1', 'fov2', 'fov3'],
                                          channels=chans,
                                          base_dir=temp_dir,
                                          tiff_dir=tiff_dir,
                                          img_sub_folder=sub_dir,
                                          seg_dir=seg_dir)

        # create FOVs that have already been written if provided by fovs_write
        if len(fovs_write) > 0:
            # use these dicts to test values, tests already-written FOVs are not overwritten
            fov_data_written = {}
            fov_sub_written = {}

            # NOTE: this includes test case where a FOV has the full but not the subsetted data
            fovs_sub = fovs_write
            if len(fovs_write) < len(fovs):
                fovs_sub = fovs_write[1:]

            # make sure to add metadata columns correctly
            num_metadata_cols = 4 if seg_dir_include else 3

            # write dummy fov pixel data for existing fovs (full)
            for fov in fovs_write:
                random_fov_data = pd.DataFrame(
                    np.random.rand(100, len(chans) + num_metadata_cols)
                )
                feather.write_dataframe(
                    random_fov_data,
                    os.path.join(os.path.join(temp_dir, 'pixel_mat_data', fov + '.feather'))
                )

                fov_data_written[fov] = random_fov_data

            # write dummy fov pixel data for existing fovs (subsetted)
            for fov in fovs_sub:
                random_fov_data = pd.DataFrame(
                    np.random.rand(10, len(chans) + num_metadata_cols)
                )
                feather.write_dataframe(
                    random_fov_data,
                    os.path.join(os.path.join(temp_dir, 'pixel_mat_subsetted', fov + '.feather'))
                )

                fov_sub_written[fov] = random_fov_data

        # make the channel_norm.feather file if the test requires it
        # NOTE: pixel_mat_data already created in the previous validation tests
        if channel_norm_include:
            sample_channel_norm_df = pd.DataFrame({'channel': chans,
                                                  'norm_val': np.random.rand(len(chans))})

            feather.write_dataframe(sample_channel_norm_df,
                                    os.path.join(temp_dir, 'channel_norm.feather'),
                                    compression='uncompressed')

        # make the pixel_norm.feather file if the test requires it
        if pixel_norm_include:
            sample_pixel_norm_df = pd.DataFrame({'pixel_norm_val': np.random.rand(1)})
            feather.write_dataframe(sample_pixel_norm_df,
                                    os.path.join(temp_dir, 'pixel_norm.feather'),
                                    compression='uncompressed')

        # create the pixel matrices
        som_utils.create_pixel_matrix(fovs=fovs,
                                      channels=chans,
                                      base_dir=temp_dir,
                                      tiff_dir=tiff_dir,
                                      img_sub_folder=sub_dir,
                                      seg_dir=seg_dir)

        # check that we actually created a data directory
        assert os.path.exists(os.path.join(temp_dir, 'pixel_mat_data'))

        # check that we actually created a subsetted directory
        assert os.path.exists(os.path.join(temp_dir, 'pixel_mat_subsetted'))

        # if there wasn't originally a channel_norm.json, assert one was created
        if not channel_norm_include:
            assert os.path.exists(
                os.path.join(temp_dir, 'channel_norm.feather')
            )

        # if there wasn't originally a pixel_norm.json, assert one was created
        if not pixel_norm_include:
            assert os.path.exists(
                os.path.join(temp_dir, 'pixel_norm.feather')
            )

        if len(fovs_write) > 0:
            # for fovs with existing preprocessed and subsetted data values,
            # need to verify the existing values did not change
            for fov in fovs_sub:
                fov_data_path = os.path.join(
                    temp_dir, 'pixel_mat_data', fov + '.feather'
                )

                flowsom_data_fov = feather.read_dataframe(fov_data_path)

                assert np.all(flowsom_data_fov.values == fov_data_written[fov].values)

                fov_sub_path = os.path.join(
                    temp_dir, 'pixel_subsetted_data', fov + '.feather'
                )

                flowsom_sub_fov = feather.read_dataframe(fov_data_path)

                assert np.all(flowsom_sub_fov.values == fov_sub_written[fov].values)

        for fov in fovs:
            fov_data_path = os.path.join(
                temp_dir, 'pixel_mat_data', fov + '.feather'
            )
            fov_sub_path = os.path.join(
                temp_dir, 'pixel_mat_subsetted', fov + '.feather'
            )

            # assert we actually created a .feather preprocessed file
            # for each fov
            assert os.path.exists(fov_data_path)

            # assert that we actually created a .feather subsetted file
            # for each fov
            assert os.path.exists(fov_sub_path)

            # get the data for the specific fov
            flowsom_data_fov = feather.read_dataframe(fov_data_path)
            flowsom_sub_fov = feather.read_dataframe(fov_sub_path)

            # assert the channel names are the same
            chan_index_stop = -3 if seg_dir is None else -4
            misc_utils.verify_same_elements(
                flowsom_chans=flowsom_data_fov.columns.values[:chan_index_stop],
                provided_chans=chans
            )

            # assert no rows sum to 0
            assert np.all(flowsom_data_fov.loc[:, chans].sum(
                axis=1
            ).values != 0)

            # assert the subsetted DataFrame size is 0.1 of the preprocessed DataFrame
            # NOTE: need to account for rounding if multiplying by 0.1 leads to non-int
            assert round(flowsom_data_fov.shape[0] * 0.1) == flowsom_sub_fov.shape[0]

        # check that correct values are passed to helper function
        mocker.patch(
            'ark.phenotyping.som_utils.preprocess_fov',
            mocked_preprocess_fov
        )

        if sub_dir is None:
            sub_dir = ''

        # create fake data where all channels in each fov are the same
        new_tiff_dir = os.path.join(temp_dir, 'new_tiff_dir')
        os.makedirs(new_tiff_dir)
        for fov in fovs:
            img = (np.random.rand(100) * 100).reshape((10, 10))
            fov_dir = os.path.join(new_tiff_dir, fov, sub_dir)
            os.makedirs(fov_dir)
            for chan in chans:
                io.imsave(os.path.join(fov_dir, chan + '.tiff'), img)

        # create normalization file
        data_dir = os.path.join(temp_dir, 'pixel_mat_data')

        # generate the data
        mults = [1 * (1 / 2) ** i for i in range(len(chans))]

        sample_channel_norm_df = pd.DataFrame({'channel': chans,
                                               'norm_val': mults})
        feather.write_dataframe(sample_channel_norm_df,
                                os.path.join(temp_dir, 'channel_norm.feather'),
                                compression='uncompressed')

        som_utils.create_pixel_matrix(fovs=fovs,
                                      channels=chans,
                                      base_dir=temp_dir,
                                      tiff_dir=new_tiff_dir,
                                      img_sub_folder=sub_dir,
                                      seg_dir=seg_dir,
                                      dtype='float32')


def test_train_pixel_som(mocker):
    # basic error check: bad path to subsetted matrix
    with tempfile.TemporaryDirectory() as temp_dir:
        with pytest.raises(FileNotFoundError):
            som_utils.train_pixel_som(fovs=['fov0'], channels=['Marker1'],
                                      base_dir=temp_dir, subset_dir='bad_path')

    with tempfile.TemporaryDirectory() as temp_dir:
        # create list of markers and fovs we want to use
        chan_list = ['Marker1', 'Marker2', 'Marker3', 'Marker4']
        fovs = ['fov0', 'fov1', 'fov2']

        # make it easy to name columns
        colnames = chan_list + ['fov', 'row_index', 'column_index', 'segmentation_label']

        # make a dummy sub directory
        os.mkdir(os.path.join(temp_dir, 'pixel_mat_subsetted'))

        for fov in fovs:
            # create the dummy data for each fov
            fov_sub_matrix = pd.DataFrame(np.random.rand(100, 8), columns=colnames)

            # write the dummy data to the subsetted data dir
            feather.write_dataframe(fov_sub_matrix, os.path.join(temp_dir,
                                                                 'pixel_mat_subsetted',
                                                                 fov + '.feather'))

        # not all of the provided fovs exist
        with pytest.raises(ValueError):
            som_utils.train_pixel_som(fovs=['fov2', 'fov3'], channels=chan_list, base_dir=temp_dir)

        # column mismatch between provided channels and subsetted data
        with pytest.raises(ValueError):
            som_utils.train_pixel_som(fovs=fovs, channels=['Marker3', 'Marker4', 'MarkerBad'],
                                      base_dir=temp_dir)

        # add mocked function to "train" the SOM based on dummy subsetted data
        mocker.patch('ark.phenotyping.som_utils.train_pixel_som', mocked_train_pixel_som)

        # run "training" using mocked function
        som_utils.train_pixel_som(fovs=fovs, channels=chan_list, base_dir=temp_dir)

        # assert the weights file has been created
        assert os.path.exists(os.path.join(temp_dir, 'pixel_weights.feather'))

        # assert that the dimensions of the weights are correct
        weights = feather.read_dataframe(os.path.join(temp_dir, 'pixel_weights.feather'))
        assert weights.shape == (100, 4)

        # assert that the weights columns are the same as chan_list
        misc_utils.verify_same_elements(weights_channels=weights.columns.values,
                                        provided_channels=chan_list)

        # assert that the normalized file has been created
        assert os.path.exists(os.path.join(temp_dir, 'post_rowsum_chan_norm.feather'))

        # assert the shape of norm_vals contains 1 row and number of columns = len(chan_list)
        norm_vals = feather.read_dataframe(os.path.join(temp_dir, 'post_rowsum_chan_norm.feather'))
        assert norm_vals.shape == (1, 4)

        # assert the the norm_vals columns are the same as chan_list
        misc_utils.verify_same_elements(norm_vals_channels=norm_vals.columns.values,
                                        provided_channels=chan_list)


def test_cluster_pixels(mocker):
    # basic error checks: bad path to preprocessed data folder
    # norm vals matrix, and weights matrix
    with tempfile.TemporaryDirectory() as temp_dir:
        # bad path to preprocessed data folder
        with pytest.raises(FileNotFoundError):
            som_utils.cluster_pixels(
                fovs=['fov0'], channels=['chan0'],
                base_dir=temp_dir, data_dir='bad_path'
            )

        # create a preprocessed directory for the undefined norm file test
        os.mkdir(os.path.join(temp_dir, 'pixel_mat_preprocessed'))

        # bad path to norm file
        with pytest.raises(FileNotFoundError):
            som_utils.cluster_pixels(
                fovs=['fov0'], channels=['chan0'],
                base_dir=temp_dir, norm_vals_name='bad_path.feather'
            )

        # create a norm file for the undefined weight matrix file test
        norm_vals = pd.DataFrame(np.random.rand(1, 2), columns=['Marker1', 'Marker2'])
        feather.write_dataframe(norm_vals, os.path.join(temp_dir, 'post_rowsum_chan_norm.feather'))

        # bad path to weight matrix file
        with pytest.raises(FileNotFoundError):
            som_utils.cluster_pixels(
                fovs=['fov0'], channels=['chan0'],
                base_dir=temp_dir, weights_name='bad_path.feather'
            )

    with tempfile.TemporaryDirectory() as temp_dir:
        # create list of markers and fovs we want to use
        chan_list = ['Marker1', 'Marker2', 'Marker3', 'Marker4']
        fovs = ['fov0', 'fov1', 'fov2']

        # make it easy to name columns
        colnames = chan_list + ['fov', 'row_index', 'column_index', 'segmentation_label']

        # make a dummy pre dir
        os.mkdir(os.path.join(temp_dir, 'pixel_mat_data'))

        for fov in fovs:
            # create dummy preprocessed data for each fov
            fov_pre_matrix = pd.DataFrame(np.random.rand(100, 8), columns=colnames)

            # write the dummy data to the preprocessed data dir
            feather.write_dataframe(fov_pre_matrix, os.path.join(temp_dir,
                                                                 'pixel_mat_data',
                                                                 fov + '.feather'))

        with pytest.raises(ValueError):
            norm_vals = pd.DataFrame(
                np.random.rand(1, 4),
                columns=['Marker2', 'Marker3', 'Marker4', 'Marker5']
            )
            feather.write_dataframe(norm_vals, os.path.join(temp_dir,
                                                            'post_rowsum_chan_norm.feather'))

            weights = pd.DataFrame(
                np.random.rand(100, 4), columns=['Marker2', 'Marker3', 'Marker4', 'Marker1']
            )
            feather.write_dataframe(weights, os.path.join(temp_dir, 'pixel_weights.feather'))

            # bad column name passed for norm_vals
            som_utils.cluster_pixels(fovs=fovs, channels=chan_list, base_dir=temp_dir)

            # column name ordering mismatch for weights
            som_utils.cluster_pixels(fovs=fovs, channels=chan_list, base_dir=temp_dir)

            # not all the provided fovs exist
            som_utils.cluster_pixels(fovs=['fov2', 'fov3'], channels=chan_list, base_dir=temp_dir)

        # create a dummy normalized values matrix and write to feather
        norm_vals = pd.DataFrame(np.ones((1, 4)), columns=chan_list)
        feather.write_dataframe(norm_vals, os.path.join(temp_dir, 'post_rowsum_chan_norm.feather'))

        # create a dummy weights matrix and write to feather
        weights = pd.DataFrame(np.random.rand(100, 4), columns=chan_list)
        feather.write_dataframe(weights, os.path.join(temp_dir, 'pixel_weights.feather'))

        # add mocked function to "cluster" preprocessed data based on dummy weights
        mocker.patch('ark.phenotyping.som_utils.cluster_pixels', mocked_cluster_pixels)

        # run "clustering" using mocked function
        som_utils.cluster_pixels(fovs=fovs, channels=chan_list, base_dir=temp_dir)

        for fov in fovs:
            fov_cluster_data = feather.read_dataframe(os.path.join(temp_dir,
                                                                   'pixel_mat_data',
                                                                   fov + '.feather'))

            # assert we didn't assign any cluster 100 or above
            cluster_ids = fov_cluster_data['pixel_som_cluster']
            assert np.all(cluster_ids < 100)


def test_pixel_consensus_cluster(mocker):
    # basic error check: bad path to data dir
    with tempfile.TemporaryDirectory() as temp_dir:
        with pytest.raises(FileNotFoundError):
            som_utils.pixel_consensus_cluster(fovs=['fov0'], channels=['chan0'],
                                              base_dir=temp_dir, data_dir='bad_path')

    with tempfile.TemporaryDirectory() as temp_dir:
        # define fovs and channels
        fovs = ['fov0', 'fov1', 'fov2']
        chans = ['Marker1', 'Marker2', 'Marker3', 'Marker4']

        # make it easy to name metadata columns
        meta_colnames = ['fov', 'row_index', 'column_index', 'segmentation_label']

        # create a dummy clustered matrix
        os.mkdir(os.path.join(temp_dir, 'pixel_mat_data'))

        # store the intermediate FOV data in a dict for future comparison
        fov_data = {}

        # write dummy clustered data for each fov
        for fov in fovs:
            # create dummy preprocessed data for each fov
            fov_cluster_matrix = pd.DataFrame(
                np.repeat(np.array([[0.1, 0.2, 0.3, 0.4]]), repeats=1000, axis=0),
                columns=chans
            )

            # add metadata
            fov_cluster_matrix = pd.concat(
                [fov_cluster_matrix, pd.DataFrame(np.random.rand(1000, 4), columns=meta_colnames)],
                axis=1
            )

            # assign dummy cluster labels
            fov_cluster_matrix['pixel_som_cluster'] = np.repeat(np.arange(100), repeats=10)

            # write the dummy data to pixel_mat_data
            feather.write_dataframe(fov_cluster_matrix, os.path.join(temp_dir,
                                                                     'pixel_mat_data',
                                                                     fov + '.feather'))

            fov_data[fov] = fov_cluster_matrix

        # compute averages by cluster, this happens before call to R
        cluster_avg = som_utils.compute_pixel_cluster_channel_avg(
            fovs, chans, temp_dir, 'pixel_som_cluster'
        )

        # save the DataFrame
        cluster_avg.to_csv(
            os.path.join(temp_dir, 'pixel_chan_avg_som_cluster.csv'),
            index=False
        )

        # add mocked function to "consensus cluster" data averaged by cluster
        mocker.patch(
            'ark.phenotyping.som_utils.pixel_consensus_cluster',
            mocked_pixel_consensus_cluster
        )

        # run "consensus clustering" using mocked function
        som_utils.pixel_consensus_cluster(fovs=fovs, channels=chans, base_dir=temp_dir)

        for fov in fovs:
            fov_consensus_data = feather.read_dataframe(os.path.join(temp_dir,
                                                                     'pixel_mat_data',
                                                                     fov + '.feather'))

            # assert we didn't modify the cluster column in the consensus clustered results
            assert np.all(
                fov_data[fov]['pixel_som_cluster'].values ==
                fov_consensus_data['pixel_som_cluster'].values
            )

            # assert we didn't assign any cluster 20 or above
            consensus_cluster_ids = fov_consensus_data['pixel_meta_cluster']
            assert np.all(consensus_cluster_ids <= 20)


def test_update_pixel_meta_labels():
    with tempfile.TemporaryDirectory() as temp_dir:
        # define fovs and channels
        fovs = ['fov0', 'fov1', 'fov2']
        chans = ['Marker1', 'Marker2', 'Marker3', 'Marker4']

        # make it easy to name metadata columns
        meta_colnames = ['fov', 'row_index', 'column_index', 'segmentation_label']

        # create a dummy data directory
        os.mkdir(os.path.join(temp_dir, 'pixel_mat_data'))

        # write dummy clustered data for two fovs
        for fov in ['fov0', 'fov1']:
            # create dummy preprocessed data for each fov
            fov_cluster_matrix = pd.DataFrame(
                np.repeat(np.array([[0.1, 0.2, 0.3, 0.4]]), repeats=1000, axis=0),
                columns=chans
            )

            # add metadata
            fov_cluster_matrix = pd.concat(
                [fov_cluster_matrix, pd.DataFrame(np.random.rand(1000, 4), columns=meta_colnames)],
                axis=1
            )

            # assign dummy SOM cluster labels
            fov_cluster_matrix['pixel_som_cluster'] = np.repeat(np.arange(100), repeats=10)

            # assign dummy meta cluster labels
            fov_cluster_matrix['pixel_meta_cluster'] = np.repeat(np.arange(10), repeats=100)

            # write the dummy data to pixel_mat_clustered
            feather.write_dataframe(fov_cluster_matrix, os.path.join(temp_dir,
                                                                     'pixel_mat_data',
                                                                     fov + '.feather'))

        # define dummy remap schemes
        sample_pixel_remapped_dict = {i: int(i / 5) for i in np.arange(100)}
        sample_pixel_renamed_meta_dict = {i: 'meta_' + str(i) for i in sample_pixel_remapped_dict}

        # run remapping for fov0
        som_utils.update_pixel_meta_labels(
            os.path.join(temp_dir, 'pixel_mat_data'), sample_pixel_remapped_dict,
            sample_pixel_renamed_meta_dict, 'fov0'
        )

        # read remapped fov0 data in
        remapped_fov_data = feather.read_dataframe(
            os.path.join(temp_dir, 'pixel_mat_data', 'fov0.feather')
        )

        # assert the value counts of all renamed meta labels is 20
        assert np.all(remapped_fov_data['pixel_meta_cluster_rename'].value_counts().values == 50)

        # assert each meta cluster label maps to the right renamed cluster
        remapped_meta_info = dict(
            remapped_fov_data[
                ['pixel_meta_cluster', 'pixel_meta_cluster_rename']
            ].drop_duplicates().values
        )
        for meta_cluster in remapped_meta_info:
            assert remapped_meta_info[meta_cluster] == sample_pixel_renamed_meta_dict[meta_cluster]


def test_apply_pixel_meta_cluster_remapping():
    with tempfile.TemporaryDirectory() as temp_dir:
        # basic error check: bad path to pixel consensus dir
        with pytest.raises(FileNotFoundError):
            som_utils.apply_pixel_meta_cluster_remapping(
                ['fov0'], ['chan0'], temp_dir, 'bad_consensus_dir',
                'remapped_name.csv', 'chan_avgs_som.csv', 'chan_avgs_meta.csv'
            )

        # make a dummy consensus dir
        os.mkdir(os.path.join(temp_dir, 'pixel_consensus_dir'))

        # basic error check: bad path to remapped name
        with pytest.raises(FileNotFoundError):
            som_utils.apply_pixel_meta_cluster_remapping(
                ['fov0'], ['chan0'], temp_dir, 'pixel_consensus_dir',
                'bad_remapped_name.csv', 'chan_avgs_som.csv', 'chan_avgs_meta.csv'
            )

        # make a dummy remapped file
        pd.DataFrame().to_csv(os.path.join(temp_dir, 'pixel_remapping.csv'))

        # basic error check: bad path to average channel expression per SOM cluster
        with pytest.raises(FileNotFoundError):
            som_utils.apply_pixel_meta_cluster_remapping(
                ['fov0'], ['chan0'], temp_dir, 'pixel_consensus_dir',
                'pixel_remapping.csv', 'bad_chan_avgs_som.csv', 'chan_avgs_meta.csv'
            )

        # make a dummy SOM channel average file
        pd.DataFrame().to_csv(os.path.join(temp_dir, 'chan_avgs_som.csv'))

        # basic error check: bad path to average channel expression per meta cluster
        with pytest.raises(FileNotFoundError):
            som_utils.apply_pixel_meta_cluster_remapping(
                ['fov0'], ['chan0'], temp_dir, 'pixel_consensus_dir',
                'pixel_remapping.csv', 'chan_avgs_som.csv', 'bad_chan_avgs_meta.csv'
            )

    with tempfile.TemporaryDirectory() as temp_dir:
        # define fovs and channels
        fovs = ['fov0', 'fov1', 'fov2']
        chans = ['Marker1', 'Marker2', 'Marker3', 'Marker4']

        # make it easy to name metadata columns
        meta_colnames = ['fov', 'row_index', 'column_index', 'segmentation_label']

        # create a dummy data directory
        os.mkdir(os.path.join(temp_dir, 'pixel_mat_data'))

        # write dummy clustered data for each fov
        for fov in fovs:
            # create dummy preprocessed data for each fov
            fov_cluster_matrix = pd.DataFrame(
                np.repeat(np.array([[0.1, 0.2, 0.3, 0.4]]), repeats=1000, axis=0),
                columns=chans
            )

            # add metadata
            fov_cluster_matrix = pd.concat(
                [fov_cluster_matrix, pd.DataFrame(np.random.rand(1000, 4), columns=meta_colnames)],
                axis=1
            )

            # assign dummy SOM cluster labels
            fov_cluster_matrix['pixel_som_cluster'] = np.repeat(np.arange(100), repeats=10)

            # assign dummy meta cluster labels
            fov_cluster_matrix['pixel_meta_cluster'] = np.repeat(np.arange(10), repeats=100)

            # write the dummy data to pixel_mat_clustered
            feather.write_dataframe(fov_cluster_matrix, os.path.join(temp_dir,
                                                                     'pixel_mat_data',
                                                                     fov + '.feather'))

        # define a dummy remap scheme and save
        # NOTE: we intentionally add more SOM cluster keys than necessary to show
        # that certain FOVs don't need to contain every SOM cluster available
        sample_pixel_remapping = {
            'cluster': [i for i in np.arange(105)],
            'metacluster': [int(i / 5) for i in np.arange(105)],
            'mc_name': ['meta' + str(int(i / 5)) for i in np.arange(105)]
        }
        sample_pixel_remapping = pd.DataFrame.from_dict(sample_pixel_remapping)
        sample_pixel_remapping.to_csv(
            os.path.join(temp_dir, 'sample_pixel_remapping.csv'),
            index=False
        )

        # make a basic average channel per SOM cluster file
        pixel_som_cluster_channel_avgs = pd.DataFrame(
            np.repeat(np.array([[0.1, 0.2, 0.3, 0.4]]), repeats=100, axis=0)
        )
        pixel_som_cluster_channel_avgs['pixel_som_cluster'] = np.arange(100)
        pixel_som_cluster_channel_avgs['pixel_meta_cluster'] = np.repeat(
            np.arange(10), repeats=10
        )
        pixel_som_cluster_channel_avgs.to_csv(
            os.path.join(temp_dir, 'sample_pixel_som_cluster_chan_avgs.csv'), index=False
        )

        # since the average channel per meta cluster file will be completely overwritten,
        # just make it a blank slate
        pd.DataFrame().to_csv(
            os.path.join(temp_dir, 'sample_pixel_meta_cluster_chan_avgs.csv'), index=False
        )

        # error check: bad columns provided in the SOM to meta cluster map csv input
        with pytest.raises(ValueError):
            bad_sample_pixel_remapping = sample_pixel_remapping.copy()
            bad_sample_pixel_remapping = bad_sample_pixel_remapping.rename(
                {'mc_name': 'bad_col'},
                axis=1
            )
            bad_sample_pixel_remapping.to_csv(
                os.path.join(temp_dir, 'bad_sample_pixel_remapping.csv'),
                index=False
            )

            som_utils.apply_pixel_meta_cluster_remapping(
                fovs,
                chans,
                temp_dir,
                'pixel_mat_data',
                'bad_sample_pixel_remapping.csv',
                'sample_pixel_som_cluster_chan_avgs.csv',
                'sample_pixel_meta_cluster_chan_avgs.csv'
            )

        # error check: mapping does not contain every SOM label
        with pytest.raises(ValueError):
            bad_sample_pixel_remapping = {
                'cluster': [1, 2],
                'metacluster': [1, 2],
                'mc_name': ['m1', 'm2']
            }
            bad_sample_pixel_remapping = pd.DataFrame.from_dict(bad_sample_pixel_remapping)
            bad_sample_pixel_remapping.to_csv(
                os.path.join(temp_dir, 'bad_sample_pixel_remapping.csv'),
                index=False
            )

            som_utils.apply_pixel_meta_cluster_remapping(
                fovs,
                chans,
                temp_dir,
                'pixel_mat_data',
                'bad_sample_pixel_remapping.csv',
                'sample_pixel_som_cluster_chan_avgs.csv',
                'sample_pixel_meta_cluster_chan_avgs.csv'
            )

        # run the remapping process
        som_utils.apply_pixel_meta_cluster_remapping(
            fovs,
            chans,
            temp_dir,
            'pixel_mat_data',
            'sample_pixel_remapping.csv',
            'sample_pixel_som_cluster_chan_avgs.csv',
            'sample_pixel_meta_cluster_chan_avgs.csv'
        )

        # used for mapping verification
        actual_som_to_meta = sample_pixel_remapping[
            ['cluster', 'metacluster']
        ].drop_duplicates().sort_values(by='cluster')
        actual_meta_id_to_name = sample_pixel_remapping[
            ['metacluster', 'mc_name']
        ].drop_duplicates().sort_values(by='metacluster')

        for fov in fovs:
            # read remapped fov data in
            remapped_fov_data = feather.read_dataframe(
                os.path.join(temp_dir, 'pixel_mat_data', fov + '.feather')
            )

            # assert the counts for each FOV on every meta cluster is 50
            assert np.all(remapped_fov_data['pixel_meta_cluster'].value_counts().values == 50)

            # assert the mapping is the same for pixel SOM to meta cluster
            som_to_meta = remapped_fov_data[
                ['pixel_som_cluster', 'pixel_meta_cluster']
            ].drop_duplicates().sort_values(by='pixel_som_cluster')

            # this tests the case where a FOV doesn't necessarily need to have all the possible
            # SOM clusters in it
            actual_som_to_meta_subset = actual_som_to_meta[
                actual_som_to_meta['cluster'].isin(som_to_meta['pixel_som_cluster'])
            ]

            assert np.all(som_to_meta.values == actual_som_to_meta_subset.values)

            # assert the mapping is the same for pixel meta cluster to renamed pixel meta cluster
            meta_id_to_name = remapped_fov_data[
                ['pixel_meta_cluster', 'pixel_meta_cluster_rename']
            ].drop_duplicates().sort_values(by='pixel_meta_cluster')

            # this tests the case where a FOV doesn't necessarily need to have all the possible
            # meta clusters in it
            actual_meta_id_to_name_subset = actual_meta_id_to_name[
                actual_meta_id_to_name['metacluster'].isin(meta_id_to_name['pixel_meta_cluster'])
            ]

            assert np.all(meta_id_to_name.values == actual_meta_id_to_name_subset.values)

        # read in the meta cluster channel average data
        sample_pixel_channel_avg_meta_cluster = pd.read_csv(
            os.path.join(temp_dir, 'sample_pixel_meta_cluster_chan_avgs.csv')
        )

        # assert the markers data has been updated correctly
        result = np.repeat(np.array([[0.1, 0.2, 0.3, 0.4]]), repeats=20, axis=0)
        assert np.all(
            np.round(sample_pixel_channel_avg_meta_cluster[chans].values, 1) == result
        )

        # assert the counts data has been updated correctly
        assert np.all(sample_pixel_channel_avg_meta_cluster['count'].values == 150)

        # assert the correct metacluster labels are contained
        sample_pixel_channel_avg_meta_cluster = sample_pixel_channel_avg_meta_cluster.sort_values(
            by='pixel_meta_cluster'
        )
        assert np.all(sample_pixel_channel_avg_meta_cluster[
            'pixel_meta_cluster'
        ].values == np.arange(20))
        assert np.all(sample_pixel_channel_avg_meta_cluster[
            'pixel_meta_cluster_rename'
        ] == np.array(['meta' + str(i) for i in np.arange(20)]))

        # read in the som cluster channel average data
        sample_pixel_channel_avg_som_cluster = pd.read_csv(
            os.path.join(temp_dir, 'sample_pixel_som_cluster_chan_avgs.csv')
        )

        # assert the correct number of meta clusters are in and the correct number of each
        assert len(sample_pixel_channel_avg_som_cluster['pixel_meta_cluster'].value_counts()) == 20
        assert np.all(
            sample_pixel_channel_avg_som_cluster['pixel_meta_cluster'].value_counts().values == 5
        )

        # assert the correct metacluster labels are contained
        sample_pixel_channel_avg_som_cluster = sample_pixel_channel_avg_som_cluster.sort_values(
            by='pixel_meta_cluster'
        )

        assert np.all(sample_pixel_channel_avg_som_cluster[
            'pixel_meta_cluster'
        ].values == np.repeat(np.arange(20), repeats=5))
        assert np.all(sample_pixel_channel_avg_som_cluster[
            'pixel_meta_cluster_rename'
        ].values == np.array(['meta' + str(i) for i in np.repeat(np.arange(20), repeats=5)]))


def test_train_cell_som(mocker):
    # basic error check: bad path to cell table path
    with tempfile.TemporaryDirectory() as temp_dir:
        with pytest.raises(FileNotFoundError):
            som_utils.train_cell_som(
                fovs=['fov0'], channels=['chan0'], base_dir=temp_dir,
                pixel_data_dir='data_dir', cell_table_path='bad_cell_table.csv'
            )

    # basic error check: bad path to pixel data dir
    with tempfile.TemporaryDirectory() as temp_dir:
        blank_cell_table = pd.DataFrame()
        blank_cell_table.to_csv(
            os.path.join(temp_dir, 'sample_cell_table.csv'),
            index=False
        )

        with pytest.raises(FileNotFoundError):
            som_utils.train_cell_som(
                fovs=['fov0'], channels=['chan0'], base_dir=temp_dir,
                pixel_data_dir='data_dir',
                cell_table_path=os.path.join(temp_dir, 'sample_cell_table.csv')
            )

    with tempfile.TemporaryDirectory() as temp_dir:
        # create list of markeres and fovs we want to use
        chan_list = ['Marker1', 'Marker2', 'Marker3', 'Marker4']
        fovs = ['fov1', 'fov2']

        # create an example cell table
        cell_table = pd.DataFrame(np.random.rand(100, 4), columns=chan_list)

        # assign dummy fovs
        cell_table.loc[0:49, 'fov'] = 'fov1'
        cell_table.loc[50:99, 'fov'] = 'fov2'

        # assign dummy segmentation labels, 50 cells for each
        cell_table.loc[0:49, 'label'] = np.arange(50)
        cell_table.loc[50:99, 'label'] = np.arange(50)

        # assign dummy cell sizes
        cell_table['cell_size'] = np.random.randint(low=1, high=1000, size=(100, 1))

        # write cell table
        cell_table_path = os.path.join(temp_dir, 'cell_table_size_normalized.csv')
        cell_table.to_csv(cell_table_path, index=False)

        # define a pixel data directory with SOM and meta cluster labels
        pixel_data_path = os.path.join(temp_dir, 'pixel_data_dir')
        os.mkdir(pixel_data_path)

        # create dummy data for each fov
        for fov in fovs:
            # assume each label has 10 pixels, create dummy data for each of them
            fov_table = pd.DataFrame(np.random.rand(1000, 4), columns=chan_list)

            # assign the fovs and labels
            fov_table['fov'] = fov
            fov_table['segmentation_label'] = np.repeat(np.arange(50), 20)

            # assign dummy pixel/meta labels
            # pixel: 0-9 for fov1 and 5-14 for fov2
            # meta: 0-1 for both fov1 and fov2
            if fov == 'fov1':
                fov_table['pixel_som_cluster'] = np.repeat(np.arange(10), 100)
            else:
                fov_table['pixel_som_cluster'] = np.repeat(np.arange(5, 15), 100)

            fov_table['pixel_meta_cluster_rename'] = np.repeat(np.arange(2), 500)

            # write fov data to feather
            feather.write_dataframe(fov_table, os.path.join(pixel_data_path,
                                                            fov + '.feather'))

        # bad cluster_col provided
        with pytest.raises(ValueError):
            som_utils.train_cell_som(
                fovs, chan_list, temp_dir, 'pixel_data_dir', cell_table_path,
                pixel_cluster_col='bad_cluster'
            )

        # TEST 1: computing weights using pixel clusters
        # compute cluster counts
        _, cluster_counts_norm = som_utils.create_c2pc_data(
            fovs, pixel_data_path, cell_table_path, 'pixel_som_cluster'
        )

        # write cluster count
        cluster_counts_norm_path = os.path.join(temp_dir, 'cluster_counts_norm.feather')
        feather.write_dataframe(cluster_counts_norm, cluster_counts_norm_path)

        # add mocked function to "train_cell_som"
        mocker.patch(
            'ark.phenotyping.som_utils.train_cell_som',
            mocked_train_cell_som
        )

        # "train" the cell SOM using mocked function
        som_utils.train_cell_som(
            fovs=fovs, channels=chan_list, base_dir=temp_dir,
            pixel_data_dir='pixel_data_dir',
            cell_table_path=cell_table_path,
            pixel_cluster_col='pixel_som_cluster'
        )

        # assert cell weights has been created
        assert os.path.exists(os.path.join(temp_dir, 'cell_weights.feather'))

        # read in the cell weights
        cell_weights = feather.read_dataframe(os.path.join(temp_dir, 'cell_weights.feather'))

        # assert we created the columns needed
        misc_utils.verify_same_elements(
            cluster_col_labels=['pixel_som_cluster_' + str(i) for i in range(15)],
            cluster_weights_names=cell_weights.columns.values
        )

        # assert the shape
        assert cell_weights.shape == (100, 15)

        # remove cell weights for next test
        os.remove(os.path.join(temp_dir, 'cell_weights.feather'))

        # TEST 2: computing weights using hierarchical clusters
        _, cluster_counts_norm = som_utils.create_c2pc_data(
            fovs, pixel_data_path, cell_table_path, 'pixel_meta_cluster_rename'
        )

        # write cluster count
        cluster_counts_norm_path = os.path.join(temp_dir, 'cluster_counts_norm.feather')
        feather.write_dataframe(cluster_counts_norm, cluster_counts_norm_path)

        # add mocked function to "train" cell SOM
        mocker.patch(
            'ark.phenotyping.som_utils.train_cell_som',
            mocked_train_cell_som
        )

        # "train" the cell SOM using mocked function
        som_utils.train_cell_som(
            fovs=fovs, channels=chan_list, base_dir=temp_dir,
            pixel_data_dir='pixel_data_dir',
            cell_table_path=cell_table_path,
            pixel_cluster_col='pixel_meta_cluster_rename'
        )

        # assert cell weights has been created
        assert os.path.exists(os.path.join(temp_dir, 'cell_weights.feather'))

        # read in the cell weights
        cell_weights = feather.read_dataframe(os.path.join(temp_dir, 'cell_weights.feather'))

        # assert we created the columns needed
        misc_utils.verify_same_elements(
            cluster_col_labels=['pixel_meta_cluster_rename_' + str(i) for i in range(2)],
            cluster_weights_names=cell_weights.columns.values
        )

        # assert the shape
        assert cell_weights.shape == (100, 2)


def test_cluster_cells(mocker):
    # basic error check: path to cell counts norm does not exist
    with tempfile.TemporaryDirectory() as temp_dir:
        with pytest.raises(FileNotFoundError):
            som_utils.cluster_cells(base_dir=temp_dir, cluster_counts_norm_name='bad_path')

    # basic error check: path to cell weights does not exist
    with tempfile.TemporaryDirectory() as temp_dir:
        # create a dummy cluster_counts_norm_name file
        cluster_counts_norm = pd.DataFrame()
        cluster_counts_norm.to_csv(
            os.path.join(temp_dir, 'cluster_counts_norm.feather'),
            index=False
        )

        with pytest.raises(FileNotFoundError):
            som_utils.cluster_cells(base_dir=temp_dir,
                                    weights_name='bad_path')

    with tempfile.TemporaryDirectory() as temp_dir:
        # define the cluster column names
        cluster_cols = ['pixel_som_cluster_' + str(i) for i in range(3)]

        # create a sample cluster counts file
        cluster_counts = pd.DataFrame(np.random.randint(0, 100, (100, 3)),
                                      columns=cluster_cols)

        # add metadata
        cluster_counts['fov'] = -1
        cluster_counts['cell_size'] = -1
        cluster_counts['segmentation_label'] = -1

        # write cluster counts
        cluster_counts_path = os.path.join(temp_dir, 'cluster_counts.feather')
        feather.write_dataframe(cluster_counts, cluster_counts_path)

        # create normalized counts
        cluster_counts_norm = cluster_counts.copy()
        cluster_counts_norm[cluster_cols] = cluster_counts_norm[cluster_cols] / 5

        # write normalized counts
        cluster_counts_norm_path = os.path.join(temp_dir, 'cluster_counts_norm.feather')
        feather.write_dataframe(cluster_counts_norm, cluster_counts_norm_path)

        with pytest.raises(ValueError):
            bad_cluster_cols = cluster_cols[:]
            bad_cluster_cols[2], bad_cluster_cols[1] = bad_cluster_cols[1], bad_cluster_cols[2]

            weights = pd.DataFrame(np.random.rand(100, 3), columns=bad_cluster_cols)
            feather.write_dataframe(weights, os.path.join(temp_dir, 'cell_weights.feather'))

            # column name mismatch for weights
            som_utils.cluster_cells(base_dir=temp_dir)

        # generate a random weights matrix
        weights = pd.DataFrame(np.random.rand(100, 3), columns=cluster_cols)

        # write weights
        cell_weights_path = os.path.join(temp_dir, 'cell_weights.feather')
        feather.write_dataframe(weights, cell_weights_path)

        # bad cluster_col provided
        with pytest.raises(ValueError):
            som_utils.cluster_cells(
                base_dir=temp_dir,
                pixel_cluster_col_prefix='bad_cluster'
            )

        # add mocked function to "cluster" cells
        mocker.patch(
            'ark.phenotyping.som_utils.cluster_cells',
            mocked_cluster_cells
        )

        # "cluster" the cells
        som_utils.cluster_cells(base_dir=temp_dir)

        # assert the clustered feather file has been created
        assert os.path.exists(os.path.join(temp_dir, 'cell_mat_clustered.feather'))

        # assert we didn't assign any cluster 100 or above
        cell_clustered_data = feather.read_dataframe(
            os.path.join(temp_dir, 'cell_mat_clustered.feather')
        )

        cluster_ids = cell_clustered_data['cell_som_cluster']
        assert np.all(cluster_ids < 100)


def test_cell_consensus_cluster(mocker):
    # basic error check: path to cell data does not exist
    with tempfile.TemporaryDirectory() as temp_dir:
        with pytest.raises(FileNotFoundError):
            som_utils.cell_consensus_cluster(
                fovs=[], channels=[], base_dir=temp_dir,
                cell_data_name='bad_path', pixel_cluster_col='blah'
            )

    # basic error check: cell cluster avg table not found
    with tempfile.TemporaryDirectory() as temp_dir:
        with pytest.raises(FileNotFoundError):
            cell_cluster_data = pd.DataFrame()
            feather.write_dataframe(
                cell_cluster_data, os.path.join(temp_dir, 'cell_mat.feather')
            )

            som_utils.cell_consensus_cluster(
                fovs=[], channels=[], base_dir=temp_dir, pixel_cluster_col='blah'
            )

    # basic error check: weighted channel avg table not found
    with tempfile.TemporaryDirectory() as temp_dir:
        with pytest.raises(FileNotFoundError):
            cell_cluster_data = pd.DataFrame()
            cell_cluster_avg_data = pd.DataFrame()
            feather.write_dataframe(
                cell_cluster_data, os.path.join(temp_dir, 'cell_mat.feather')
            )
            cell_cluster_avg_data.to_csv(
                os.path.join(temp_dir, 'cell_som_cluster_avgs.csv'),
                index=False
            )

            som_utils.cell_consensus_cluster(
                fovs=[], channels=[], base_dir=temp_dir, pixel_cluster_col='blah'
            )

    with tempfile.TemporaryDirectory() as temp_dir:
        # test for both pixel SOM and meta cluster column names
        for cluster_prefix in ['pixel_som_cluster', 'pixel_meta_cluster_rename']:
            # create a dummy cluster_data file
            cluster_data = pd.DataFrame(
                np.random.randint(0, 100, (100, 3)),
                columns=['%s_%d' % (cluster_prefix, i) for i in np.arange(3)]
            )

            # assign dummy cell cluster labels
            cluster_data['cell_som_cluster'] = np.repeat(np.arange(10), 10)

            # write clustered data
            clustered_path = os.path.join(temp_dir, 'cell_mat.feather')
            feather.write_dataframe(cluster_data, clustered_path)

            # compute average counts of each pixel SOM/meta cluster across all cell SOM clusters
            cluster_avg = som_utils.compute_cell_cluster_count_avg(
                clustered_path, pixel_cluster_col_prefix=cluster_prefix,
                cell_cluster_col='cell_som_cluster'
            )

            # write cluster average
            cluster_avg_path = os.path.join(temp_dir, 'cell_som_cluster_avgs.csv')
            cluster_avg.to_csv(cluster_avg_path, index=False)

            # create a dummy weighted channel average table
            weighted_cell_table = pd.DataFrame()

            # write dummy weighted channel average table
            weighted_cell_path = os.path.join(temp_dir, 'weighted_cell_table.csv')
            weighted_cell_table.to_csv(weighted_cell_path, index=False)

            # add mocked function to "consensus cluster" cell average data
            mocker.patch(
                'ark.phenotyping.som_utils.cell_consensus_cluster',
                mocked_cell_consensus_cluster
            )

            # "consensus cluster" the cells
            som_utils.cell_consensus_cluster(
                fovs=[], channels=[], base_dir=temp_dir, pixel_cluster_col=cluster_prefix
            )

            cell_consensus_data = feather.read_dataframe(
                os.path.join(temp_dir, 'cell_mat.feather')
            )

            # assert the cell_som_cluster labels are intact
            assert np.all(
                cluster_data['cell_som_cluster'].values ==
                cell_consensus_data['cell_som_cluster'].values
            )

            # assert we idn't assign any cluster 2 or above
            cluster_ids = cell_consensus_data['cell_meta_cluster']
            assert np.all(cluster_ids < 2)


def test_apply_cell_meta_cluster_remapping():
    with tempfile.TemporaryDirectory() as temp_dir:
        # basic error check: bad path to pixel consensus dir
        with pytest.raises(FileNotFoundError):
            som_utils.apply_cell_meta_cluster_remapping(
                ['fov0'], ['chan0'], temp_dir, 'bad_consensus_name', 'remapped_name.csv',
                'pixel_som_cluster', 'som_count_avgs.csv', 'meta_count_avgs.csv',
                'weighted_cell_table.csv', 'som_chan_avgs.csv', 'meta_chan_avgs.csv'
            )

        # make a dummy consensus path
        cell_cluster_data = pd.DataFrame()
        feather.write_dataframe(
            cell_cluster_data, os.path.join(temp_dir, 'cell_mat_clustered.feather')
        )

        # basic error check: bad path to remapped name
        with pytest.raises(FileNotFoundError):
            som_utils.apply_cell_meta_cluster_remapping(
                ['fov0'], ['chan0'], temp_dir, 'cell_mat_clustered.feather', 'remapped_name.csv',
                'pixel_som_cluster', 'som_count_avgs.csv', 'meta_count_avgs.csv',
                'weighted_cell_table.csv', 'som_chan_avgs.csv', 'meta_chan_avgs.csv'
            )

        # make a dummy remapping
        pd.DataFrame().to_csv(
            os.path.join(temp_dir, 'sample_cell_remapping.csv'), index=False
        )

        # basic error check: bad path to cell SOM cluster pixel counts
        with pytest.raises(FileNotFoundError):
            som_utils.apply_cell_meta_cluster_remapping(
                ['fov0'], ['chan0'], temp_dir, 'cell_mat_clustered.feather',
                'sample_cell_remapping.csv', 'pixel_som_cluster', 'som_count_avgs.csv',
                'meta_count_avgs.csv', 'weighted_cell_table.csv', 'som_chan_avgs.csv',
                'meta_chan_avgs.csv'
            )

        # make a dummy cell SOM cluster pixel counts
        pd.DataFrame().to_csv(
            os.path.join(temp_dir, 'sample_som_count_avgs.csv'), index=False
        )

        # basic error check: bad path to cell meta cluster pixel counts
        with pytest.raises(FileNotFoundError):
            som_utils.apply_cell_meta_cluster_remapping(
                ['fov0'], ['chan0'], temp_dir, 'cell_mat_clustered.feather',
                'sample_cell_remapping.csv', 'pixel_som_cluster', 'sample_som_count_avgs.csv',
                'meta_count_avgs.csv', 'weighted_cell_table.csv', 'som_chan_avgs.csv',
                'meta_chan_avgs.csv'
            )

        # make a dummy cell meta cluster pixel counts
        pd.DataFrame().to_csv(
            os.path.join(temp_dir, 'sample_meta_count_avgs.csv'), index=False
        )

        # basic error check: bad path to weighted cell table
        with pytest.raises(FileNotFoundError):
            som_utils.apply_cell_meta_cluster_remapping(
                ['fov0'], ['chan0'], temp_dir, 'cell_mat_clustered.feather',
                'sample_cell_remapping.csv', 'pixel_som_cluster', 'sample_som_count_avgs.csv',
                'sample_meta_count_avgs.csv', 'weighted_cell_table.csv', 'som_chan_avgs.csv',
                'meta_chan_avgs.csv'
            )

        # make a dummy weighted cell table
        pd.DataFrame().to_csv(
            os.path.join(temp_dir, 'sample_weighted_cell_table.csv'), index=False
        )

        # basic error check: bad path to cell SOM weighted channel avgs
        with pytest.raises(FileNotFoundError):
            som_utils.apply_cell_meta_cluster_remapping(
                ['fov0'], ['chan0'], temp_dir, 'cell_mat_clustered.feather',
                'sample_cell_remapping.csv', 'pixel_som_cluster', 'sample_som_count_avgs.csv',
                'sample_meta_count_avgs.csv', 'sample_weighted_cell_table.csv',
                'som_chan_avgs.csv', 'meta_chan_avgs.csv'
            )

        # make a dummy weighted chan avg per cell SOM table
        pd.DataFrame().to_csv(
            os.path.join(temp_dir, 'sample_som_chan_avgs.csv'), index=False
        )

        # basic error check: bad path to cell meta weighted channel avgs
        with pytest.raises(FileNotFoundError):
            som_utils.apply_cell_meta_cluster_remapping(
                ['fov0'], ['chan0'], temp_dir, 'cell_mat_clustered.feather',
                'sample_cell_remapping.csv', 'pixel_som_cluster', 'sample_som_count_avgs.csv',
                'sample_meta_count_avgs.csv', 'sample_weighted_cell_table.csv',
                'sample_som_chan_avgs.csv', 'meta_chan_avgs.csv'
            )

        # make a dummy weighted chan avg per cell meta table
        pd.DataFrame().to_csv(
            os.path.join(temp_dir, 'sample_meta_chan_avgs.csv'), index=False
        )

        # basic error check: bad pixel cluster col specified
        with pytest.raises(ValueError):
            som_utils.apply_cell_meta_cluster_remapping(
                ['fov0'], ['chan0'], temp_dir, 'cell_mat_clustered.feather',
                'sample_cell_remapping.csv', 'bad_pixel_cluster', 'sample_som_count_avgs.csv',
                'sample_meta_count_avgs.csv', 'sample_weighted_cell_table.csv',
                'sample_som_chan_avgs.csv', 'sample_meta_chan_avgs.csv'
            )

    with tempfile.TemporaryDirectory() as temp_dir:
        # define the pixel cluster cols
        pixel_cluster_cols = ['%s_%s' % ('pixel_meta_cluster_rename', str(i))
                              for i in np.arange(3)]

        # create a dummy cluster_data file
        # for remapping, pixel prefix (pixel_som_cluster or pixel_meta_cluster_rename) irrelevant
        cluster_data = pd.DataFrame(
            np.repeat([[1, 2, 3]], repeats=1000, axis=0),
            columns=pixel_cluster_cols
        )

        # assign dummy SOM cluster labels
        cluster_data['cell_som_cluster'] = np.repeat(np.arange(100), 10)

        # assign dummy meta cluster labels
        cluster_data['cell_meta_cluster'] = np.repeat(np.arange(10), 100)

        # assign dummy fovs
        cluster_data.loc[0:499, 'fov'] = 'fov1'
        cluster_data.loc[500:999, 'fov'] = 'fov2'

        # assign dummy segmentation labels, 50 cells for each
        cluster_data.loc[0:499, 'segmentation_label'] = np.arange(500)
        cluster_data.loc[500:999, 'segmentation_label'] = np.arange(500)

        # write clustered data
        clustered_path = os.path.join(temp_dir, 'cell_mat_consensus.feather')
        feather.write_dataframe(cluster_data, clustered_path)

        # create an example cell SOM pixel counts table
        som_pixel_counts = pd.DataFrame(
            np.repeat([[1, 2, 3]], repeats=100, axis=0),
            columns=pixel_cluster_cols
        )
        som_pixel_counts['cell_som_cluster'] = np.arange(100)
        som_pixel_counts['cell_meta_cluster'] = np.repeat(np.arange(10), 10)

        som_pixel_counts.to_csv(
            os.path.join(temp_dir, 'sample_cell_som_cluster_count_avgs.csv'), index=False
        )

        # since the equivalent pixel counts table for meta clusters will be overwritten
        # just make it a blank slate
        pd.DataFrame().to_csv(
            os.path.join(temp_dir, 'sample_cell_meta_cluster_count_avgs.csv'), index=False
        )

        # create an example weighted cell table
        chans = ['chan0', 'chan1', 'chan2']
        weighted_cell_table = pd.DataFrame(
            np.repeat([[0.1, 0.2, 0.3]], repeats=1000, axis=0),
            columns=chans
        )

        # assign dummy fovs
        weighted_cell_table.loc[0:499, 'fov'] = 'fov1'
        weighted_cell_table.loc[500:999, 'fov'] = 'fov2'

        # assign dummy segmentation labels, 50 cells for each
        weighted_cell_table.loc[0:499, 'segmentation_label'] = np.arange(500)
        weighted_cell_table.loc[500:999, 'segmentation_label'] = np.arange(500)

        # assign dummy cell sizes, these won't really matter for this test
        weighted_cell_table['cell_size'] = 5

        # save weighted cell table
        weighted_cell_table_path = os.path.join(temp_dir, 'weighted_cell_table.csv')
        weighted_cell_table.to_csv(weighted_cell_table_path, index=False)

        # create an example cell SOM weighted channel average table
        som_weighted_chan_avg = pd.DataFrame(
            np.repeat([[0.1, 0.2, 0.3]], repeats=100, axis=0),
            columns=pixel_cluster_cols
        )
        som_weighted_chan_avg['cell_som_cluster'] = np.arange(100)
        som_weighted_chan_avg['cell_meta_cluster'] = np.repeat(np.arange(10), 10)

        som_weighted_chan_avg.to_csv(
            os.path.join(temp_dir, 'sample_cell_som_cluster_chan_avgs.csv'), index=False
        )

        # since the equivalent average weighted channel table for meta clusters will be overwritten
        # just make it a blank slate
        pd.DataFrame().to_csv(
            os.path.join(temp_dir, 'sample_cell_meta_cluster_chan_avgs.csv'), index=False
        )

        # define a dummy remap scheme and save
        # NOTE: cell mappings don't have the same issue of having more SOM clusters defined
        # than there are in the cell table there is only one cell table (as opposed to
        # multiple pixel tabels per FOV)
        sample_cell_remapping = {
            'cluster': [i for i in np.arange(100)],
            'metacluster': [int(i / 5) for i in np.arange(100)],
            'mc_name': ['meta' + str(int(i / 5)) for i in np.arange(100)]
        }
        sample_cell_remapping = pd.DataFrame.from_dict(sample_cell_remapping)
        sample_cell_remapping.to_csv(
            os.path.join(temp_dir, 'sample_cell_remapping.csv'),
            index=False
        )

        # error check: bad columns provided in the SOM to meta cluster map csv input
        with pytest.raises(ValueError):
            bad_sample_cell_remapping = sample_cell_remapping.copy()
            bad_sample_cell_remapping = bad_sample_cell_remapping.rename(
                {'mc_name': 'bad_col'},
                axis=1
            )
            bad_sample_cell_remapping.to_csv(
                os.path.join(temp_dir, 'bad_sample_cell_remapping.csv'),
                index=False
            )

            # run the remapping process
            som_utils.apply_cell_meta_cluster_remapping(
                ['fov1', 'fov2'],
                chans,
                temp_dir,
                'cell_mat_consensus.feather',
                'bad_sample_cell_remapping.csv',
                'pixel_meta_cluster_rename',
                'sample_cell_som_cluster_count_avgs.csv',
                'sample_cell_meta_cluster_count_avgs.csv',
                'weighted_cell_table.csv',
                'sample_cell_som_cluster_chan_avgs.csv',
                'sample_cell_meta_cluster_chan_avgs.csv'
            )

        # error check: mapping does not contain every SOM label
        with pytest.raises(ValueError):
            bad_sample_cell_remapping = {
                'cluster': [1, 2],
                'metacluster': [1, 2],
                'mc_name': ['m1', 'm2']
            }
            bad_sample_cell_remapping = pd.DataFrame.from_dict(bad_sample_cell_remapping)
            bad_sample_cell_remapping.to_csv(
                os.path.join(temp_dir, 'bad_sample_cell_remapping.csv'),
                index=False
            )

            som_utils.apply_cell_meta_cluster_remapping(
                ['fov1', 'fov2'],
                chans,
                temp_dir,
                'cell_mat_consensus.feather',
                'bad_sample_cell_remapping.csv',
                'pixel_meta_cluster_rename',
                'sample_cell_som_cluster_count_avgs.csv',
                'sample_cell_meta_cluster_count_avgs.csv',
                'weighted_cell_table.csv',
                'sample_cell_som_cluster_chan_avgs.csv',
                'sample_cell_meta_cluster_chan_avgs.csv'
            )

        # run the remapping process
        som_utils.apply_cell_meta_cluster_remapping(
            ['fov1', 'fov2'],
            chans,
            temp_dir,
            'cell_mat_consensus.feather',
            'sample_cell_remapping.csv',
            'pixel_meta_cluster_rename',
            'sample_cell_som_cluster_count_avgs.csv',
            'sample_cell_meta_cluster_count_avgs.csv',
            'weighted_cell_table.csv',
            'sample_cell_som_cluster_chan_avgs.csv',
            'sample_cell_meta_cluster_chan_avgs.csv'
        )

        # read remapped cell data in
        remapped_cell_data = feather.read_dataframe(clustered_path)

        # assert the counts of each cell cluster is 50
        assert np.all(remapped_cell_data['cell_meta_cluster'].value_counts().values == 50)

        # used for mapping verification
        actual_som_to_meta = sample_cell_remapping[
            ['cluster', 'metacluster']
        ].drop_duplicates().sort_values(by='cluster')
        actual_meta_id_to_name = sample_cell_remapping[
            ['metacluster', 'mc_name']
        ].drop_duplicates().sort_values(by='metacluster')

        # assert the mapping is the same for cell SOM to meta cluster
        som_to_meta = remapped_cell_data[
            ['cell_som_cluster', 'cell_meta_cluster']
        ].drop_duplicates().sort_values(by='cell_som_cluster')

        # NOTE: unlike pixel clustering, we test the mapping on the entire cell table
        # rather than a FOV-by-FOV basis, so no need to ensure that some metaclusters
        # don't exist in the cell table mapping
        assert np.all(som_to_meta.values == actual_som_to_meta.values)

        # asset the mapping is the same for cell meta cluster to renamed cell meta cluster
        meta_id_to_name = remapped_cell_data[
            ['cell_meta_cluster', 'cell_meta_cluster_rename']
        ].drop_duplicates().sort_values(by='cell_meta_cluster')

        assert np.all(meta_id_to_name.values == actual_meta_id_to_name.values)

        # load the re-computed average count table per cell meta cluster in
        sample_cell_meta_cluster_count_avg = pd.read_csv(
            os.path.join(temp_dir, 'sample_cell_meta_cluster_count_avgs.csv')
        )

        # assert the counts per pixel cluster are correct
        result = np.repeat([[1, 2, 3]], repeats=20, axis=0)
        assert np.all(sample_cell_meta_cluster_count_avg[pixel_cluster_cols].values == result)

        # assert the correct counts were added
        assert np.all(sample_cell_meta_cluster_count_avg['count'].values == 50)

        # assert the correct metacluster labels are contained
        sample_cell_meta_cluster_count_avg = sample_cell_meta_cluster_count_avg.sort_values(
            by='cell_meta_cluster'
        )
        assert np.all(sample_cell_meta_cluster_count_avg[
            'cell_meta_cluster'
        ].values == np.arange(20))
        assert np.all(sample_cell_meta_cluster_count_avg[
            'cell_meta_cluster_rename'
        ].values == ['meta' + str(i) for i in np.arange(20)])

        # load the re-computed weighted average weighted channel table per cell meta cluster in
        sample_cell_meta_cluster_channel_avg = pd.read_csv(
            os.path.join(temp_dir, 'sample_cell_meta_cluster_chan_avgs.csv')
        )

        # assert the markers data has been updated correctly
        result = np.repeat([[0.1, 0.2, 0.3]], repeats=20, axis=0)
        assert np.all(np.round(sample_cell_meta_cluster_channel_avg[chans].values, 1) == result)

        # assert the correct metacluster labels are contained
        sample_cell_meta_cluster_channel_avg = sample_cell_meta_cluster_channel_avg.sort_values(
            by='cell_meta_cluster'
        )
        assert np.all(sample_cell_meta_cluster_channel_avg[
            'cell_meta_cluster'
        ].values == np.arange(20))
        assert np.all(sample_cell_meta_cluster_channel_avg[
            'cell_meta_cluster_rename'
        ].values == ['meta' + str(i) for i in np.arange(20)])

        # load the average count table per cell SOM cluster in
        sample_cell_som_cluster_count_avg = pd.read_csv(
            os.path.join(temp_dir, 'sample_cell_som_cluster_count_avgs.csv')
        )

        # assert the correct number of meta clusters are in and the correct number of each
        assert len(sample_cell_som_cluster_count_avg['cell_meta_cluster'].value_counts()) == 20
        assert np.all(
            sample_cell_som_cluster_count_avg['cell_meta_cluster'].value_counts().values == 5
        )

        # assert the correct metacluster labels are contained
        sample_cell_som_cluster_count_avg = sample_cell_som_cluster_count_avg.sort_values(
            by='cell_meta_cluster'
        )

        assert np.all(sample_cell_som_cluster_count_avg[
            'cell_meta_cluster'
        ].values == np.repeat(np.arange(20), repeats=5))
        assert np.all(sample_cell_som_cluster_count_avg[
            'cell_meta_cluster_rename'
        ].values == ['meta' + str(i) for i in np.repeat(np.arange(20), repeats=5)])

        # load the average weighted channel expression per cell SOM cluster in
        sample_cell_som_cluster_chan_avg = pd.read_csv(
            os.path.join(temp_dir, 'sample_cell_som_cluster_chan_avgs.csv')
        )

        # assert the correct number of meta clusters are in and the correct number of each
        assert len(sample_cell_som_cluster_chan_avg['cell_meta_cluster'].value_counts()) == 20
        assert np.all(
            sample_cell_som_cluster_chan_avg['cell_meta_cluster'].value_counts().values == 5
        )

        # assert the correct metacluster labels are contained
        sample_cell_som_cluster_chan_avg = sample_cell_som_cluster_chan_avg.sort_values(
            by='cell_meta_cluster'
        )

        assert np.all(sample_cell_som_cluster_chan_avg[
            'cell_meta_cluster'
        ].values == np.repeat(np.arange(20), repeats=5))
        assert np.all(sample_cell_som_cluster_chan_avg[
            'cell_meta_cluster_rename'
        ].values == ['meta' + str(i) for i in np.repeat(np.arange(20), repeats=5)])


def test_generate_meta_cluster_colormap_dict():
    with tempfile.TemporaryDirectory() as temp_dir:
        # basic error check: bad remapping path
        with pytest.raises(FileNotFoundError):
            som_utils.generate_meta_cluster_colormap_dict(
                os.path.join(temp_dir, 'bad_remap_path.csv'), None
            )

        # basic error check: remapping data contains bad columns
        with pytest.raises(ValueError):
            bad_sample_remapping = {
                'cluster': [i for i in np.arange(10)],
                'metacluster': [int(i / 50) for i in np.arange(100)],
                'mc_name_bad': ['meta' + str(int(i / 50)) for i in np.arange(100)]
            }

            bad_sample_remapping = pd.DataFrame.from_dict(bad_sample_remapping)
            bad_sample_remapping.to_csv(
                os.path.join(temp_dir, 'bad_sample_remapping.csv'),
                index=False
            )

            som_utils.generate_meta_cluster_colormap_dict(
                os.path.join(temp_dir, 'bad_sample_remapping.csv'), None
            )

        # define a dummy remapping
        sample_remapping = {
            'cluster': [i for i in np.arange(100)],
            'metacluster': [int(i / 50) + 1 for i in np.arange(100)],
            'mc_name': ['meta' + str(int(i / 50) + 1) for i in np.arange(100)]
        }

        sample_remapping = pd.DataFrame.from_dict(sample_remapping)
        sample_remapping.to_csv(
            os.path.join(temp_dir, 'sample_remapping.csv'),
            index=False
        )

        # define a sample ListedColormap
        cmap = ListedColormap(['red', 'blue', 'green'])

        raw_cmap, renamed_cmap = som_utils.generate_meta_cluster_colormap_dict(
            os.path.join(temp_dir, 'sample_remapping.csv'), cmap
        )

        # assert the correct meta cluster labels are contained in both dicts
        misc_utils.verify_same_elements(
            raw_cmap_keys=list(raw_cmap.keys()),
            raw_meta_clusters=sample_remapping['metacluster'].values
        )
        misc_utils.verify_same_elements(
            renamed_cmap_keys=list(renamed_cmap.keys()),
            renamed_meta_clusters=sample_remapping['mc_name'].values
        )

        # assert the colors match up
        assert raw_cmap[1] == renamed_cmap['meta1'] == (1.0, 0.0, 0.0, 1.0)
        assert raw_cmap[2] == renamed_cmap['meta2'] == (0.0, 0.0, 1.0, 1.0)


def test_generate_weighted_channel_avg_heatmap():
    with tempfile.TemporaryDirectory() as temp_dir:
        # basic error check: bad cluster channel avgs path
        with pytest.raises(FileNotFoundError):
            som_utils.generate_weighted_channel_avg_heatmap(
                os.path.join(temp_dir, 'bad_channel_avg.csv'),
                'cell_som_cluster', [], {}, {}
            )

        # basic error check: bad cell cluster col provided
        with pytest.raises(ValueError):
            dummy_chan_avg = pd.DataFrame().to_csv(
                os.path.join(temp_dir, 'sample_channel_avg.csv')
            )
            som_utils.generate_weighted_channel_avg_heatmap(
                os.path.join(temp_dir, 'sample_channel_avg.csv'),
                'bad_cluster_col', [], {}, {}
            )

        # test 1: cell SOM cluster channel avg
        sample_channel_avg = pd.DataFrame(
            np.random.rand(10, 3),
            columns=['chan1', 'chan2', 'chan3']
        )

        sample_channel_avg['cell_som_cluster'] = np.arange(1, 11)
        sample_channel_avg['cell_meta_cluster'] = np.repeat(np.arange(1, 6), repeats=2)
        sample_channel_avg['cell_meta_cluster_rename'] = [
            'meta' % i for i in np.repeat(np.arange(1, 6), repeats=2)
        ]

        sample_channel_avg.to_csv(
            os.path.join(temp_dir, 'sample_channel_avg.csv')
        )

        # error check aside: bad channel names provided
        with pytest.raises(ValueError):
            som_utils.generate_weighted_channel_avg_heatmap(
                os.path.join(temp_dir, 'sample_channel_avg.csv'),
                'cell_som_cluster', ['chan1', 'chan4'], {}, {}
            )

        # define a sample colormap (raw and renamed)
        raw_cmap = {
            1: 'red',
            2: 'blue',
            3: 'green',
            4: 'purple',
            5: 'orange'
        }

        renamed_cmap = {
            'meta1': 'red',
            'meta2': 'blue',
            'meta3': 'green',
            'meta4': 'purple',
            'meta5': 'orange'
        }

        # assert visualization runs
        som_utils.generate_weighted_channel_avg_heatmap(
            os.path.join(temp_dir, 'sample_channel_avg.csv'),
            'cell_som_cluster', ['chan1', 'chan2'], raw_cmap, renamed_cmap
        )

        # test 2: cell meta cluster channel avg
        sample_channel_avg = sample_channel_avg.drop(columns='cell_som_cluster')
        sample_channel_avg.to_csv(
            os.path.join(temp_dir, 'sample_channel_avg.csv')
        )

        # assert visualization runs
        som_utils.generate_weighted_channel_avg_heatmap(
            os.path.join(temp_dir, 'sample_channel_avg.csv'),
            'cell_meta_cluster_rename', ['chan1', 'chan2'], raw_cmap, renamed_cmap
        )


def test_add_consensus_labels_cell_table():
    with tempfile.TemporaryDirectory() as temp_dir:
        # basic error check: cell table path does not exist
        with pytest.raises(FileNotFoundError):
            som_utils.add_consensus_labels_cell_table(
                temp_dir, 'bad_cell_table_path', ''
            )

        # create a basic cell table
        # NOTE: randomize the rows a bit to fully test merge functionality
        fovs = ['fov0', 'fov1', 'fov2']
        chans = ['chan0', 'chan1', 'chan2']
        cell_table_data = {
            'cell_size': np.repeat(1, 300),
            'fov': np.repeat(['fov0', 'fov1', 'fov2'], 100),
            'chan0': np.random.rand(300),
            'chan1': np.random.rand(300),
            'chan2': np.random.rand(300),
            'label': np.tile(np.arange(1, 101), 3)
        }
        cell_table = pd.DataFrame.from_dict(cell_table_data)
        cell_table = shuffle(cell_table).reset_index(drop=True)
        cell_table.to_csv(os.path.join(temp_dir, 'cell_table.csv'), index=False)

        # basic error check: cell consensus data does not exist
        with pytest.raises(FileNotFoundError):
            som_utils.add_consensus_labels_cell_table(
                temp_dir, os.path.join(temp_dir, 'cell_table.csv'), 'bad_cell_consensus_name'
            )

        cell_consensus_data = {
            'cell_size': np.repeat(1, 300),
            'fov': np.repeat(['fov0', 'fov1', 'fov2'], 100),
            'pixel_meta_cluster_rename_1': np.random.rand(300),
            'pixel_meta_cluster_rename_2': np.random.rand(300),
            'pixel_meta_cluster_rename_3': np.random.rand(300),
            'segmentation_label': np.tile(np.arange(1, 101), 3),
            'cell_som_cluster': np.tile(np.arange(1, 101), 3),
            'cell_meta_cluster': np.tile(np.arange(1, 21), 15),
            'cell_meta_cluster_rename': np.tile(
                ['cell_meta_%d' % i for i in np.arange(1, 21)], 15
            )
        }

        cell_consensus = pd.DataFrame.from_dict(cell_consensus_data)
        feather.write_dataframe(
            cell_consensus,
            os.path.join(temp_dir, 'cell_consensus.feather'),
            compression='uncompressed'
        )

        # generate the new cell table
        som_utils.add_consensus_labels_cell_table(
            temp_dir, os.path.join(temp_dir, 'cell_table.csv'), 'cell_consensus.feather'
        )

        # assert cell_table.csv still exists
        assert os.path.exists(os.path.join(temp_dir, 'cell_table_cell_labels.csv'))

        # read in the new cell table
        cell_table_with_labels = pd.read_csv(os.path.join(temp_dir, 'cell_table_cell_labels.csv'))

        # assert cell_meta_cluster column added
        assert 'cell_meta_cluster' in cell_table_with_labels.columns.values

        # assert new cell table meta cluster labels same as rename column in consensus data
        # NOTE: make sure to sort cell table values since it was randomized to test merging
        assert np.all(
            cell_table_with_labels.sort_values(
                by=['fov', 'label']
            )['cell_meta_cluster'].values == cell_consensus['cell_meta_cluster_rename'].values
        )

        # now test a cell table that has more cells than usual
        cell_table_data = {
            'cell_size': np.repeat(1, 600),
            'fov': np.repeat(['fov0', 'fov1', 'fov2'], 200),
            'chan0': np.random.rand(600),
            'chan1': np.random.rand(600),
            'chan2': np.random.rand(600),
            'label': np.tile(np.arange(1, 201), 3)
        }
        cell_table = pd.DataFrame.from_dict(cell_table_data)
        cell_table = shuffle(cell_table).reset_index(drop=True)
        cell_table.to_csv(os.path.join(temp_dir, 'cell_table.csv'), index=False)

        # generate the new cell table
        som_utils.add_consensus_labels_cell_table(
            temp_dir, os.path.join(temp_dir, 'cell_table.csv'), 'cell_consensus.feather'
        )

        # assert cell_table.csv still exists
        assert os.path.exists(os.path.join(temp_dir, 'cell_table_cell_labels.csv'))

        # read in the new cell table
        cell_table_with_labels = pd.read_csv(os.path.join(temp_dir, 'cell_table_cell_labels.csv'))

        # assert cell_meta_cluster column added
        assert 'cell_meta_cluster' in cell_table_with_labels.columns.values

        # assert that for labels 1-100 per FOV, the meta_cluster_labels are the same
        # NOTE: make sure to sort cell table values since it was randomized to test merging
        cell_table_with_labeled_cells = cell_table_with_labels[
            cell_table_with_labels['label'] <= 100
        ]
        assert np.all(
            cell_table_with_labeled_cells.sort_values(
                by=['fov', 'label']
            )['cell_meta_cluster'].values == cell_consensus['cell_meta_cluster_rename'].values
        )

        # assert that for labels 101-200 per FOV, the meta_cluster_labels are set to 'Unassigned'
        cell_table_with_unlabeled_cells = cell_table_with_labels[
            cell_table_with_labels['label'] > 100
        ]
        assert np.all(
            cell_table_with_unlabeled_cells['cell_meta_cluster'].values == 'Unassigned'
        )<|MERGE_RESOLUTION|>--- conflicted
+++ resolved
@@ -1184,7 +1184,6 @@
             io.imsave(os.path.join(seg_dir, file_name), rand_img,
                       check_contrast=False)
 
-<<<<<<< HEAD
         # pass invalid channel names
         with pytest.raises(ValueError):
             som_utils.preprocess_fov(
@@ -1192,13 +1191,12 @@
                 seg_dir, '_feature_0.tif', 'TIFs', False, ['chan2', 'chan3'],
                 2, 0.1, 1, 'int16', 42, 'fov0'
             )
-=======
+
         # generate sample channel normalization values
         channel_norm_df = pd.DataFrame.from_dict({
             'channel': chans,
             'norm_val': np.repeat(10, repeats=len(chans))
         })
->>>>>>> 6f49621c
 
         # run the preprocessing for fov0
         # NOTE: don't test the return value, leave that for test_create_pixel_matrix
