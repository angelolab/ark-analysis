import json
import os
import pytest
from pytest_cases import parametrize_with_cases
from shutil import rmtree
import tempfile
import warnings

import feather
from matplotlib.colors import ListedColormap
import numpy as np
import pandas as pd
import skimage.io as io
import scipy.ndimage as ndimage
from sklearn.utils import shuffle
import xarray as xr

import ark.phenotyping.som_utils as som_utils
from ark.phenotyping.som_utils import create_fov_pixel_data
import ark.utils.io_utils as io_utils
import ark.utils.load_utils as load_utils
import ark.utils.misc_utils as misc_utils
import ark.utils.test_utils as test_utils

parametrize = pytest.mark.parametrize


PIXEL_MATRIX_FOVS = ['fov0', 'fov1', 'fov2']
PIXEL_MATRIX_CHANS = ['chan0', 'chan1', 'chan2']


class CreatePixelMatrixCases:
    def case_all_fovs_all_chans(self):
        return PIXEL_MATRIX_FOVS, PIXEL_MATRIX_CHANS, 'TIFs', True, False, False

    def case_some_fovs_some_chans(self):
        return PIXEL_MATRIX_FOVS[:2], PIXEL_MATRIX_CHANS[:2], 'TIFs', True, False, False

    def case_no_sub_dir(self):
        return PIXEL_MATRIX_FOVS, PIXEL_MATRIX_CHANS, None, True, False, False

    def case_no_seg_dir(self):
        return PIXEL_MATRIX_FOVS, PIXEL_MATRIX_CHANS, 'TIFs', False, False, False

    def case_existing_channel_norm(self):
        return PIXEL_MATRIX_FOVS, PIXEL_MATRIX_CHANS, 'TIFs', True, True, False

    def case_existing_pixel_norm(self):
        return PIXEL_MATRIX_FOVS, PIXEL_MATRIX_CHANS, 'TIFs', True, False, True


def mocked_train_pixel_som(fovs, channels, base_dir,
                           subset_dir='pixel_mat_subsetted',
                           norm_vals_name='post_rowsum_chan_norm.feather',
                           weights_name='pixel_weights.feather', xdim=10, ydim=10,
                           lr_start=0.05, lr_end=0.01, num_passes=1, seed=42):
    # define the matrix we'll be training on
    pixel_mat_sub = pd.DataFrame(columns=channels)

    for fov in fovs:
        # read the specific fov from the subsetted HDF5
        fov_mat_sub = feather.read_dataframe(os.path.join(base_dir, subset_dir, fov + '.feather'))

        # only take the channel columns
        fov_mat_sub = fov_mat_sub[channels]

        # append to pixel_mat_sub
        pixel_mat_sub = pd.concat([pixel_mat_sub, fov_mat_sub])

    # FlowSOM flattens the weights dimensions, ex. 10x10x10 becomes 100x10
    weights = np.random.rand(100, len(channels))

    # get the 99.9% normalized values and divide weights by that
    weights = weights / np.quantile(weights, 0.999, axis=0)

    # save 99.9% normalized values
    norm_vals = np.expand_dims(np.quantile(weights, 0.999, axis=0).T, axis=0)
    quantiles = pd.DataFrame(norm_vals, columns=channels)
    feather.write_dataframe(quantiles, os.path.join(base_dir, norm_vals_name))

    # take 100 random rows from pixel_mat_sub, element-wise multiply weights by that and num_passes
    multiply_factor = pixel_mat_sub.sample(n=100).values
    weights = weights * multiply_factor * num_passes

    # write weights to feather, the result in R will be more like a DataFrame
    weights = pd.DataFrame(weights, columns=channels)
    feather.write_dataframe(weights, os.path.join(base_dir, weights_name))


def mocked_cluster_pixels(fovs, channels, base_dir, data_dir='pixel_mat_data',
                          norm_vals_name='post_rowsum_chan_norm.feather',
                          weights_name='pixel_weights.feather',
                          pc_chan_avg_som_cluster_name='pixel_channel_avg_som_cluster.csv',
                          batch_size=5):
    # read in the norm_vals matrix
    norm_vals = feather.read_dataframe(os.path.join(base_dir, norm_vals_name))

    # read in the weights matrix
    weights = feather.read_dataframe(os.path.join(base_dir, weights_name))

    for fov in fovs:
        # read the specific fov from the preprocessed feather
        fov_mat_pre = feather.read_dataframe(os.path.join(base_dir, data_dir, fov + '.feather'))

        # only take the specified channel columns
        fov_mat_channels = fov_mat_pre[weights.columns.values].copy()

        # perform 99.9% normalization
        fov_mat_channels = fov_mat_channels.div(norm_vals, axis=1)

        # get the mean weight for each channel column
        sub_means = weights.mean(axis=1)

        # multiply by 100 and truncate to int to get an actual cluster id
        cluster_ids = sub_means * 100
        cluster_ids = cluster_ids.astype(int)

        # now assign the calculated cluster_ids as the pixel cluster assignment
        fov_mat_pre['pixel_som_cluster'] = cluster_ids

        # write clustered data to feather
        feather.write_dataframe(fov_mat_pre, os.path.join(base_dir,
                                                          data_dir,
                                                          fov + '.feather'))


def mocked_pixel_consensus_cluster(fovs, channels, base_dir, max_k=20, cap=3,
                                   data_dir='pixel_mat_data',
                                   pc_chan_avg_som_cluster_name='pixel_chan_avg_som_cluster.csv',
                                   pc_chan_avg_meta_cluster_name='pixel_chan_avg_meta_cluster.csv',
                                   clust_to_meta_name='pixel_clust_to_meta.feather',
                                   batch_size=5, seed=42):
    # read the cluster average
    cluster_avg = pd.read_csv(os.path.join(base_dir, pc_chan_avg_som_cluster_name))

    # dummy scaling using cap
    cluster_avg_scale = cluster_avg[channels] * (cap - 1) / cap

    # get the mean weight for each channel column
    cluster_means = cluster_avg_scale.mean(axis=1)

    # multiply by 100 and mod by 20 to get dummy cluster ids for consensus clustering
    cluster_ids = cluster_means * 100
    cluster_ids = cluster_ids.astype(int) % 20

    # map SOM cluster ids to hierarchical cluster ids
    hClust_to_clust = cluster_avg.drop(columns=channels)
    hClust_to_clust['pixel_meta_cluster'] = cluster_ids

    for fov in fovs:
        # read fov pixel data with clusters
        fov_cluster_matrix = feather.read_dataframe(os.path.join(base_dir,
                                                                 data_dir,
                                                                 fov + '.feather'))

        # use mapping to assign hierarchical cluster ids
        fov_cluster_matrix = pd.merge(fov_cluster_matrix, hClust_to_clust)

        # write consensus cluster results to feather
        feather.write_dataframe(fov_cluster_matrix, os.path.join(base_dir,
                                                                 data_dir,
                                                                 fov + '.feather'))


def mocked_train_cell_som(fovs, channels, base_dir, pixel_data_dir, cell_table_path,
                          cluster_counts_name='cluster_counts.feather',
                          cluster_counts_norm_name='cluster_counts_norm.feather',
                          pixel_cluster_col='pixel_meta_cluster_rename',
                          pc_chan_avg_name='pc_chan_avg.feather',
                          weights_name='cell_weights.feather',
                          weighted_cell_channel_name='weighted_cell_channel.csv',
                          xdim=10, ydim=10, lr_start=0.05, lr_end=0.01, num_passes=1, seed=42):
    # read in the cluster counts
    cluster_counts_data = feather.read_dataframe(os.path.join(base_dir, cluster_counts_norm_name))

    # get the cluster columns
    cluster_cols = cluster_counts_data.filter(regex=("cluster_|hCluster_cap_")).columns.values

    # subset cluster_counts by the cluster columns
    cluster_counts_sub = cluster_counts_data[cluster_cols]

    # FlowSOM flattens the weights dimensions, ex. 10x10x10 becomes 100x10
    weights = np.random.rand(100, len(cluster_cols))

    # get the 99.9% normalized values and divide weights by that
    weights = weights / np.quantile(weights, 0.999, axis=0)

    # take 100 random rows from cluster_counts_sub
    # element-wise multiply weights by that and num_passes
    multiply_factor = cluster_counts_sub.sample(n=100, replace=True).values
    weights = weights * multiply_factor * num_passes

    # write weights to feather, the result in R will be more like a DataFrame
    weights = pd.DataFrame(weights, columns=cluster_cols)
    feather.write_dataframe(weights, os.path.join(base_dir, weights_name))


def mocked_cluster_cells(base_dir, cluster_counts_norm_name='cluster_counts_norm.feather',
                         weights_name='cell_weights.feather',
                         cell_cluster_name='cell_mat_clustered.feather',
                         pixel_cluster_col_prefix='pixel_meta_cluster_rename',
                         cell_som_cluster_avgs_name='cell_som_cluster_avgs.feather'):
    # read in the cluster counts data
    cluster_counts = feather.read_dataframe(os.path.join(base_dir, cluster_counts_norm_name))

    # read in the weights matrix
    weights = feather.read_dataframe(os.path.join(base_dir, weights_name))

    # get the mean weight for each channel column
    sub_means = weights.mean(axis=1)

    # multiply by 100 and truncate to int to get an actual cluster id
    cluster_ids = sub_means * 100
    cluster_ids = cluster_ids.astype(int)

    # assign as cell cluster assignment
    cluster_counts['cell_som_cluster'] = cluster_ids

    # write clustered data to feather
    feather.write_dataframe(cluster_counts, os.path.join(base_dir, cell_cluster_name))


def mocked_cell_consensus_cluster(fovs, channels, base_dir, pixel_cluster_col, max_k=20, cap=3,
                                  cell_data_name='cell_mat.feather',
                                  cell_som_cluster_avgs_name='cell_som_cluster_avgs.csv',
                                  cell_meta_cluster_avgs_name='cell_meta_cluster_avgs.csv',
                                  cell_cluster_col='cell_meta_cluster',
                                  weighted_cell_channel_name='weighted_cell_channel.csv',
                                  cell_cluster_channel_avg_name='cell_cluster_channel_avg.csv',
                                  clust_to_meta_name='cell_clust_to_meta.feather', seed=42):
    # read in the cluster averages
    cluster_avg = pd.read_csv(os.path.join(base_dir, cell_som_cluster_avgs_name))

    # dummy scaling using cap
    cluster_avg_scale = cluster_avg.filter(
        regex=("pixel_som_cluster_|pixel_meta_cluster_rename_")
    ) * (cap - 1) / cap

    # get the mean weight for each channel column
    cluster_means = cluster_avg_scale.mean(axis=1)

    # multiply by 100 and mod by 2 to get dummy cluster ids for consensus clustering
    cluster_ids = cluster_means * 100
    cluster_ids = cluster_ids.astype(int) % 2

    # read in the original cell data
    cell_data = feather.read_dataframe(os.path.join(base_dir, cell_data_name))

    # add hCluster_cap labels
    cell_data['cell_meta_cluster'] = np.repeat(cluster_ids.values, 10)

    # write cell_data
    feather.write_dataframe(cell_data, os.path.join(base_dir, cell_data_name))


def mocked_create_fov_pixel_data(fov, channels, img_data, seg_labels, blur_factor,
                                 subset_proportion, pixel_norm_val):
    # create fake data to be compatible with downstream functions
    data = np.random.rand(len(channels) * 5).reshape(5, len(channels))
    df = pd.DataFrame(data, columns=channels)

    # hard code the metadata columns
    df['fov'] = fov
    df['row_index'] = -1
    df['column_index'] = -1
    if seg_labels is not None:
        df['seg_labels'] = -1

    # verify that each channel is 2x the previous
    for i in range(len(channels) - 1):
        assert np.allclose(img_data[..., i] * 2, img_data[..., i + 1])

    return df, df


def mocked_preprocess_fov(base_dir, tiff_dir, data_dir, subset_dir, seg_dir, seg_suffix,
                          img_sub_folder, is_mibitiff, channels, blur_factor,
<<<<<<< HEAD
                          subset_proportion, pixel_norm_val, dtype, seed, fov):
=======
                          subset_proportion, pixel_norm_val, dtype, seed, channel_norm_df, fov):
>>>>>>> 6f49621c
    # load img_xr from MIBITiff or directory with the fov
    if is_mibitiff:
        img_xr = load_utils.load_imgs_from_mibitiff(
            tiff_dir, mibitiff_files=[fov], dtype=dtype
        )
    else:
        img_xr = load_utils.load_imgs_from_tree(
            tiff_dir, img_sub_folder=img_sub_folder, fovs=[fov], dtype=dtype
        )

    # ensure the provided channels will actually exist in img_xr
    misc_utils.verify_in_list(
        provided_chans=channels,
        pixel_mat_chans=img_xr.channels.values
    )

    # if seg_dir is None, leave seg_labels as None
    seg_labels = None

    # otherwise, load segmentation labels in for fov
    if seg_dir is not None:
        seg_labels = io.imread(os.path.join(seg_dir, fov + seg_suffix))

    # subset for the channel data
    img_data = img_xr.loc[fov, :, :, channels].values.astype(np.float32)

<<<<<<< HEAD
=======
    # create vector for normalizing image data
    norm_vect = channel_norm_df['norm_val'].values
    norm_vect = np.array(norm_vect).reshape([1, 1, len(norm_vect)])

    # normalize image data
    img_data = img_data / norm_vect

>>>>>>> 6f49621c
    # set seed for subsetting
    np.random.seed(seed)

    # create the full and subsetted fov matrices
    pixel_mat, pixel_mat_subset = mocked_create_fov_pixel_data(
        fov=fov, channels=channels, img_data=img_data, seg_labels=seg_labels,
        pixel_norm_val=pixel_norm_val, blur_factor=blur_factor,
        subset_proportion=subset_proportion
    )

    # write complete dataset to feather, needed for cluster assignment
    feather.write_dataframe(pixel_mat,
                            os.path.join(base_dir,
                                         data_dir,
                                         fov + ".feather"),
                            compression='uncompressed')

    # write subseted dataset to feather, needed for training
    feather.write_dataframe(pixel_mat_subset,
                            os.path.join(base_dir,
                                         subset_dir,
                                         fov + ".feather"),
                            compression='uncompressed')

    return pixel_mat


def test_calculate_channel_percentiles():
    with tempfile.TemporaryDirectory() as temp_dir:
        fovs, chans, imgs = test_utils.gen_fov_chan_names(num_fovs=3, num_chans=3,
                                                          return_imgs=True)

        filelocs, data_xr = test_utils.create_paired_xarray_fovs(
            temp_dir, fovs, chans, img_shape=(10, 10), sub_dir="TIFs"
        )

        percentile = 0.5

        # calculate true percentiles
        percentile_dict = {}
        for idx, chan in enumerate(chans):
            chan_vals = []
            for fov in range(len(fovs)):
                current_chan = data_xr[fov, :, :, idx].values
                current_chan = current_chan[current_chan > 0]
                chan_vals.append(np.quantile(current_chan, percentile))

            percentile_dict[chan] = chan_vals

        predicted_percentiles = som_utils.calculate_channel_percentiles(tiff_dir=temp_dir,
                                                                        channels=chans,
                                                                        fovs=fovs,
                                                                        img_sub_folder='TIFs',
                                                                        percentile=percentile)
        # test equality when all channels and all FOVs are included
        for idx, chan in enumerate(chans):
            assert predicted_percentiles['norm_val'].values[idx] == np.mean(percentile_dict[chan])

        # include only a subset of channels and fovs
        chans = chans[1:]
        fovs = fovs[:-1]
        predicted_percentiles = som_utils.calculate_channel_percentiles(tiff_dir=temp_dir,
                                                                        channels=chans,
                                                                        fovs=fovs,
                                                                        img_sub_folder='TIFs',
                                                                        percentile=percentile)
        # test equality for specific chans and FOVs
        for idx, chan in enumerate(chans):
            assert predicted_percentiles['norm_val'].values[idx] == \
                   np.mean(percentile_dict[chan][:-1])


def test_calculate_pixel_intensity_percentile():
    with tempfile.TemporaryDirectory() as temp_dir:
        fovs, chans, imgs = test_utils.gen_fov_chan_names(num_fovs=3, num_chans=3,
                                                          return_imgs=True)

        filelocs, data_xr = test_utils.create_paired_xarray_fovs(
            temp_dir, fovs, chans, img_shape=(100, 100), sub_dir="TIFs", dtype='float32'
        )

        # make one channel 10x smaller and the other 100x smaller
        for fov in fovs:
            for chan in chans[1:]:
                chan_path = os.path.join(temp_dir, fov, 'TIFs', chan + '.tiff')
                img = io.imread(chan_path)

                if chan == 'chan1':
                    divisor = 10
                else:
                    divisor = 100
                # saved modified channel
                io.imsave(chan_path, img / divisor)

        channel_percentiles = pd.DataFrame({'channel': ['chan1', 'chan2', 'chan3'],
                                            'norm_val': [1, 1, 1]})
        percentile = som_utils.calculate_pixel_intensity_percentile(
            tiff_dir=temp_dir, fovs=fovs, channels=chans,
            img_sub_folder='TIFs', channel_percentiles=channel_percentiles
        )

        assert percentile < 15


# TODO: make the test data more diverse for every function
def test_normalize_rows():
    # define a list of channels and a subset of channels
    chans = ['chan0', 'chan1', 'chan2']
    chan_sub = chans[1:3]

    # create a dummy pixel matrix
    fov_pixel_matrix = pd.DataFrame(
        np.repeat(np.array([[2, 2, 4]]), repeats=1000, axis=0),
        columns=chans
    )

    # add dummy metadata
    fov_pixel_matrix['fov'] = 'fov0'
    fov_pixel_matrix['row_index'] = -1
    fov_pixel_matrix['column_index'] = -1
    fov_pixel_matrix['segmentation_label'] = -1

    # define the meta cols for ease of use
    meta_cols = ['fov', 'row_index', 'column_index', 'segmentation_label']

    # TEST 1: normalize the matrix and keep the segmentation_label column
    # NOTE: this test errors out if 'segmentation_label' is not included in fov_pixel_matrix_sub
    fov_pixel_matrix_sub = som_utils.normalize_rows(fov_pixel_matrix, chan_sub)

    # assert the same channels we subsetted on are found in fov_pixel_matrix_sub
    misc_utils.verify_same_elements(
        provided_chans=chan_sub,
        fov_pixel_chans=fov_pixel_matrix_sub.drop(columns=meta_cols).columns.values
    )

    # assert all the rows sum to 0.5, 0.5
    # this also checks that all the zero-sum rows have been removed
    assert np.all(fov_pixel_matrix_sub.drop(columns=meta_cols).values == [1 / 3, 2 / 3])

    # TEST 2: normalize the matrix and drop the segmentation_label column
    meta_cols.remove('segmentation_label')

    fov_pixel_matrix_sub = som_utils.normalize_rows(
        fov_pixel_matrix, chan_sub, include_seg_label=False
    )

    # assert the same channels we subsetted on are found in fov_pixel_matrix_sub
    misc_utils.verify_same_elements(
        provided_chans=chan_sub,
        fov_pixel_chans=fov_pixel_matrix_sub.drop(columns=meta_cols).columns.values
    )

    # assert all the rows sum to 0.5, 0.5
    # this also checks that all the zero-sum rows have been removed
    assert np.all(fov_pixel_matrix_sub.drop(columns=meta_cols).values == [1 / 3, 2 / 3])


@parametrize('chan_names, err_str', [(['CK18', 'CK17', 'CK18_smoothed'], 'selected CK18'),
                                     (['CK17', 'CK18', 'CK17_nuc_include'], 'selected CK17')])
def test_check_for_modified_channels(chan_names, err_str):
    with tempfile.TemporaryDirectory() as temp_dir:
        test_fov = 'fov1'

        test_fov_path = os.path.join(temp_dir, test_fov)
        os.makedirs(test_fov_path)
        for chan in chan_names:
            test_utils._make_blank_file(test_fov_path, chan + '.tiff')

        selected_chans = chan_names[:-1]

        with pytest.warns(UserWarning, match=err_str):
            som_utils.check_for_modified_channels(tiff_dir=temp_dir, test_fov=test_fov,
                                                  img_sub_folder='', channels=selected_chans)

        # check that no warning is raised
        selected_chans = chan_names[1:]

        with warnings.catch_warnings():
            warnings.simplefilter("error")
            som_utils.check_for_modified_channels(tiff_dir=temp_dir, test_fov=test_fov,
                                                  img_sub_folder='', channels=selected_chans)


@parametrize('smooth_vals', [2, [1, 3]])
def test_smooth_channels(smooth_vals):
    with tempfile.TemporaryDirectory() as temp_dir:
        fovs, chans, imgs = test_utils.gen_fov_chan_names(num_fovs=3, num_chans=3,
                                                          return_imgs=True)

        filelocs, data_xr = test_utils.create_paired_xarray_fovs(
            temp_dir, fovs, chans, img_shape=(10, 10), sub_dir="TIFs"
        )
        smooth_channels = ['chan0', 'chan1']

        som_utils.smooth_channels(fovs=fovs, tiff_dir=temp_dir, img_sub_folder='TIFs',
                                  channels=smooth_channels, smooth_vals=smooth_vals)

        # check that correct value was applied
        for fov in fovs:
            for idx, chan in enumerate(chans):

                # get correct image name
                if chan in smooth_channels:
                    suffix = '_smoothed'
                else:
                    suffix = ''
                img = io.imread(os.path.join(temp_dir, fov, 'TIFs', chan + suffix + '.tiff'))

                original_img = data_xr.loc[fov, :, :, chan].values

                # for channels that were smoothed, get correct smooth based on parametrized values
                if chan in smooth_channels:
                    if type(smooth_vals) is int:
                        current_smooth = smooth_vals
                    else:
                        current_smooth = smooth_vals[idx]
                    original_img = ndimage.gaussian_filter(original_img, sigma=current_smooth)

                # check that all channels match expected values
                assert np.array_equal(img, original_img)

        # check that mismatch in list length is caught
        with pytest.raises(ValueError, match='same length'):
            som_utils.smooth_channels(fovs=fovs, tiff_dir=temp_dir, img_sub_folder='TIFs',
                                      channels=smooth_channels, smooth_vals=[1, 2, 3])

        # check that wrong float is caught
        with pytest.raises(ValueError, match='single integer'):
            som_utils.smooth_channels(fovs=fovs, tiff_dir=temp_dir, img_sub_folder='TIFs',
                                      channels=smooth_channels, smooth_vals=1.5)

        # check that empty list doesn't raise an error
        som_utils.smooth_channels(fovs=fovs, tiff_dir=temp_dir, img_sub_folder='TIFs',
                                  channels=[], smooth_vals=smooth_vals)


def test_compute_pixel_cluster_channel_avg():
    # define list of fovs and channels
    fovs = ['fov0', 'fov1', 'fov2']
    chans = ['chan0', 'chan1', 'chan2']

    # do not need to test for cluster_dir existence, that happens in consensus_cluster
    with tempfile.TemporaryDirectory() as temp_dir:
        # error check: bad pixel cluster col passed
        with pytest.raises(ValueError):
            som_utils.compute_pixel_cluster_channel_avg(
                fovs, chans, 'base_dir', 'bad_cluster_col', temp_dir, False
            )

        # create a dummy pixel and meta clustered matrix
        # NOTE: while the actual pipeline condenses these into one pixel_mat_data,
        # for this test consider these as the same directory but at different points of the run
        os.mkdir(os.path.join(temp_dir, 'pixel_mat_clustered'))
        os.mkdir(os.path.join(temp_dir, 'pixel_mat_consensus'))

        # write dummy clustered data for each fov
        for fov in fovs:
            # create dummy preprocessed data for each fov
            fov_cluster_matrix = pd.DataFrame(
                np.repeat(np.array([[0.1, 0.2, 0.3]]), repeats=1000, axis=0),
                columns=chans
            )

            # assign dummy SOM cluster labels
            fov_cluster_matrix['pixel_som_cluster'] = np.repeat(np.arange(100), repeats=10)

            # write the dummy data to pixel_mat_clustered
            feather.write_dataframe(fov_cluster_matrix, os.path.join(temp_dir,
                                                                     'pixel_mat_clustered',
                                                                     fov + '.feather'))

            # assign dummy meta cluster labels
            fov_cluster_matrix['pixel_meta_cluster'] = np.repeat(np.arange(10), repeats=100)

            # write the dummy data to pixel_mat_consensus
            feather.write_dataframe(fov_cluster_matrix, os.path.join(temp_dir,
                                                                     'pixel_mat_consensus',
                                                                     fov + '.feather'))

        for cluster_col in ['pixel_som_cluster', 'pixel_meta_cluster']:
            # define the final result we should get
            if cluster_col == 'pixel_som_cluster':
                num_repeats = 100
                result = np.repeat(np.array([[0.1, 0.2, 0.3]]), repeats=num_repeats, axis=0)
            else:
                num_repeats = 10
                result = np.repeat(np.array([[0.1, 0.2, 0.3]]), repeats=num_repeats, axis=0)

            for keep_count in [False, True]:
                # compute pixel cluster average matrix
                cluster_avg = som_utils.compute_pixel_cluster_channel_avg(
                    fovs, chans, temp_dir, cluster_col,
                    'pixel_mat_consensus', keep_count=keep_count
                )

                # verify the provided channels and the channels in cluster_avg are exactly the same
                misc_utils.verify_same_elements(
                    cluster_avg_chans=cluster_avg[chans].columns.values,
                    provided_chans=chans
                )

                # define the columns to check in cluster_avg, count may also be included
                cluster_avg_cols = chans[:]

                # if keep_count is true then add the counts
                if keep_count:
                    if cluster_col == 'pixel_som_cluster':
                        counts = 30
                    else:
                        counts = 300

                    count_col = np.expand_dims(np.repeat(counts, repeats=result.shape[0]), axis=1)
                    result = np.append(result, count_col, 1)

                    cluster_avg_cols.append('count')

                # assert all elements of cluster_avg and the actual result are equal
                assert np.array_equal(result, np.round(cluster_avg[cluster_avg_cols].values, 1))


def test_compute_cell_cluster_count_avg():
    # define the cluster columns
    pixel_som_clusters = ['pixel_som_cluster_%d' % i for i in np.arange(3)]
    pixel_meta_clusters = ['pixel_meta_cluster_rename_%s' % str(i) for i in np.arange(3)]

    with tempfile.TemporaryDirectory() as temp_dir:
        # error check: bad pixel_cluster_col_prefix specified
        with pytest.raises(ValueError):
            som_utils.compute_cell_cluster_count_avg(
                'clustered_path', 'bad_cluster_col_prefix', 'cell_cluster_col', False
            )

        # error check: bad cell_cluster_col specified
        with pytest.raises(ValueError):
            som_utils.compute_cell_cluster_count_avg(
                'clustered_path', 'pixel_meta_cluster', 'bad_cluster_col', False
            )

        cluster_col_arr = [pixel_som_clusters, pixel_meta_clusters]

        # test for both pixel SOM and meta clusters
        for i in range(len(cluster_col_arr)):
            cluster_prefix = 'pixel_som_cluster' if i == 0 else 'pixel_meta_cluster_rename'

            # create a dummy cluster_data file
            cluster_data = pd.DataFrame(
                np.repeat(np.array([[0.1, 0.2, 0.3]]), repeats=1000, axis=0),
                columns=cluster_col_arr[i]
            )

            # add metadata, for cell cluster averaging the values don't matter
            cluster_data['fov'] = 'fov'
            cluster_data['row_index'] = -1
            cluster_data['column_index'] = -1
            cluster_data['segmentation_label'] = -1

            # assign cell cluster labels
            cluster_data['cell_som_cluster'] = np.repeat(np.arange(10), 100)
            cluster_data['cell_meta_cluster'] = np.repeat(np.arange(5), 200)

            # write cluster data
            clustered_path = os.path.join(temp_dir, 'cell_mat_clustered.feather')
            feather.write_dataframe(cluster_data, clustered_path)

            # test for both keep_count settings
            for keep_count in [False, True]:
                # TEST 1: paveraged over cell SOM clusters
                # drop a certain set of columns when checking count avg values
                drop_cols = ['cell_som_cluster']
                if keep_count:
                    drop_cols.append('count')

                cell_cluster_avg = som_utils.compute_cell_cluster_count_avg(
                    clustered_path, cluster_prefix, 'cell_som_cluster', keep_count=keep_count
                )

                # assert we have results for all 10 labels
                assert cell_cluster_avg.shape[0] == 10

                # assert the values are [0.1, 0.2, 0.3] across the board
                result = np.repeat(np.array([[0.1, 0.2, 0.3]]), repeats=10, axis=0)
                cell_cluster_avg_sub = cell_cluster_avg.drop(columns=drop_cols)

                # division causes tiny errors so round to 1 decimal place
                cell_cluster_avg_sub = cell_cluster_avg_sub.round(decimals=1)

                assert np.all(result == cell_cluster_avg_sub.values)

                # assert that the counts are valid if keep_count set to True
                if keep_count:
                    assert np.all(cell_cluster_avg['count'].values == 100)

                # TEST 2: averaged over cell meta clusters
                # drop a certain set of columns when checking count avg values
                drop_cols = ['cell_meta_cluster']
                if keep_count:
                    drop_cols.append('count')

                cell_cluster_avg = som_utils.compute_cell_cluster_count_avg(
                    clustered_path, cluster_prefix, 'cell_meta_cluster', keep_count=keep_count
                )

                # assert we have results for all 5 labels
                assert cell_cluster_avg.shape[0] == 5

                # assert the values are [0.1, 0.2, 0.3] across the board
                result = np.repeat(np.array([[0.1, 0.2, 0.3]]), repeats=5, axis=0)
                cell_cluster_avg_sub = cell_cluster_avg.drop(columns=drop_cols)

                # division causes tiny errors so round to 1 decimal place
                cell_cluster_avg_sub = cell_cluster_avg_sub.round(decimals=1)

                assert np.all(result == cell_cluster_avg_sub.values)

                # assert that the counts are valid if keep_count set to True
                if keep_count:
                    assert np.all(cell_cluster_avg['count'].values == 200)


def test_compute_cell_cluster_channel_avg():
    fovs = ['fov1', 'fov2']
    chans = ['chan1', 'chan2', 'chan3']

    with tempfile.TemporaryDirectory() as temp_dir:
        # error check: no channel average file provided
        with pytest.raises(FileNotFoundError):
            som_utils.compute_cell_cluster_channel_avg(
                fovs, chans, temp_dir, 'bad_cell_table', 'cell_consensus', 'bad_cluster_col'
            )

        # create an example weighted cell table
        weighted_cell_table = pd.DataFrame(
            np.random.rand(10, 3),
            columns=chans
        )

        # assign dummy fovs
        weighted_cell_table.loc[0:4, 'fov'] = 'fov1'
        weighted_cell_table.loc[5:9, 'fov'] = 'fov2'

        # assign dummy segmentation labels, 5 cells for each
        weighted_cell_table.loc[0:4, 'segmentation_label'] = np.arange(5)
        weighted_cell_table.loc[5:9, 'segmentation_label'] = np.arange(5)

        # assign dummy cell sizes, these won't really matter for this test
        weighted_cell_table['cell_size'] = 5

        # write the data to csv
        weighted_cell_table.to_csv(
            os.path.join(temp_dir, 'weighted_cell_channel.csv'),
            index=False
        )

        # error check: bad cell_cluster_col provided
        with pytest.raises(ValueError):
            som_utils.compute_cell_cluster_channel_avg(
                fovs, chans, temp_dir, 'weighted_cell_channel.csv',
                'cell_consensus', cell_cluster_col='bad_cluster_col'
            )

        # create a dummy cell consensus data file
        # the actual column prefix won't matter for this test
        consensus_data = pd.DataFrame(
            np.random.randint(0, 100, (10, 3)),
            columns=['pixel_meta_cluster_rename_%s' % str(i) for i in np.arange(3)]
        )

        # assign dummy cell cluster labels
        consensus_data['cell_som_cluster'] = np.repeat(np.arange(5), 2)

        # assign dummy consensus cluster labels
        consensus_data['cell_meta_cluster'] = np.repeat(np.arange(2), 5)

        # assign the same FOV and segmentation_label data to consensus_data
        consensus_data[['fov', 'segmentation_label']] = weighted_cell_table[
            ['fov', 'segmentation_label']
        ].copy()

        # write consensus data
        consensus_path = os.path.join(temp_dir, 'cell_mat_consensus.feather')
        feather.write_dataframe(consensus_data, consensus_path)

        # test averages for cell SOM clusters
        cell_channel_avg = som_utils.compute_cell_cluster_channel_avg(
            # fovs, chans, temp_dir, weighted_cell_table,
            fovs, chans, temp_dir, 'weighted_cell_channel.csv',
            'cell_mat_consensus.feather', cell_cluster_col='cell_som_cluster'
        )

        # assert the same SOM clusters were assigned
        assert np.all(cell_channel_avg['cell_som_cluster'].values == np.arange(5))

        # assert the returned shape is correct
        assert cell_channel_avg.drop(columns='cell_som_cluster').shape == (5, 3)

        # test averages for cell meta clusters
        cell_channel_avg = som_utils.compute_cell_cluster_channel_avg(
            # fovs, chans, temp_dir, weighted_cell_table,
            fovs, chans, temp_dir, 'weighted_cell_channel.csv',
            'cell_mat_consensus.feather', cell_cluster_col='cell_meta_cluster'
        )

        # assert the same meta clusters were assigned
        assert np.all(cell_channel_avg['cell_meta_cluster'].values == np.arange(2))

        # assert the returned shape is correct
        assert cell_channel_avg.drop(columns='cell_meta_cluster').shape == (2, 3)


def test_compute_p2c_weighted_channel_avg():
    fovs = ['fov1', 'fov2']
    chans = ['chan1', 'chan2', 'chan3']

    # create an example cell table
    cell_table = pd.DataFrame(np.random.rand(10, 3), columns=chans)

    # assign dummy fovs
    cell_table.loc[0:4, 'fov'] = 'fov1'
    cell_table.loc[5:9, 'fov'] = 'fov2'

    # assign dummy segmentation labels, 5 cells for each
    cell_table.loc[0:4, 'label'] = np.arange(5)
    cell_table.loc[5:9, 'label'] = np.arange(5)

    # assign dummy cell sizes, these won't really matter for this test
    cell_table['cell_size'] = 5

    with tempfile.TemporaryDirectory() as temp_dir:
        # write cell table
        cell_table_path = os.path.join(temp_dir, 'cell_table_size_normalized.csv')
        cell_table.to_csv(cell_table_path, index=False)

        # define a pixel data directory
        pixel_data_path = os.path.join(temp_dir, 'pixel_data_path')
        os.mkdir(pixel_data_path)

        # create dummy data for each fov
        for fov in ['fov1', 'fov2']:
            # assume each label has 10 pixels, create dummy data for each of them
            fov_table = pd.DataFrame(
                np.tile(np.array([0.1, 0.2, 0.4]), 50).reshape(50, 3),
                columns=chans
            )

            # assign the fovs and labels
            fov_table['fov'] = fov
            fov_table['segmentation_label'] = np.repeat(np.arange(5), 10)

            # assign dummy pixel/meta labels
            # pixel: 0-1 for fov1 and 1-2 for fov2
            # meta: 0-1 for both fov1 and fov2
            # note: defining them this way greatly simplifies testing
            if fov == 'fov1':
                fov_table['pixel_som_cluster'] = np.repeat(np.arange(2), 25)
            else:
                fov_table['pixel_som_cluster'] = np.repeat(np.arange(1, 3), 25)

            fov_table['pixel_meta_cluster_rename'] = np.repeat(np.arange(2), 25)

            # write fov data to feather
            feather.write_dataframe(fov_table, os.path.join(pixel_data_path,
                                                            fov + '.feather'))

        # iterate over both cluster col vals
        for cluster_col in ['pixel_som_cluster', 'pixel_meta_cluster_rename']:
            # count number of clusters for each cell
            cell_counts, _ = som_utils.create_c2pc_data(
                fovs, pixel_data_path, cell_table_path, pixel_cluster_col=cluster_col
            )

            # define a sample cluster_avgs table
            num_repeats = 3 if cluster_col == 'pixel_som_cluster' else 2
            cluster_avg = pd.DataFrame(
                np.repeat([[0.1, 0.2, 0.4]], num_repeats, axis=0),
                columns=chans
            )
            cluster_labels = np.arange(num_repeats)
            cluster_avg[cluster_col] = cluster_labels

            # error check: invalid fovs provided
            with pytest.raises(ValueError):
                som_utils.compute_p2c_weighted_channel_avg(
                    cluster_avg, chans, cell_counts, fovs=['fov2', 'fov3']
                )

            # error check: invalid pixel_cluster_col provided
            with pytest.raises(ValueError):
                som_utils.compute_p2c_weighted_channel_avg(
                    cluster_avg, chans, cell_counts, pixel_cluster_col='bad_cluster_col'
                )

            # test for all and some fovs
            for fov_list in [None, fovs[:1]]:
                # test with som cluster counts and all fovs
                channel_avg = som_utils.compute_p2c_weighted_channel_avg(
                    cluster_avg, chans, cell_counts, fovs=fov_list, pixel_cluster_col=cluster_col
                )

                # subset over just the marker values
                channel_avg_markers = channel_avg[chans].values

                # define the actual values, num rows will be different depending on fov_list
                if fov_list is None:
                    num_repeats = 10
                else:
                    num_repeats = 5

                actual_markers = np.tile(
                    np.array([0.2, 0.4, 0.8]), num_repeats
                ).reshape(num_repeats, 3)

                # assert the values are close enough
                assert np.allclose(channel_avg_markers, actual_markers)


def test_create_c2pc_data():
    fovs = ['fov1', 'fov2']
    chans = ['chan1', 'chan2', 'chan3']

    # create an example cell table
    cell_table = pd.DataFrame(np.random.rand(10, 3), columns=chans)

    # assign dummy fovs
    cell_table.loc[0:4, 'fov'] = 'fov1'
    cell_table.loc[5:9, 'fov'] = 'fov2'

    # assign dummy segmentation labels, 5 cells for each
    cell_table.loc[0:4, 'label'] = np.arange(5)
    cell_table.loc[5:9, 'label'] = np.arange(5)

    # assign dummy cell sizes
    cell_table['cell_size'] = 5

    with tempfile.TemporaryDirectory() as temp_dir:
        # error check: bad pixel_cluster_col provided
        with pytest.raises(ValueError):
            som_utils.create_c2pc_data(
                fovs, 'consensus', 'cell_table', pixel_cluster_col='bad_col'
            )

        # write cell table
        cell_table_path = os.path.join(temp_dir, 'cell_table_size_normalized.csv')
        cell_table.to_csv(cell_table_path, index=False)

        # define a pixel data directory
        pixel_data_path = os.path.join(temp_dir, 'pixel_data_path')
        os.mkdir(pixel_data_path)

        # create dummy data for each fov
        for fov in ['fov1', 'fov2']:
            # assume each label has 10 pixels, create dummy data for each of them
            fov_table = pd.DataFrame(np.random.rand(50, 3), columns=chans)

            # assign the fovs and labels
            fov_table['fov'] = fov
            fov_table['segmentation_label'] = np.repeat(np.arange(5), 10)

            # assign dummy pixel/meta labels
            # pixel: 0-1 for fov1 and 1-2 for fov2
            # meta: 0-1 for both fov1 and fov2
            if fov == 'fov1':
                fov_table['pixel_som_cluster'] = np.repeat(np.arange(2), 25)
            else:
                fov_table['pixel_som_cluster'] = np.repeat(np.arange(1, 3), 25)

            fov_table['pixel_meta_cluster_rename'] = np.repeat(np.arange(2), 25)

            # write fov data to feather
            feather.write_dataframe(fov_table, os.path.join(pixel_data_path,
                                                            fov + '.feather'))

        # error check: not all required columns provided in cell table
        with pytest.raises(ValueError):
            bad_cell_table = cell_table.copy()
            bad_cell_table = bad_cell_table.rename({'cell_size': 'bad_col'}, axis=1)
            bad_cell_table_path = os.path.join(temp_dir, 'bad_cell_table.csv')
            bad_cell_table.to_csv(bad_cell_table_path, index=False)

            cluster_counts, cluster_counts_norm = som_utils.create_c2pc_data(
                fovs, pixel_data_path, bad_cell_table_path,
                pixel_cluster_col='pixel_som_cluster'
            )

        # test counts on the pixel cluster column
        cluster_counts, cluster_counts_norm = som_utils.create_c2pc_data(
            fovs, pixel_data_path, cell_table_path, pixel_cluster_col='pixel_som_cluster'
        )

        # assert we actually created the cluster_cols
        som_cluster_cols = ['pixel_som_cluster_' + str(cluster_num)
                            for cluster_num in np.arange(3)]
        misc_utils.verify_in_list(
            cluster_id_cols=som_cluster_cols,
            cluster_counts_columns=cluster_counts.columns.values
        )

        # assert the values created
        correct_val = [[10, 0, 0],
                       [10, 0, 0],
                       [5, 5, 0],
                       [0, 10, 0],
                       [0, 10, 0],
                       [0, 10, 0],
                       [0, 10, 0],
                       [0, 5, 5],
                       [0, 0, 10],
                       [0, 0, 10]]

        assert np.all(
            np.equal(np.array(correct_val), cluster_counts[som_cluster_cols].values)
        )
        assert np.all(
            np.equal(np.array(correct_val) / 5, cluster_counts_norm[som_cluster_cols].values)
        )

        # test counts on the consensus cluster column
        cluster_counts, cluster_counts_norm = som_utils.create_c2pc_data(
            fovs, pixel_data_path, cell_table_path,
            pixel_cluster_col='pixel_meta_cluster_rename'
        )

        # assert we actually created the pixel_meta_cluster_rename_ cols
        meta_cluster_cols = ['pixel_meta_cluster_rename_' + str(cluster_num)
                             for cluster_num in np.arange(2)]
        misc_utils.verify_in_list(
            hCluster_id_cols=meta_cluster_cols,
            hCluster_counts_columns=cluster_counts.columns.values
        )

        # assert the values created
        correct_val = [[10, 0],
                       [10, 0],
                       [5, 5],
                       [0, 10],
                       [0, 10],
                       [10, 0],
                       [10, 0],
                       [5, 5],
                       [0, 10],
                       [0, 10]]

        assert np.all(
            np.equal(np.array(correct_val), cluster_counts[meta_cluster_cols].values)
        )
        assert np.all(
            np.equal(np.array(correct_val) / 5, cluster_counts_norm[meta_cluster_cols].values)
        )


def test_create_fov_pixel_data():
    # tests for all fovs and some fovs
    fovs = ['fov0', 'fov1']
    chans = ['chan0', 'chan1', 'chan2']

    # create sample data
    sample_img_xr = test_utils.make_images_xarray(tif_data=None,
                                                  fov_ids=fovs,
                                                  channel_names=chans)

    sample_labels = test_utils.make_labels_xarray(label_data=None,
                                                  fov_ids=fovs,
                                                  compartment_names=['whole_cell'])

    # test for each fov
    for fov in fovs:
        sample_img_data = sample_img_xr.loc[fov, ...].values.astype(np.float32)
        seg_labels = sample_labels.loc[fov, ...].values.reshape(10, 10)

        # TEST 1: run fov preprocessing for one fov with seg_labels and no blank pixels
        sample_pixel_mat, sample_pixel_mat_subset = som_utils.create_fov_pixel_data(
            fov=fov, channels=chans, img_data=sample_img_data, seg_labels=seg_labels,
            pixel_norm_val=1
        )

        # assert the channel names are the same
        misc_utils.verify_same_elements(flowsom_chans=sample_pixel_mat.columns.values[:-4],
                                        provided_chans=chans)
        misc_utils.verify_same_elements(flowsom_chans=sample_pixel_mat_subset.columns.values[:-4],
                                        provided_chans=chans)

        # assert all rows sum to 1 (within tolerance because of floating-point errors)
        assert np.all(np.allclose(sample_pixel_mat.loc[:, chans].sum(axis=1).values, 1))

        # assert we didn't lose any pixels for this test
        assert sample_pixel_mat.shape[0] == (sample_img_data.shape[0] * sample_img_data.shape[1])

        # assert the size of the subsetted DataFrame is 0.1 of the preprocessed DataFrame
        # NOTE: need to account for rounding if multiplying by 0.1 leads to non-int
        assert round(sample_pixel_mat.shape[0] * 0.1) == sample_pixel_mat_subset.shape[0]

        # TEST 2: run fov preprocessing for one fov without seg_labels and no blank pixels
        sample_pixel_mat, sample_pixel_mat_subset = som_utils.create_fov_pixel_data(
            fov=fov, channels=chans, img_data=sample_img_data, seg_labels=None, pixel_norm_val=1
        )

        # assert the channel names are the same
        misc_utils.verify_same_elements(flowsom_chans=sample_pixel_mat.columns.values[:-3],
                                        provided_chans=chans)
        misc_utils.verify_same_elements(flowsom_chans=sample_pixel_mat_subset.columns.values[:-3],
                                        provided_chans=chans)

        # assert all rows sum to 1 (within tolerance because of floating-point errors)
        assert np.all(np.allclose(sample_pixel_mat.loc[:, chans].sum(axis=1).values, 1))

        # assert we didn't lose any pixels for this test
        assert sample_pixel_mat.shape[0] == (sample_img_data.shape[0] * sample_img_data.shape[1])

        # assert the size of the subsetted DataFrame is 0.1 of the preprocessed DataFrame
        # NOTE: need to account for rounding if multiplying by 0.1 leads to non-int
        assert round(sample_pixel_mat.shape[0] * 0.1) == sample_pixel_mat_subset.shape[0]

        # TEST 3: run fov preprocessing with a pixel_norm_val to ensure rows get removed
        sample_pixel_mat, sample_pixel_mat_subset = som_utils.create_fov_pixel_data(
            fov=fov, channels=chans, img_data=sample_img_data / 1000, seg_labels=seg_labels,
            pixel_norm_val=0.5
        )

        # assert the channel names are the same
        misc_utils.verify_same_elements(flowsom_chans=sample_pixel_mat.columns.values[:-4],
                                        provided_chans=chans)
        misc_utils.verify_same_elements(flowsom_chans=sample_pixel_mat_subset.columns.values[:-4],
                                        provided_chans=chans)

        # assert all rows sum to 1 (within tolerance because of floating-point errors)
        assert np.all(np.allclose(sample_pixel_mat.loc[:, chans].sum(axis=1).values, 1))

        # for this test, we want to ensure we successfully filtered out pixels below pixel_norm_val
        assert sample_pixel_mat.shape[0] < (sample_img_data.shape[0] * sample_img_data.shape[1])

        # assert the size of the subsetted DataFrame is less than 0.1 of the preprocessed DataFrame
        # NOTE: need to account for rounding if multiplying by 0.1 leads to non-int
        assert round(sample_pixel_mat.shape[0] * 0.1) == sample_pixel_mat_subset.shape[0]

        # TODO: add a test where after Gaussian blurring one or more rows in sample_pixel_mat
        # are all 0 after, tested successfully via hard-coding values in create_fov_pixel_data


def test_preprocess_fov(mocker):
    with tempfile.TemporaryDirectory() as temp_dir:
        # define the channel names
        chans = ['chan0', 'chan1', 'chan2']

        # define sample data_dir and subset_dir paths, and make them
        data_dir = os.path.join(temp_dir, 'pixel_mat_data')
        subset_dir = os.path.join(temp_dir, 'pixel_mat_subsetted')
        os.mkdir(data_dir)
        os.mkdir(subset_dir)

        # create sample image data
        # NOTE: test_create_pixel_matrix tests if the sub_dir is None
        tiff_dir = os.path.join(temp_dir, 'sample_image_data')
        os.mkdir(tiff_dir)
        test_utils.create_paired_xarray_fovs(
            base_dir=tiff_dir, fov_names=['fov0', 'fov1'],
            channel_names=chans, sub_dir='TIFs', img_shape=(10, 10)
        )

        # create a dummy segmentation directory
        # NOTE: test_create_pixel_matrix handles the case with no segmentation labels provided
        seg_dir = os.path.join(temp_dir, 'segmentation')
        os.mkdir(seg_dir)

        # create sample segmentation data
        for fov in ['fov0', 'fov1']:
            rand_img = np.random.randint(0, 16, size=(10, 10))
            file_name = fov + "_feature_0.tif"
            io.imsave(os.path.join(seg_dir, file_name), rand_img,
                      check_contrast=False)

        # generate sample channel normalization values
        channel_norm_df = pd.DataFrame.from_dict({
            'channel': chans,
            'norm_val': np.repeat(10, repeats=len(chans))
        })

        # run the preprocessing for fov0
        # NOTE: don't test the return value, leave that for test_create_pixel_matrix
        som_utils.preprocess_fov(
            temp_dir, tiff_dir, 'pixel_mat_data', 'pixel_mat_subsetted',
            seg_dir, '_feature_0.tif', 'TIFs', False, ['chan0', 'chan1', 'chan2'],
            2, 0.1, 1, 'int16', 42, channel_norm_df, 'fov0'
        )

        fov_data_path = os.path.join(
            temp_dir, 'pixel_mat_data', 'fov0.feather'
        )
        fov_sub_path = os.path.join(
            temp_dir, 'pixel_mat_subsetted', 'fov0.feather'
        )

        # assert we actually created a .feather preprocessed file
        # for each fov
        assert os.path.exists(fov_data_path)

        # assert that we actually created a .feather subsetted file
        # for each fov
        assert os.path.exists(fov_sub_path)

        # get the data for the specific fov
        flowsom_data_fov = feather.read_dataframe(fov_data_path)
        flowsom_sub_fov = feather.read_dataframe(fov_sub_path)

        # assert the channel names are the same
        misc_utils.verify_same_elements(
            flowsom_chans=flowsom_data_fov.columns.values[:-4],
            provided_chans=chans
        )

        # assert no rows sum to 0
        assert np.all(flowsom_data_fov.loc[:, chans].sum(
            axis=1
        ).values != 0)

        # assert the subsetted DataFrame size is 0.1 of the preprocessed DataFrame
        # NOTE: need to account for rounding if multiplying by 0.1 leads to non-int
        assert round(flowsom_data_fov.shape[0] * 0.1) == flowsom_sub_fov.shape[0]


# TODO: leaving out MIBItiff testing until someone needs it
@parametrize_with_cases(
    'fovs,chans,sub_dir,seg_dir_include,channel_norm_include,pixel_norm_include',
    cases=CreatePixelMatrixCases
)
def test_create_pixel_matrix(fovs, chans, sub_dir, seg_dir_include,
                             channel_norm_include, pixel_norm_include, mocker):
    with tempfile.TemporaryDirectory() as temp_dir:
        # create a directory to store the image data
        tiff_dir = os.path.join(temp_dir, 'sample_image_data')
        os.mkdir(tiff_dir)

        # invalid subset proportion specified
        with pytest.raises(ValueError):
            som_utils.create_pixel_matrix(fovs=['fov1', 'fov2'],
                                          channels=['chan1'],
                                          base_dir=temp_dir,
                                          tiff_dir=tiff_dir,
                                          seg_dir=None,
                                          subset_proportion=1.1)

        # pass invalid base directory
        with pytest.raises(FileNotFoundError):
            som_utils.create_pixel_matrix(fovs=['fov1', 'fov2'],
                                          channels=['chan1'],
                                          base_dir='bad_base_dir',
                                          tiff_dir=tiff_dir,
                                          seg_dir=None)

        # pass invalid tiff directory
        with pytest.raises(FileNotFoundError):
            som_utils.create_pixel_matrix(fovs=['fov1', 'fov2'],
                                          channels=['chan1'],
                                          base_dir=temp_dir,
                                          tiff_dir='bad_tiff_dir',
                                          seg_dir=None)

        # pass invalid pixel output directory
        with pytest.raises(FileNotFoundError):
            som_utils.create_pixel_matrix(fovs=['fov1', 'fov2'],
                                          channels=['chan1'],
                                          base_dir=temp_dir,
                                          tiff_dir=temp_dir,
                                          seg_dir=None,
                                          pixel_output_dir='bad_output_dir')

        # make a dummy pixel_output_dir
        sample_pixel_output_dir = os.path.join(temp_dir, 'pixel_output_dir')
        os.mkdir(sample_pixel_output_dir)

        # create a dummy seg_dir with data if we're on a test that requires segmentation labels
        if seg_dir_include:
            seg_dir = os.path.join(temp_dir, 'segmentation')
            os.mkdir(seg_dir)

            # create sample segmentation data
            for fov in fovs:
                rand_img = np.random.randint(0, 16, size=(10, 10))
                file_name = fov + "_feature_0.tif"
                io.imsave(os.path.join(seg_dir, file_name), rand_img,
                          check_contrast=False)
        # otherwise, set seg_dir to None
        else:
            seg_dir = None

        # create sample image data
        test_utils.create_paired_xarray_fovs(
            base_dir=tiff_dir, fov_names=fovs,
            channel_names=['chan0', 'chan1', 'chan2'], sub_dir=sub_dir, img_shape=(10, 10)
        )

        # pass invalid fov names (fails in load_imgs_from_tree)
        with pytest.raises(FileNotFoundError):
            som_utils.create_pixel_matrix(fovs=['fov1', 'fov2', 'fov3'],
                                          channels=chans,
                                          base_dir=temp_dir,
                                          tiff_dir=tiff_dir,
                                          img_sub_folder=sub_dir,
                                          seg_dir=seg_dir)

        # pass invalid channel names
        with pytest.raises(ValueError):
            som_utils.create_pixel_matrix(fovs=fovs,
                                          channels=['chan1', 'chan2', 'chan3'],
                                          base_dir=temp_dir,
                                          tiff_dir=tiff_dir,
                                          img_sub_folder=sub_dir,
                                          seg_dir=seg_dir)

        # make the channel_norm.feather file if the test requires it
        # NOTE: pixel_mat_data already created in the previous validation tests
        if channel_norm_include:
            sample_channel_norm_df = pd.DataFrame({'channel': chans,
                                                  'norm_val': np.random.rand(len(chans))})

            feather.write_dataframe(
                sample_channel_norm_df,
                os.path.join(temp_dir, sample_pixel_output_dir, 'test_channel_norm.feather'),
                compression='uncompressed'
            )

        # make the pixel_norm.feather file if the test requires it
        if pixel_norm_include:
            sample_pixel_norm_df = pd.DataFrame({'pixel_norm_val': np.random.rand(1)})
            feather.write_dataframe(
                sample_pixel_norm_df,
                os.path.join(temp_dir, sample_pixel_output_dir, 'test_pixel_norm.feather'),
                compression='uncompressed'
            )

        # create the pixel matrices
        som_utils.create_pixel_matrix(fovs=fovs,
                                      channels=chans,
                                      base_dir=temp_dir,
                                      tiff_dir=tiff_dir,
                                      img_sub_folder=sub_dir,
                                      seg_dir=seg_dir,
                                      pixel_cluster_prefix='test')

        # check that we actually created a data directory
        assert os.path.exists(os.path.join(temp_dir, 'pixel_mat_data'))

        # check that we actually created a subsetted directory
        assert os.path.exists(os.path.join(temp_dir, 'pixel_mat_subsetted'))

        # if there wasn't originally a channel_norm.json, assert one was created
        if not channel_norm_include:
            assert os.path.exists(
                os.path.join(temp_dir, sample_pixel_output_dir, 'test_channel_norm.feather')
            )

        # if there wasn't originally a pixel_norm.json, assert one was created
        if not pixel_norm_include:
            assert os.path.exists(
                os.path.join(temp_dir, sample_pixel_output_dir, 'test_pixel_norm.feather')
            )

        for fov in fovs:
            fov_data_path = os.path.join(
                temp_dir, 'pixel_mat_data', fov + '.feather'
            )
            fov_sub_path = os.path.join(
                temp_dir, 'pixel_mat_subsetted', fov + '.feather'
            )

            # assert we actually created a .feather preprocessed file
            # for each fov
            assert os.path.exists(fov_data_path)

            # assert that we actually created a .feather subsetted file
            # for each fov
            assert os.path.exists(fov_sub_path)

            # get the data for the specific fov
            flowsom_data_fov = feather.read_dataframe(fov_data_path)
            flowsom_sub_fov = feather.read_dataframe(fov_sub_path)

            # assert the channel names are the same
            chan_index_stop = -3 if seg_dir is None else -4
            misc_utils.verify_same_elements(
                flowsom_chans=flowsom_data_fov.columns.values[:chan_index_stop],
                provided_chans=chans
            )

            # assert no rows sum to 0
            assert np.all(flowsom_data_fov.loc[:, chans].sum(
                axis=1
            ).values != 0)

            # assert the subsetted DataFrame size is 0.1 of the preprocessed DataFrame
            # NOTE: need to account for rounding if multiplying by 0.1 leads to non-int
            assert round(flowsom_data_fov.shape[0] * 0.1) == flowsom_sub_fov.shape[0]

<<<<<<< HEAD
=======
        # check that correct values are passed to helper function
>>>>>>> 6f49621c
        mocker.patch(
            'ark.phenotyping.som_utils.preprocess_fov',
            mocked_preprocess_fov
        )

        if sub_dir is None:
            sub_dir = ''

        # create fake data where all channels in each fov are the same
        new_tiff_dir = os.path.join(temp_dir, 'new_tiff_dir')
        os.makedirs(new_tiff_dir)
        for fov in fovs:
            img = (np.random.rand(100) * 100).reshape((10, 10))
            fov_dir = os.path.join(new_tiff_dir, fov, sub_dir)
            os.makedirs(fov_dir)
            for chan in chans:
                io.imsave(os.path.join(fov_dir, chan + '.tiff'), img)

        # recreate the output directory
        rmtree(sample_pixel_output_dir)
        os.mkdir(sample_pixel_output_dir)

        # create normalization file
        data_dir = os.path.join(temp_dir, 'pixel_mat_data')

        # generate the data
        mults = [1 * (1 / 2) ** i for i in range(len(chans))]

        sample_channel_norm_df = pd.DataFrame({'channel': chans,
                                               'norm_val': mults})
        feather.write_dataframe(
            sample_channel_norm_df,
            os.path.join(temp_dir, sample_pixel_output_dir, 'test_channel_norm.feather'),
            compression='uncompressed'
        )

        som_utils.create_pixel_matrix(fovs=fovs,
                                      channels=chans,
                                      base_dir=temp_dir,
                                      tiff_dir=new_tiff_dir,
                                      img_sub_folder=sub_dir,
                                      seg_dir=seg_dir,
                                      dtype='float32',
                                      pixel_cluster_prefix='test')


def test_train_pixel_som(mocker):
    # basic error check: bad path to subsetted matrix
    with tempfile.TemporaryDirectory() as temp_dir:
        with pytest.raises(FileNotFoundError):
            som_utils.train_pixel_som(fovs=['fov0'], channels=['Marker1'],
                                      base_dir=temp_dir, subset_dir='bad_path')

    with tempfile.TemporaryDirectory() as temp_dir:
        # create list of markers and fovs we want to use
        chan_list = ['Marker1', 'Marker2', 'Marker3', 'Marker4']
        fovs = ['fov0', 'fov1', 'fov2']

        # make it easy to name columns
        colnames = chan_list + ['fov', 'row_index', 'column_index', 'segmentation_label']

        # make a dummy sub directory
        os.mkdir(os.path.join(temp_dir, 'pixel_mat_subsetted'))

        for fov in fovs:
            # create the dummy data for each fov
            fov_sub_matrix = pd.DataFrame(np.random.rand(100, 8), columns=colnames)

            # write the dummy data to the subsetted data dir
            feather.write_dataframe(fov_sub_matrix, os.path.join(temp_dir,
                                                                 'pixel_mat_subsetted',
                                                                 fov + '.feather'))

        # not all of the provided fovs exist
        with pytest.raises(ValueError):
            som_utils.train_pixel_som(fovs=['fov2', 'fov3'], channels=chan_list, base_dir=temp_dir)

        # column mismatch between provided channels and subsetted data
        with pytest.raises(ValueError):
            som_utils.train_pixel_som(fovs=fovs, channels=['Marker3', 'Marker4', 'MarkerBad'],
                                      base_dir=temp_dir)

        # add mocked function to "train" the SOM based on dummy subsetted data
        mocker.patch('ark.phenotyping.som_utils.train_pixel_som', mocked_train_pixel_som)

        # run "training" using mocked function
        som_utils.train_pixel_som(fovs=fovs, channels=chan_list, base_dir=temp_dir)

        # assert the weights file has been created
        assert os.path.exists(os.path.join(temp_dir, 'pixel_weights.feather'))

        # assert that the dimensions of the weights are correct
        weights = feather.read_dataframe(os.path.join(temp_dir, 'pixel_weights.feather'))
        assert weights.shape == (100, 4)

        # assert that the weights columns are the same as chan_list
        misc_utils.verify_same_elements(weights_channels=weights.columns.values,
                                        provided_channels=chan_list)

        # assert that the normalized file has been created
        assert os.path.exists(os.path.join(temp_dir, 'post_rowsum_chan_norm.feather'))

        # assert the shape of norm_vals contains 1 row and number of columns = len(chan_list)
        norm_vals = feather.read_dataframe(os.path.join(temp_dir, 'post_rowsum_chan_norm.feather'))
        assert norm_vals.shape == (1, 4)

        # assert the the norm_vals columns are the same as chan_list
        misc_utils.verify_same_elements(norm_vals_channels=norm_vals.columns.values,
                                        provided_channels=chan_list)


def test_cluster_pixels(mocker):
    # basic error checks: bad path to preprocessed data folder
    # norm vals matrix, and weights matrix
    with tempfile.TemporaryDirectory() as temp_dir:
        # bad path to preprocessed data folder
        with pytest.raises(FileNotFoundError):
            som_utils.cluster_pixels(
                fovs=['fov0'], channels=['chan0'],
                base_dir=temp_dir, data_dir='bad_path'
            )

        # create a preprocessed directory for the undefined norm file test
        os.mkdir(os.path.join(temp_dir, 'pixel_mat_preprocessed'))

        # bad path to norm file
        with pytest.raises(FileNotFoundError):
            som_utils.cluster_pixels(
                fovs=['fov0'], channels=['chan0'],
                base_dir=temp_dir, norm_vals_name='bad_path.feather'
            )

        # create a norm file for the undefined weight matrix file test
        norm_vals = pd.DataFrame(np.random.rand(1, 2), columns=['Marker1', 'Marker2'])
        feather.write_dataframe(norm_vals, os.path.join(temp_dir, 'post_rowsum_chan_norm.feather'))

        # bad path to weight matrix file
        with pytest.raises(FileNotFoundError):
            som_utils.cluster_pixels(
                fovs=['fov0'], channels=['chan0'],
                base_dir=temp_dir, weights_name='bad_path.feather'
            )

    with tempfile.TemporaryDirectory() as temp_dir:
        # create list of markers and fovs we want to use
        chan_list = ['Marker1', 'Marker2', 'Marker3', 'Marker4']
        fovs = ['fov0', 'fov1', 'fov2']

        # make it easy to name columns
        colnames = chan_list + ['fov', 'row_index', 'column_index', 'segmentation_label']

        # make a dummy pre dir
        os.mkdir(os.path.join(temp_dir, 'pixel_mat_data'))

        for fov in fovs:
            # create dummy preprocessed data for each fov
            fov_pre_matrix = pd.DataFrame(np.random.rand(100, 8), columns=colnames)

            # write the dummy data to the preprocessed data dir
            feather.write_dataframe(fov_pre_matrix, os.path.join(temp_dir,
                                                                 'pixel_mat_data',
                                                                 fov + '.feather'))

        with pytest.raises(ValueError):
            norm_vals = pd.DataFrame(
                np.random.rand(1, 4),
                columns=['Marker2', 'Marker3', 'Marker4', 'Marker5']
            )
            feather.write_dataframe(norm_vals, os.path.join(temp_dir,
                                                            'post_rowsum_chan_norm.feather'))

            weights = pd.DataFrame(
                np.random.rand(100, 4), columns=['Marker2', 'Marker3', 'Marker4', 'Marker1']
            )
            feather.write_dataframe(weights, os.path.join(temp_dir, 'pixel_weights.feather'))

            # bad column name passed for norm_vals
            som_utils.cluster_pixels(fovs=fovs, channels=chan_list, base_dir=temp_dir)

            # column name ordering mismatch for weights
            som_utils.cluster_pixels(fovs=fovs, channels=chan_list, base_dir=temp_dir)

            # not all the provided fovs exist
            som_utils.cluster_pixels(fovs=['fov2', 'fov3'], channels=chan_list, base_dir=temp_dir)

        # create a dummy normalized values matrix and write to feather
        norm_vals = pd.DataFrame(np.ones((1, 4)), columns=chan_list)
        feather.write_dataframe(norm_vals, os.path.join(temp_dir, 'post_rowsum_chan_norm.feather'))

        # create a dummy weights matrix and write to feather
        weights = pd.DataFrame(np.random.rand(100, 4), columns=chan_list)
        feather.write_dataframe(weights, os.path.join(temp_dir, 'pixel_weights.feather'))

        # add mocked function to "cluster" preprocessed data based on dummy weights
        mocker.patch('ark.phenotyping.som_utils.cluster_pixels', mocked_cluster_pixels)

        # run "clustering" using mocked function
        som_utils.cluster_pixels(fovs=fovs, channels=chan_list, base_dir=temp_dir)

        for fov in fovs:
            fov_cluster_data = feather.read_dataframe(os.path.join(temp_dir,
                                                                   'pixel_mat_data',
                                                                   fov + '.feather'))

            # assert we didn't assign any cluster 100 or above
            cluster_ids = fov_cluster_data['pixel_som_cluster']
            assert np.all(cluster_ids < 100)


def test_pixel_consensus_cluster(mocker):
    # basic error check: bad path to data dir
    with tempfile.TemporaryDirectory() as temp_dir:
        with pytest.raises(FileNotFoundError):
            som_utils.pixel_consensus_cluster(fovs=['fov0'], channels=['chan0'],
                                              base_dir=temp_dir, data_dir='bad_path')

    with tempfile.TemporaryDirectory() as temp_dir:
        # define fovs and channels
        fovs = ['fov0', 'fov1', 'fov2']
        chans = ['Marker1', 'Marker2', 'Marker3', 'Marker4']

        # make it easy to name metadata columns
        meta_colnames = ['fov', 'row_index', 'column_index', 'segmentation_label']

        # create a dummy clustered matrix
        os.mkdir(os.path.join(temp_dir, 'pixel_mat_data'))

        # store the intermediate FOV data in a dict for future comparison
        fov_data = {}

        # write dummy clustered data for each fov
        for fov in fovs:
            # create dummy preprocessed data for each fov
            fov_cluster_matrix = pd.DataFrame(
                np.repeat(np.array([[0.1, 0.2, 0.3, 0.4]]), repeats=1000, axis=0),
                columns=chans
            )

            # add metadata
            fov_cluster_matrix = pd.concat(
                [fov_cluster_matrix, pd.DataFrame(np.random.rand(1000, 4), columns=meta_colnames)],
                axis=1
            )

            # assign dummy cluster labels
            fov_cluster_matrix['pixel_som_cluster'] = np.repeat(np.arange(100), repeats=10)

            # write the dummy data to pixel_mat_data
            feather.write_dataframe(fov_cluster_matrix, os.path.join(temp_dir,
                                                                     'pixel_mat_data',
                                                                     fov + '.feather'))

            fov_data[fov] = fov_cluster_matrix

        # compute averages by cluster, this happens before call to R
        cluster_avg = som_utils.compute_pixel_cluster_channel_avg(
            fovs, chans, temp_dir, 'pixel_som_cluster'
        )

        # save the DataFrame
        cluster_avg.to_csv(
            os.path.join(temp_dir, 'pixel_chan_avg_som_cluster.csv'),
            index=False
        )

        # add mocked function to "consensus cluster" data averaged by cluster
        mocker.patch(
            'ark.phenotyping.som_utils.pixel_consensus_cluster',
            mocked_pixel_consensus_cluster
        )

        # run "consensus clustering" using mocked function
        som_utils.pixel_consensus_cluster(fovs=fovs, channels=chans, base_dir=temp_dir)

        for fov in fovs:
            fov_consensus_data = feather.read_dataframe(os.path.join(temp_dir,
                                                                     'pixel_mat_data',
                                                                     fov + '.feather'))

            # assert we didn't modify the cluster column in the consensus clustered results
            assert np.all(
                fov_data[fov]['pixel_som_cluster'].values ==
                fov_consensus_data['pixel_som_cluster'].values
            )

            # assert we didn't assign any cluster 20 or above
            consensus_cluster_ids = fov_consensus_data['pixel_meta_cluster']
            assert np.all(consensus_cluster_ids <= 20)


def test_update_pixel_meta_labels():
    with tempfile.TemporaryDirectory() as temp_dir:
        # define fovs and channels
        fovs = ['fov0', 'fov1', 'fov2']
        chans = ['Marker1', 'Marker2', 'Marker3', 'Marker4']

        # make it easy to name metadata columns
        meta_colnames = ['fov', 'row_index', 'column_index', 'segmentation_label']

        # create a dummy data directory
        os.mkdir(os.path.join(temp_dir, 'pixel_mat_data'))

        # write dummy clustered data for two fovs
        for fov in ['fov0', 'fov1']:
            # create dummy preprocessed data for each fov
            fov_cluster_matrix = pd.DataFrame(
                np.repeat(np.array([[0.1, 0.2, 0.3, 0.4]]), repeats=1000, axis=0),
                columns=chans
            )

            # add metadata
            fov_cluster_matrix = pd.concat(
                [fov_cluster_matrix, pd.DataFrame(np.random.rand(1000, 4), columns=meta_colnames)],
                axis=1
            )

            # assign dummy SOM cluster labels
            fov_cluster_matrix['pixel_som_cluster'] = np.repeat(np.arange(100), repeats=10)

            # assign dummy meta cluster labels
            fov_cluster_matrix['pixel_meta_cluster'] = np.repeat(np.arange(10), repeats=100)

            # write the dummy data to pixel_mat_clustered
            feather.write_dataframe(fov_cluster_matrix, os.path.join(temp_dir,
                                                                     'pixel_mat_data',
                                                                     fov + '.feather'))

        # define dummy remap schemes
        sample_pixel_remapped_dict = {i: int(i / 5) for i in np.arange(100)}
        sample_pixel_renamed_meta_dict = {i: 'meta_' + str(i) for i in sample_pixel_remapped_dict}

        # run remapping for fov0
        som_utils.update_pixel_meta_labels(
            os.path.join(temp_dir, 'pixel_mat_data'), sample_pixel_remapped_dict,
            sample_pixel_renamed_meta_dict, 'fov0'
        )

        # read remapped fov0 data in
        remapped_fov_data = feather.read_dataframe(
            os.path.join(temp_dir, 'pixel_mat_data', 'fov0.feather')
        )

        # assert the value counts of all renamed meta labels is 20
        assert np.all(remapped_fov_data['pixel_meta_cluster_rename'].value_counts().values == 50)

        # assert each meta cluster label maps to the right renamed cluster
        remapped_meta_info = dict(
            remapped_fov_data[
                ['pixel_meta_cluster', 'pixel_meta_cluster_rename']
            ].drop_duplicates().values
        )
        for meta_cluster in remapped_meta_info:
            assert remapped_meta_info[meta_cluster] == sample_pixel_renamed_meta_dict[meta_cluster]


def test_apply_pixel_meta_cluster_remapping():
    with tempfile.TemporaryDirectory() as temp_dir:
        # basic error check: bad path to pixel consensus dir
        with pytest.raises(FileNotFoundError):
            som_utils.apply_pixel_meta_cluster_remapping(
                ['fov0'], ['chan0'], temp_dir, 'bad_consensus_dir',
                'remapped_name.csv', 'chan_avgs_som.csv', 'chan_avgs_meta.csv'
            )

        # make a dummy consensus dir
        os.mkdir(os.path.join(temp_dir, 'pixel_consensus_dir'))

        # basic error check: bad path to remapped name
        with pytest.raises(FileNotFoundError):
            som_utils.apply_pixel_meta_cluster_remapping(
                ['fov0'], ['chan0'], temp_dir, 'pixel_consensus_dir',
                'bad_remapped_name.csv', 'chan_avgs_som.csv', 'chan_avgs_meta.csv'
            )

        # make a dummy remapped file
        pd.DataFrame().to_csv(os.path.join(temp_dir, 'pixel_remapping.csv'))

        # basic error check: bad path to average channel expression per SOM cluster
        with pytest.raises(FileNotFoundError):
            som_utils.apply_pixel_meta_cluster_remapping(
                ['fov0'], ['chan0'], temp_dir, 'pixel_consensus_dir',
                'pixel_remapping.csv', 'bad_chan_avgs_som.csv', 'chan_avgs_meta.csv'
            )

        # make a dummy SOM channel average file
        pd.DataFrame().to_csv(os.path.join(temp_dir, 'chan_avgs_som.csv'))

        # basic error check: bad path to average channel expression per meta cluster
        with pytest.raises(FileNotFoundError):
            som_utils.apply_pixel_meta_cluster_remapping(
                ['fov0'], ['chan0'], temp_dir, 'pixel_consensus_dir',
                'pixel_remapping.csv', 'chan_avgs_som.csv', 'bad_chan_avgs_meta.csv'
            )

    with tempfile.TemporaryDirectory() as temp_dir:
        # define fovs and channels
        fovs = ['fov0', 'fov1', 'fov2']
        chans = ['Marker1', 'Marker2', 'Marker3', 'Marker4']

        # make it easy to name metadata columns
        meta_colnames = ['fov', 'row_index', 'column_index', 'segmentation_label']

        # create a dummy data directory
        os.mkdir(os.path.join(temp_dir, 'pixel_mat_data'))

        # write dummy clustered data for each fov
        for fov in fovs:
            # create dummy preprocessed data for each fov
            fov_cluster_matrix = pd.DataFrame(
                np.repeat(np.array([[0.1, 0.2, 0.3, 0.4]]), repeats=1000, axis=0),
                columns=chans
            )

            # add metadata
            fov_cluster_matrix = pd.concat(
                [fov_cluster_matrix, pd.DataFrame(np.random.rand(1000, 4), columns=meta_colnames)],
                axis=1
            )

            # assign dummy SOM cluster labels
            fov_cluster_matrix['pixel_som_cluster'] = np.repeat(np.arange(100), repeats=10)

            # assign dummy meta cluster labels
            fov_cluster_matrix['pixel_meta_cluster'] = np.repeat(np.arange(10), repeats=100)

            # write the dummy data to pixel_mat_clustered
            feather.write_dataframe(fov_cluster_matrix, os.path.join(temp_dir,
                                                                     'pixel_mat_data',
                                                                     fov + '.feather'))

        # define a dummy remap scheme and save
        # NOTE: we intentionally add more SOM cluster keys than necessary to show
        # that certain FOVs don't need to contain every SOM cluster available
        sample_pixel_remapping = {
            'cluster': [i for i in np.arange(105)],
            'metacluster': [int(i / 5) for i in np.arange(105)],
            'mc_name': ['meta' + str(int(i / 5)) for i in np.arange(105)]
        }
        sample_pixel_remapping = pd.DataFrame.from_dict(sample_pixel_remapping)
        sample_pixel_remapping.to_csv(
            os.path.join(temp_dir, 'sample_pixel_remapping.csv'),
            index=False
        )

        # make a basic average channel per SOM cluster file
        pixel_som_cluster_channel_avgs = pd.DataFrame(
            np.repeat(np.array([[0.1, 0.2, 0.3, 0.4]]), repeats=100, axis=0)
        )
        pixel_som_cluster_channel_avgs['pixel_som_cluster'] = np.arange(100)
        pixel_som_cluster_channel_avgs['pixel_meta_cluster'] = np.repeat(
            np.arange(10), repeats=10
        )
        pixel_som_cluster_channel_avgs.to_csv(
            os.path.join(temp_dir, 'sample_pixel_som_cluster_chan_avgs.csv'), index=False
        )

        # since the average channel per meta cluster file will be completely overwritten,
        # just make it a blank slate
        pd.DataFrame().to_csv(
            os.path.join(temp_dir, 'sample_pixel_meta_cluster_chan_avgs.csv'), index=False
        )

        # error check: bad columns provided in the SOM to meta cluster map csv input
        with pytest.raises(ValueError):
            bad_sample_pixel_remapping = sample_pixel_remapping.copy()
            bad_sample_pixel_remapping = bad_sample_pixel_remapping.rename(
                {'mc_name': 'bad_col'},
                axis=1
            )
            bad_sample_pixel_remapping.to_csv(
                os.path.join(temp_dir, 'bad_sample_pixel_remapping.csv'),
                index=False
            )

            som_utils.apply_pixel_meta_cluster_remapping(
                fovs,
                chans,
                temp_dir,
                'pixel_mat_data',
                'bad_sample_pixel_remapping.csv',
                'sample_pixel_som_cluster_chan_avgs.csv',
                'sample_pixel_meta_cluster_chan_avgs.csv'
            )

        # error check: mapping does not contain every SOM label
        with pytest.raises(ValueError):
            bad_sample_pixel_remapping = {
                'cluster': [1, 2],
                'metacluster': [1, 2],
                'mc_name': ['m1', 'm2']
            }
            bad_sample_pixel_remapping = pd.DataFrame.from_dict(bad_sample_pixel_remapping)
            bad_sample_pixel_remapping.to_csv(
                os.path.join(temp_dir, 'bad_sample_pixel_remapping.csv'),
                index=False
            )

            som_utils.apply_pixel_meta_cluster_remapping(
                fovs,
                chans,
                temp_dir,
                'pixel_mat_data',
                'bad_sample_pixel_remapping.csv',
                'sample_pixel_som_cluster_chan_avgs.csv',
                'sample_pixel_meta_cluster_chan_avgs.csv'
            )

        # run the remapping process
        som_utils.apply_pixel_meta_cluster_remapping(
            fovs,
            chans,
            temp_dir,
            'pixel_mat_data',
            'sample_pixel_remapping.csv',
            'sample_pixel_som_cluster_chan_avgs.csv',
            'sample_pixel_meta_cluster_chan_avgs.csv'
        )

        # used for mapping verification
        actual_som_to_meta = sample_pixel_remapping[
            ['cluster', 'metacluster']
        ].drop_duplicates().sort_values(by='cluster')
        actual_meta_id_to_name = sample_pixel_remapping[
            ['metacluster', 'mc_name']
        ].drop_duplicates().sort_values(by='metacluster')

        for fov in fovs:
            # read remapped fov data in
            remapped_fov_data = feather.read_dataframe(
                os.path.join(temp_dir, 'pixel_mat_data', fov + '.feather')
            )

            # assert the counts for each FOV on every meta cluster is 50
            assert np.all(remapped_fov_data['pixel_meta_cluster'].value_counts().values == 50)

            # assert the mapping is the same for pixel SOM to meta cluster
            som_to_meta = remapped_fov_data[
                ['pixel_som_cluster', 'pixel_meta_cluster']
            ].drop_duplicates().sort_values(by='pixel_som_cluster')

            # this tests the case where a FOV doesn't necessarily need to have all the possible
            # SOM clusters in it
            actual_som_to_meta_subset = actual_som_to_meta[
                actual_som_to_meta['cluster'].isin(som_to_meta['pixel_som_cluster'])
            ]

            assert np.all(som_to_meta.values == actual_som_to_meta_subset.values)

            # assert the mapping is the same for pixel meta cluster to renamed pixel meta cluster
            meta_id_to_name = remapped_fov_data[
                ['pixel_meta_cluster', 'pixel_meta_cluster_rename']
            ].drop_duplicates().sort_values(by='pixel_meta_cluster')

            # this tests the case where a FOV doesn't necessarily need to have all the possible
            # meta clusters in it
            actual_meta_id_to_name_subset = actual_meta_id_to_name[
                actual_meta_id_to_name['metacluster'].isin(meta_id_to_name['pixel_meta_cluster'])
            ]

            assert np.all(meta_id_to_name.values == actual_meta_id_to_name_subset.values)

        # read in the meta cluster channel average data
        sample_pixel_channel_avg_meta_cluster = pd.read_csv(
            os.path.join(temp_dir, 'sample_pixel_meta_cluster_chan_avgs.csv')
        )

        # assert the markers data has been updated correctly
        result = np.repeat(np.array([[0.1, 0.2, 0.3, 0.4]]), repeats=20, axis=0)
        assert np.all(
            np.round(sample_pixel_channel_avg_meta_cluster[chans].values, 1) == result
        )

        # assert the counts data has been updated correctly
        assert np.all(sample_pixel_channel_avg_meta_cluster['count'].values == 150)

        # assert the correct metacluster labels are contained
        sample_pixel_channel_avg_meta_cluster = sample_pixel_channel_avg_meta_cluster.sort_values(
            by='pixel_meta_cluster'
        )
        assert np.all(sample_pixel_channel_avg_meta_cluster[
            'pixel_meta_cluster'
        ].values == np.arange(20))
        assert np.all(sample_pixel_channel_avg_meta_cluster[
            'pixel_meta_cluster_rename'
        ] == np.array(['meta' + str(i) for i in np.arange(20)]))

        # read in the som cluster channel average data
        sample_pixel_channel_avg_som_cluster = pd.read_csv(
            os.path.join(temp_dir, 'sample_pixel_som_cluster_chan_avgs.csv')
        )

        # assert the correct number of meta clusters are in and the correct number of each
        assert len(sample_pixel_channel_avg_som_cluster['pixel_meta_cluster'].value_counts()) == 20
        assert np.all(
            sample_pixel_channel_avg_som_cluster['pixel_meta_cluster'].value_counts().values == 5
        )

        # assert the correct metacluster labels are contained
        sample_pixel_channel_avg_som_cluster = sample_pixel_channel_avg_som_cluster.sort_values(
            by='pixel_meta_cluster'
        )

        assert np.all(sample_pixel_channel_avg_som_cluster[
            'pixel_meta_cluster'
        ].values == np.repeat(np.arange(20), repeats=5))
        assert np.all(sample_pixel_channel_avg_som_cluster[
            'pixel_meta_cluster_rename'
        ].values == np.array(['meta' + str(i) for i in np.repeat(np.arange(20), repeats=5)]))


def test_train_cell_som(mocker):
    # basic error check: bad path to cell table path
    with tempfile.TemporaryDirectory() as temp_dir:
        with pytest.raises(FileNotFoundError):
            som_utils.train_cell_som(
                fovs=['fov0'], channels=['chan0'], base_dir=temp_dir,
                pixel_data_dir='data_dir', cell_table_path='bad_cell_table.csv'
            )

    # basic error check: bad path to pixel data dir
    with tempfile.TemporaryDirectory() as temp_dir:
        blank_cell_table = pd.DataFrame()
        blank_cell_table.to_csv(
            os.path.join(temp_dir, 'sample_cell_table.csv'),
            index=False
        )

        with pytest.raises(FileNotFoundError):
            som_utils.train_cell_som(
                fovs=['fov0'], channels=['chan0'], base_dir=temp_dir,
                pixel_data_dir='data_dir',
                cell_table_path=os.path.join(temp_dir, 'sample_cell_table.csv')
            )

    with tempfile.TemporaryDirectory() as temp_dir:
        # create list of markeres and fovs we want to use
        chan_list = ['Marker1', 'Marker2', 'Marker3', 'Marker4']
        fovs = ['fov1', 'fov2']

        # create an example cell table
        cell_table = pd.DataFrame(np.random.rand(100, 4), columns=chan_list)

        # assign dummy fovs
        cell_table.loc[0:49, 'fov'] = 'fov1'
        cell_table.loc[50:99, 'fov'] = 'fov2'

        # assign dummy segmentation labels, 50 cells for each
        cell_table.loc[0:49, 'label'] = np.arange(50)
        cell_table.loc[50:99, 'label'] = np.arange(50)

        # assign dummy cell sizes
        cell_table['cell_size'] = np.random.randint(low=1, high=1000, size=(100, 1))

        # write cell table
        cell_table_path = os.path.join(temp_dir, 'cell_table_size_normalized.csv')
        cell_table.to_csv(cell_table_path, index=False)

        # define a pixel data directory with SOM and meta cluster labels
        pixel_data_path = os.path.join(temp_dir, 'pixel_data_dir')
        os.mkdir(pixel_data_path)

        # create dummy data for each fov
        for fov in fovs:
            # assume each label has 10 pixels, create dummy data for each of them
            fov_table = pd.DataFrame(np.random.rand(1000, 4), columns=chan_list)

            # assign the fovs and labels
            fov_table['fov'] = fov
            fov_table['segmentation_label'] = np.repeat(np.arange(50), 20)

            # assign dummy pixel/meta labels
            # pixel: 0-9 for fov1 and 5-14 for fov2
            # meta: 0-1 for both fov1 and fov2
            if fov == 'fov1':
                fov_table['pixel_som_cluster'] = np.repeat(np.arange(10), 100)
            else:
                fov_table['pixel_som_cluster'] = np.repeat(np.arange(5, 15), 100)

            fov_table['pixel_meta_cluster_rename'] = np.repeat(np.arange(2), 500)

            # write fov data to feather
            feather.write_dataframe(fov_table, os.path.join(pixel_data_path,
                                                            fov + '.feather'))

        # bad cluster_col provided
        with pytest.raises(ValueError):
            som_utils.train_cell_som(
                fovs, chan_list, temp_dir, 'pixel_data_dir', cell_table_path,
                pixel_cluster_col='bad_cluster'
            )

        # TEST 1: computing weights using pixel clusters
        # compute cluster counts
        _, cluster_counts_norm = som_utils.create_c2pc_data(
            fovs, pixel_data_path, cell_table_path, 'pixel_som_cluster'
        )

        # write cluster count
        cluster_counts_norm_path = os.path.join(temp_dir, 'cluster_counts_norm.feather')
        feather.write_dataframe(cluster_counts_norm, cluster_counts_norm_path)

        # add mocked function to "train_cell_som"
        mocker.patch(
            'ark.phenotyping.som_utils.train_cell_som',
            mocked_train_cell_som
        )

        # "train" the cell SOM using mocked function
        som_utils.train_cell_som(
            fovs=fovs, channels=chan_list, base_dir=temp_dir,
            pixel_data_dir='pixel_data_dir',
            cell_table_path=cell_table_path,
            pixel_cluster_col='pixel_som_cluster'
        )

        # assert cell weights has been created
        assert os.path.exists(os.path.join(temp_dir, 'cell_weights.feather'))

        # read in the cell weights
        cell_weights = feather.read_dataframe(os.path.join(temp_dir, 'cell_weights.feather'))

        # assert we created the columns needed
        misc_utils.verify_same_elements(
            cluster_col_labels=['pixel_som_cluster_' + str(i) for i in range(15)],
            cluster_weights_names=cell_weights.columns.values
        )

        # assert the shape
        assert cell_weights.shape == (100, 15)

        # remove cell weights for next test
        os.remove(os.path.join(temp_dir, 'cell_weights.feather'))

        # TEST 2: computing weights using hierarchical clusters
        _, cluster_counts_norm = som_utils.create_c2pc_data(
            fovs, pixel_data_path, cell_table_path, 'pixel_meta_cluster_rename'
        )

        # write cluster count
        cluster_counts_norm_path = os.path.join(temp_dir, 'cluster_counts_norm.feather')
        feather.write_dataframe(cluster_counts_norm, cluster_counts_norm_path)

        # add mocked function to "train" cell SOM
        mocker.patch(
            'ark.phenotyping.som_utils.train_cell_som',
            mocked_train_cell_som
        )

        # "train" the cell SOM using mocked function
        som_utils.train_cell_som(
            fovs=fovs, channels=chan_list, base_dir=temp_dir,
            pixel_data_dir='pixel_data_dir',
            cell_table_path=cell_table_path,
            pixel_cluster_col='pixel_meta_cluster_rename'
        )

        # assert cell weights has been created
        assert os.path.exists(os.path.join(temp_dir, 'cell_weights.feather'))

        # read in the cell weights
        cell_weights = feather.read_dataframe(os.path.join(temp_dir, 'cell_weights.feather'))

        # assert we created the columns needed
        misc_utils.verify_same_elements(
            cluster_col_labels=['pixel_meta_cluster_rename_' + str(i) for i in range(2)],
            cluster_weights_names=cell_weights.columns.values
        )

        # assert the shape
        assert cell_weights.shape == (100, 2)


def test_cluster_cells(mocker):
    # basic error check: path to cell counts norm does not exist
    with tempfile.TemporaryDirectory() as temp_dir:
        with pytest.raises(FileNotFoundError):
            som_utils.cluster_cells(base_dir=temp_dir, cluster_counts_norm_name='bad_path')

    # basic error check: path to cell weights does not exist
    with tempfile.TemporaryDirectory() as temp_dir:
        # create a dummy cluster_counts_norm_name file
        cluster_counts_norm = pd.DataFrame()
        cluster_counts_norm.to_csv(
            os.path.join(temp_dir, 'cluster_counts_norm.feather'),
            index=False
        )

        with pytest.raises(FileNotFoundError):
            som_utils.cluster_cells(base_dir=temp_dir,
                                    weights_name='bad_path')

    with tempfile.TemporaryDirectory() as temp_dir:
        # define the cluster column names
        cluster_cols = ['pixel_som_cluster_' + str(i) for i in range(3)]

        # create a sample cluster counts file
        cluster_counts = pd.DataFrame(np.random.randint(0, 100, (100, 3)),
                                      columns=cluster_cols)

        # add metadata
        cluster_counts['fov'] = -1
        cluster_counts['cell_size'] = -1
        cluster_counts['segmentation_label'] = -1

        # write cluster counts
        cluster_counts_path = os.path.join(temp_dir, 'cluster_counts.feather')
        feather.write_dataframe(cluster_counts, cluster_counts_path)

        # create normalized counts
        cluster_counts_norm = cluster_counts.copy()
        cluster_counts_norm[cluster_cols] = cluster_counts_norm[cluster_cols] / 5

        # write normalized counts
        cluster_counts_norm_path = os.path.join(temp_dir, 'cluster_counts_norm.feather')
        feather.write_dataframe(cluster_counts_norm, cluster_counts_norm_path)

        with pytest.raises(ValueError):
            bad_cluster_cols = cluster_cols[:]
            bad_cluster_cols[2], bad_cluster_cols[1] = bad_cluster_cols[1], bad_cluster_cols[2]

            weights = pd.DataFrame(np.random.rand(100, 3), columns=bad_cluster_cols)
            feather.write_dataframe(weights, os.path.join(temp_dir, 'cell_weights.feather'))

            # column name mismatch for weights
            som_utils.cluster_cells(base_dir=temp_dir)

        # generate a random weights matrix
        weights = pd.DataFrame(np.random.rand(100, 3), columns=cluster_cols)

        # write weights
        cell_weights_path = os.path.join(temp_dir, 'cell_weights.feather')
        feather.write_dataframe(weights, cell_weights_path)

        # bad cluster_col provided
        with pytest.raises(ValueError):
            som_utils.cluster_cells(
                base_dir=temp_dir,
                pixel_cluster_col_prefix='bad_cluster'
            )

        # add mocked function to "cluster" cells
        mocker.patch(
            'ark.phenotyping.som_utils.cluster_cells',
            mocked_cluster_cells
        )

        # "cluster" the cells
        som_utils.cluster_cells(base_dir=temp_dir)

        # assert the clustered feather file has been created
        assert os.path.exists(os.path.join(temp_dir, 'cell_mat_clustered.feather'))

        # assert we didn't assign any cluster 100 or above
        cell_clustered_data = feather.read_dataframe(
            os.path.join(temp_dir, 'cell_mat_clustered.feather')
        )

        cluster_ids = cell_clustered_data['cell_som_cluster']
        assert np.all(cluster_ids < 100)


def test_cell_consensus_cluster(mocker):
    # basic error check: path to cell data does not exist
    with tempfile.TemporaryDirectory() as temp_dir:
        with pytest.raises(FileNotFoundError):
            som_utils.cell_consensus_cluster(
                fovs=[], channels=[], base_dir=temp_dir,
                cell_data_name='bad_path', pixel_cluster_col='blah'
            )

    # basic error check: cell cluster avg table not found
    with tempfile.TemporaryDirectory() as temp_dir:
        with pytest.raises(FileNotFoundError):
            cell_cluster_data = pd.DataFrame()
            feather.write_dataframe(
                cell_cluster_data, os.path.join(temp_dir, 'cell_mat.feather')
            )

            som_utils.cell_consensus_cluster(
                fovs=[], channels=[], base_dir=temp_dir, pixel_cluster_col='blah'
            )

    # basic error check: weighted channel avg table not found
    with tempfile.TemporaryDirectory() as temp_dir:
        with pytest.raises(FileNotFoundError):
            cell_cluster_data = pd.DataFrame()
            cell_cluster_avg_data = pd.DataFrame()
            feather.write_dataframe(
                cell_cluster_data, os.path.join(temp_dir, 'cell_mat.feather')
            )
            cell_cluster_avg_data.to_csv(
                os.path.join(temp_dir, 'cell_som_cluster_avgs.csv'),
                index=False
            )

            som_utils.cell_consensus_cluster(
                fovs=[], channels=[], base_dir=temp_dir, pixel_cluster_col='blah'
            )

    with tempfile.TemporaryDirectory() as temp_dir:
        # test for both pixel SOM and meta cluster column names
        for cluster_prefix in ['pixel_som_cluster', 'pixel_meta_cluster_rename']:
            # create a dummy cluster_data file
            cluster_data = pd.DataFrame(
                np.random.randint(0, 100, (100, 3)),
                columns=['%s_%d' % (cluster_prefix, i) for i in np.arange(3)]
            )

            # assign dummy cell cluster labels
            cluster_data['cell_som_cluster'] = np.repeat(np.arange(10), 10)

            # write clustered data
            clustered_path = os.path.join(temp_dir, 'cell_mat.feather')
            feather.write_dataframe(cluster_data, clustered_path)

            # compute average counts of each pixel SOM/meta cluster across all cell SOM clusters
            cluster_avg = som_utils.compute_cell_cluster_count_avg(
                clustered_path, pixel_cluster_col_prefix=cluster_prefix,
                cell_cluster_col='cell_som_cluster'
            )

            # write cluster average
            cluster_avg_path = os.path.join(temp_dir, 'cell_som_cluster_avgs.csv')
            cluster_avg.to_csv(cluster_avg_path, index=False)

            # create a dummy weighted channel average table
            weighted_cell_table = pd.DataFrame()

            # write dummy weighted channel average table
            weighted_cell_path = os.path.join(temp_dir, 'weighted_cell_table.csv')
            weighted_cell_table.to_csv(weighted_cell_path, index=False)

            # add mocked function to "consensus cluster" cell average data
            mocker.patch(
                'ark.phenotyping.som_utils.cell_consensus_cluster',
                mocked_cell_consensus_cluster
            )

            # "consensus cluster" the cells
            som_utils.cell_consensus_cluster(
                fovs=[], channels=[], base_dir=temp_dir, pixel_cluster_col=cluster_prefix
            )

            cell_consensus_data = feather.read_dataframe(
                os.path.join(temp_dir, 'cell_mat.feather')
            )

            # assert the cell_som_cluster labels are intact
            assert np.all(
                cluster_data['cell_som_cluster'].values ==
                cell_consensus_data['cell_som_cluster'].values
            )

            # assert we idn't assign any cluster 2 or above
            cluster_ids = cell_consensus_data['cell_meta_cluster']
            assert np.all(cluster_ids < 2)


def test_apply_cell_meta_cluster_remapping():
    with tempfile.TemporaryDirectory() as temp_dir:
        # basic error check: bad path to pixel consensus dir
        with pytest.raises(FileNotFoundError):
            som_utils.apply_cell_meta_cluster_remapping(
                ['fov0'], ['chan0'], temp_dir, 'bad_consensus_name', 'remapped_name.csv',
                'pixel_som_cluster', 'som_count_avgs.csv', 'meta_count_avgs.csv',
                'weighted_cell_table.csv', 'som_chan_avgs.csv', 'meta_chan_avgs.csv'
            )

        # make a dummy consensus path
        cell_cluster_data = pd.DataFrame()
        feather.write_dataframe(
            cell_cluster_data, os.path.join(temp_dir, 'cell_mat_clustered.feather')
        )

        # basic error check: bad path to remapped name
        with pytest.raises(FileNotFoundError):
            som_utils.apply_cell_meta_cluster_remapping(
                ['fov0'], ['chan0'], temp_dir, 'cell_mat_clustered.feather', 'remapped_name.csv',
                'pixel_som_cluster', 'som_count_avgs.csv', 'meta_count_avgs.csv',
                'weighted_cell_table.csv', 'som_chan_avgs.csv', 'meta_chan_avgs.csv'
            )

        # make a dummy remapping
        pd.DataFrame().to_csv(
            os.path.join(temp_dir, 'sample_cell_remapping.csv'), index=False
        )

        # basic error check: bad path to cell SOM cluster pixel counts
        with pytest.raises(FileNotFoundError):
            som_utils.apply_cell_meta_cluster_remapping(
                ['fov0'], ['chan0'], temp_dir, 'cell_mat_clustered.feather',
                'sample_cell_remapping.csv', 'pixel_som_cluster', 'som_count_avgs.csv',
                'meta_count_avgs.csv', 'weighted_cell_table.csv', 'som_chan_avgs.csv',
                'meta_chan_avgs.csv'
            )

        # make a dummy cell SOM cluster pixel counts
        pd.DataFrame().to_csv(
            os.path.join(temp_dir, 'sample_som_count_avgs.csv'), index=False
        )

        # basic error check: bad path to cell meta cluster pixel counts
        with pytest.raises(FileNotFoundError):
            som_utils.apply_cell_meta_cluster_remapping(
                ['fov0'], ['chan0'], temp_dir, 'cell_mat_clustered.feather',
                'sample_cell_remapping.csv', 'pixel_som_cluster', 'sample_som_count_avgs.csv',
                'meta_count_avgs.csv', 'weighted_cell_table.csv', 'som_chan_avgs.csv',
                'meta_chan_avgs.csv'
            )

        # make a dummy cell meta cluster pixel counts
        pd.DataFrame().to_csv(
            os.path.join(temp_dir, 'sample_meta_count_avgs.csv'), index=False
        )

        # basic error check: bad path to weighted cell table
        with pytest.raises(FileNotFoundError):
            som_utils.apply_cell_meta_cluster_remapping(
                ['fov0'], ['chan0'], temp_dir, 'cell_mat_clustered.feather',
                'sample_cell_remapping.csv', 'pixel_som_cluster', 'sample_som_count_avgs.csv',
                'sample_meta_count_avgs.csv', 'weighted_cell_table.csv', 'som_chan_avgs.csv',
                'meta_chan_avgs.csv'
            )

        # make a dummy weighted cell table
        pd.DataFrame().to_csv(
            os.path.join(temp_dir, 'sample_weighted_cell_table.csv'), index=False
        )

        # basic error check: bad path to cell SOM weighted channel avgs
        with pytest.raises(FileNotFoundError):
            som_utils.apply_cell_meta_cluster_remapping(
                ['fov0'], ['chan0'], temp_dir, 'cell_mat_clustered.feather',
                'sample_cell_remapping.csv', 'pixel_som_cluster', 'sample_som_count_avgs.csv',
                'sample_meta_count_avgs.csv', 'sample_weighted_cell_table.csv',
                'som_chan_avgs.csv', 'meta_chan_avgs.csv'
            )

        # make a dummy weighted chan avg per cell SOM table
        pd.DataFrame().to_csv(
            os.path.join(temp_dir, 'sample_som_chan_avgs.csv'), index=False
        )

        # basic error check: bad path to cell meta weighted channel avgs
        with pytest.raises(FileNotFoundError):
            som_utils.apply_cell_meta_cluster_remapping(
                ['fov0'], ['chan0'], temp_dir, 'cell_mat_clustered.feather',
                'sample_cell_remapping.csv', 'pixel_som_cluster', 'sample_som_count_avgs.csv',
                'sample_meta_count_avgs.csv', 'sample_weighted_cell_table.csv',
                'sample_som_chan_avgs.csv', 'meta_chan_avgs.csv'
            )

        # make a dummy weighted chan avg per cell meta table
        pd.DataFrame().to_csv(
            os.path.join(temp_dir, 'sample_meta_chan_avgs.csv'), index=False
        )

        # basic error check: bad pixel cluster col specified
        with pytest.raises(ValueError):
            som_utils.apply_cell_meta_cluster_remapping(
                ['fov0'], ['chan0'], temp_dir, 'cell_mat_clustered.feather',
                'sample_cell_remapping.csv', 'bad_pixel_cluster', 'sample_som_count_avgs.csv',
                'sample_meta_count_avgs.csv', 'sample_weighted_cell_table.csv',
                'sample_som_chan_avgs.csv', 'sample_meta_chan_avgs.csv'
            )

    with tempfile.TemporaryDirectory() as temp_dir:
        # define the pixel cluster cols
        pixel_cluster_cols = ['%s_%s' % ('pixel_meta_cluster_rename', str(i))
                              for i in np.arange(3)]

        # create a dummy cluster_data file
        # for remapping, pixel prefix (pixel_som_cluster or pixel_meta_cluster_rename) irrelevant
        cluster_data = pd.DataFrame(
            np.repeat([[1, 2, 3]], repeats=1000, axis=0),
            columns=pixel_cluster_cols
        )

        # assign dummy SOM cluster labels
        cluster_data['cell_som_cluster'] = np.repeat(np.arange(100), 10)

        # assign dummy meta cluster labels
        cluster_data['cell_meta_cluster'] = np.repeat(np.arange(10), 100)

        # assign dummy fovs
        cluster_data.loc[0:499, 'fov'] = 'fov1'
        cluster_data.loc[500:999, 'fov'] = 'fov2'

        # assign dummy segmentation labels, 50 cells for each
        cluster_data.loc[0:499, 'segmentation_label'] = np.arange(500)
        cluster_data.loc[500:999, 'segmentation_label'] = np.arange(500)

        # write clustered data
        clustered_path = os.path.join(temp_dir, 'cell_mat_consensus.feather')
        feather.write_dataframe(cluster_data, clustered_path)

        # create an example cell SOM pixel counts table
        som_pixel_counts = pd.DataFrame(
            np.repeat([[1, 2, 3]], repeats=100, axis=0),
            columns=pixel_cluster_cols
        )
        som_pixel_counts['cell_som_cluster'] = np.arange(100)
        som_pixel_counts['cell_meta_cluster'] = np.repeat(np.arange(10), 10)

        som_pixel_counts.to_csv(
            os.path.join(temp_dir, 'sample_cell_som_cluster_count_avgs.csv'), index=False
        )

        # since the equivalent pixel counts table for meta clusters will be overwritten
        # just make it a blank slate
        pd.DataFrame().to_csv(
            os.path.join(temp_dir, 'sample_cell_meta_cluster_count_avgs.csv'), index=False
        )

        # create an example weighted cell table
        chans = ['chan0', 'chan1', 'chan2']
        weighted_cell_table = pd.DataFrame(
            np.repeat([[0.1, 0.2, 0.3]], repeats=1000, axis=0),
            columns=chans
        )

        # assign dummy fovs
        weighted_cell_table.loc[0:499, 'fov'] = 'fov1'
        weighted_cell_table.loc[500:999, 'fov'] = 'fov2'

        # assign dummy segmentation labels, 50 cells for each
        weighted_cell_table.loc[0:499, 'segmentation_label'] = np.arange(500)
        weighted_cell_table.loc[500:999, 'segmentation_label'] = np.arange(500)

        # assign dummy cell sizes, these won't really matter for this test
        weighted_cell_table['cell_size'] = 5

        # save weighted cell table
        weighted_cell_table_path = os.path.join(temp_dir, 'weighted_cell_table.csv')
        weighted_cell_table.to_csv(weighted_cell_table_path, index=False)

        # create an example cell SOM weighted channel average table
        som_weighted_chan_avg = pd.DataFrame(
            np.repeat([[0.1, 0.2, 0.3]], repeats=100, axis=0),
            columns=pixel_cluster_cols
        )
        som_weighted_chan_avg['cell_som_cluster'] = np.arange(100)
        som_weighted_chan_avg['cell_meta_cluster'] = np.repeat(np.arange(10), 10)

        som_weighted_chan_avg.to_csv(
            os.path.join(temp_dir, 'sample_cell_som_cluster_chan_avgs.csv'), index=False
        )

        # since the equivalent average weighted channel table for meta clusters will be overwritten
        # just make it a blank slate
        pd.DataFrame().to_csv(
            os.path.join(temp_dir, 'sample_cell_meta_cluster_chan_avgs.csv'), index=False
        )

        # define a dummy remap scheme and save
        # NOTE: cell mappings don't have the same issue of having more SOM clusters defined
        # than there are in the cell table there is only one cell table (as opposed to
        # multiple pixel tabels per FOV)
        sample_cell_remapping = {
            'cluster': [i for i in np.arange(100)],
            'metacluster': [int(i / 5) for i in np.arange(100)],
            'mc_name': ['meta' + str(int(i / 5)) for i in np.arange(100)]
        }
        sample_cell_remapping = pd.DataFrame.from_dict(sample_cell_remapping)
        sample_cell_remapping.to_csv(
            os.path.join(temp_dir, 'sample_cell_remapping.csv'),
            index=False
        )

        # error check: bad columns provided in the SOM to meta cluster map csv input
        with pytest.raises(ValueError):
            bad_sample_cell_remapping = sample_cell_remapping.copy()
            bad_sample_cell_remapping = bad_sample_cell_remapping.rename(
                {'mc_name': 'bad_col'},
                axis=1
            )
            bad_sample_cell_remapping.to_csv(
                os.path.join(temp_dir, 'bad_sample_cell_remapping.csv'),
                index=False
            )

            # run the remapping process
            som_utils.apply_cell_meta_cluster_remapping(
                ['fov1', 'fov2'],
                chans,
                temp_dir,
                'cell_mat_consensus.feather',
                'bad_sample_cell_remapping.csv',
                'pixel_meta_cluster_rename',
                'sample_cell_som_cluster_count_avgs.csv',
                'sample_cell_meta_cluster_count_avgs.csv',
                'weighted_cell_table.csv',
                'sample_cell_som_cluster_chan_avgs.csv',
                'sample_cell_meta_cluster_chan_avgs.csv'
            )

        # error check: mapping does not contain every SOM label
        with pytest.raises(ValueError):
            bad_sample_cell_remapping = {
                'cluster': [1, 2],
                'metacluster': [1, 2],
                'mc_name': ['m1', 'm2']
            }
            bad_sample_cell_remapping = pd.DataFrame.from_dict(bad_sample_cell_remapping)
            bad_sample_cell_remapping.to_csv(
                os.path.join(temp_dir, 'bad_sample_cell_remapping.csv'),
                index=False
            )

            som_utils.apply_cell_meta_cluster_remapping(
                ['fov1', 'fov2'],
                chans,
                temp_dir,
                'cell_mat_consensus.feather',
                'bad_sample_cell_remapping.csv',
                'pixel_meta_cluster_rename',
                'sample_cell_som_cluster_count_avgs.csv',
                'sample_cell_meta_cluster_count_avgs.csv',
                'weighted_cell_table.csv',
                'sample_cell_som_cluster_chan_avgs.csv',
                'sample_cell_meta_cluster_chan_avgs.csv'
            )

        # run the remapping process
        som_utils.apply_cell_meta_cluster_remapping(
            ['fov1', 'fov2'],
            chans,
            temp_dir,
            'cell_mat_consensus.feather',
            'sample_cell_remapping.csv',
            'pixel_meta_cluster_rename',
            'sample_cell_som_cluster_count_avgs.csv',
            'sample_cell_meta_cluster_count_avgs.csv',
            'weighted_cell_table.csv',
            'sample_cell_som_cluster_chan_avgs.csv',
            'sample_cell_meta_cluster_chan_avgs.csv'
        )

        # read remapped cell data in
        remapped_cell_data = feather.read_dataframe(clustered_path)

        # assert the counts of each cell cluster is 50
        assert np.all(remapped_cell_data['cell_meta_cluster'].value_counts().values == 50)

        # used for mapping verification
        actual_som_to_meta = sample_cell_remapping[
            ['cluster', 'metacluster']
        ].drop_duplicates().sort_values(by='cluster')
        actual_meta_id_to_name = sample_cell_remapping[
            ['metacluster', 'mc_name']
        ].drop_duplicates().sort_values(by='metacluster')

        # assert the mapping is the same for cell SOM to meta cluster
        som_to_meta = remapped_cell_data[
            ['cell_som_cluster', 'cell_meta_cluster']
        ].drop_duplicates().sort_values(by='cell_som_cluster')

        # NOTE: unlike pixel clustering, we test the mapping on the entire cell table
        # rather than a FOV-by-FOV basis, so no need to ensure that some metaclusters
        # don't exist in the cell table mapping
        assert np.all(som_to_meta.values == actual_som_to_meta.values)

        # asset the mapping is the same for cell meta cluster to renamed cell meta cluster
        meta_id_to_name = remapped_cell_data[
            ['cell_meta_cluster', 'cell_meta_cluster_rename']
        ].drop_duplicates().sort_values(by='cell_meta_cluster')

        assert np.all(meta_id_to_name.values == actual_meta_id_to_name.values)

        # load the re-computed average count table per cell meta cluster in
        sample_cell_meta_cluster_count_avg = pd.read_csv(
            os.path.join(temp_dir, 'sample_cell_meta_cluster_count_avgs.csv')
        )

        # assert the counts per pixel cluster are correct
        result = np.repeat([[1, 2, 3]], repeats=20, axis=0)
        assert np.all(sample_cell_meta_cluster_count_avg[pixel_cluster_cols].values == result)

        # assert the correct counts were added
        assert np.all(sample_cell_meta_cluster_count_avg['count'].values == 50)

        # assert the correct metacluster labels are contained
        sample_cell_meta_cluster_count_avg = sample_cell_meta_cluster_count_avg.sort_values(
            by='cell_meta_cluster'
        )
        assert np.all(sample_cell_meta_cluster_count_avg[
            'cell_meta_cluster'
        ].values == np.arange(20))
        assert np.all(sample_cell_meta_cluster_count_avg[
            'cell_meta_cluster_rename'
        ].values == ['meta' + str(i) for i in np.arange(20)])

        # load the re-computed weighted average weighted channel table per cell meta cluster in
        sample_cell_meta_cluster_channel_avg = pd.read_csv(
            os.path.join(temp_dir, 'sample_cell_meta_cluster_chan_avgs.csv')
        )

        # assert the markers data has been updated correctly
        result = np.repeat([[0.1, 0.2, 0.3]], repeats=20, axis=0)
        assert np.all(np.round(sample_cell_meta_cluster_channel_avg[chans].values, 1) == result)

        # assert the correct metacluster labels are contained
        sample_cell_meta_cluster_channel_avg = sample_cell_meta_cluster_channel_avg.sort_values(
            by='cell_meta_cluster'
        )
        assert np.all(sample_cell_meta_cluster_channel_avg[
            'cell_meta_cluster'
        ].values == np.arange(20))
        assert np.all(sample_cell_meta_cluster_channel_avg[
            'cell_meta_cluster_rename'
        ].values == ['meta' + str(i) for i in np.arange(20)])

        # load the average count table per cell SOM cluster in
        sample_cell_som_cluster_count_avg = pd.read_csv(
            os.path.join(temp_dir, 'sample_cell_som_cluster_count_avgs.csv')
        )

        # assert the correct number of meta clusters are in and the correct number of each
        assert len(sample_cell_som_cluster_count_avg['cell_meta_cluster'].value_counts()) == 20
        assert np.all(
            sample_cell_som_cluster_count_avg['cell_meta_cluster'].value_counts().values == 5
        )

        # assert the correct metacluster labels are contained
        sample_cell_som_cluster_count_avg = sample_cell_som_cluster_count_avg.sort_values(
            by='cell_meta_cluster'
        )

        assert np.all(sample_cell_som_cluster_count_avg[
            'cell_meta_cluster'
        ].values == np.repeat(np.arange(20), repeats=5))
        assert np.all(sample_cell_som_cluster_count_avg[
            'cell_meta_cluster_rename'
        ].values == ['meta' + str(i) for i in np.repeat(np.arange(20), repeats=5)])

        # load the average weighted channel expression per cell SOM cluster in
        sample_cell_som_cluster_chan_avg = pd.read_csv(
            os.path.join(temp_dir, 'sample_cell_som_cluster_chan_avgs.csv')
        )

        # assert the correct number of meta clusters are in and the correct number of each
        assert len(sample_cell_som_cluster_chan_avg['cell_meta_cluster'].value_counts()) == 20
        assert np.all(
            sample_cell_som_cluster_chan_avg['cell_meta_cluster'].value_counts().values == 5
        )

        # assert the correct metacluster labels are contained
        sample_cell_som_cluster_chan_avg = sample_cell_som_cluster_chan_avg.sort_values(
            by='cell_meta_cluster'
        )

        assert np.all(sample_cell_som_cluster_chan_avg[
            'cell_meta_cluster'
        ].values == np.repeat(np.arange(20), repeats=5))
        assert np.all(sample_cell_som_cluster_chan_avg[
            'cell_meta_cluster_rename'
        ].values == ['meta' + str(i) for i in np.repeat(np.arange(20), repeats=5)])


def test_generate_meta_cluster_colormap_dict():
    with tempfile.TemporaryDirectory() as temp_dir:
        # basic error check: bad remapping path
        with pytest.raises(FileNotFoundError):
            som_utils.generate_meta_cluster_colormap_dict(
                os.path.join(temp_dir, 'bad_remap_path.csv'), None
            )

        # basic error check: remapping data contains bad columns
        with pytest.raises(ValueError):
            bad_sample_remapping = {
                'cluster': [i for i in np.arange(10)],
                'metacluster': [int(i / 50) for i in np.arange(100)],
                'mc_name_bad': ['meta' + str(int(i / 50)) for i in np.arange(100)]
            }

            bad_sample_remapping = pd.DataFrame.from_dict(bad_sample_remapping)
            bad_sample_remapping.to_csv(
                os.path.join(temp_dir, 'bad_sample_remapping.csv'),
                index=False
            )

            som_utils.generate_meta_cluster_colormap_dict(
                os.path.join(temp_dir, 'bad_sample_remapping.csv'), None
            )

        # define a dummy remapping
        sample_remapping = {
            'cluster': [i for i in np.arange(100)],
            'metacluster': [int(i / 50) + 1 for i in np.arange(100)],
            'mc_name': ['meta' + str(int(i / 50) + 1) for i in np.arange(100)]
        }

        sample_remapping = pd.DataFrame.from_dict(sample_remapping)
        sample_remapping.to_csv(
            os.path.join(temp_dir, 'sample_remapping.csv'),
            index=False
        )

        # define a sample ListedColormap
        cmap = ListedColormap(['red', 'blue', 'green'])

        raw_cmap, renamed_cmap = som_utils.generate_meta_cluster_colormap_dict(
            os.path.join(temp_dir, 'sample_remapping.csv'), cmap
        )

        # assert the correct meta cluster labels are contained in both dicts
        misc_utils.verify_same_elements(
            raw_cmap_keys=list(raw_cmap.keys()),
            raw_meta_clusters=sample_remapping['metacluster'].values
        )
        misc_utils.verify_same_elements(
            renamed_cmap_keys=list(renamed_cmap.keys()),
            renamed_meta_clusters=sample_remapping['mc_name'].values
        )

        # assert the colors match up
        assert raw_cmap[1] == renamed_cmap['meta1'] == (1.0, 0.0, 0.0, 1.0)
        assert raw_cmap[2] == renamed_cmap['meta2'] == (0.0, 0.0, 1.0, 1.0)


def test_generate_weighted_channel_avg_heatmap():
    with tempfile.TemporaryDirectory() as temp_dir:
        # basic error check: bad cluster channel avgs path
        with pytest.raises(FileNotFoundError):
            som_utils.generate_weighted_channel_avg_heatmap(
                os.path.join(temp_dir, 'bad_channel_avg.csv'),
                'cell_som_cluster', [], {}, {}
            )

        # basic error check: bad cell cluster col provided
        with pytest.raises(ValueError):
            dummy_chan_avg = pd.DataFrame().to_csv(
                os.path.join(temp_dir, 'sample_channel_avg.csv')
            )
            som_utils.generate_weighted_channel_avg_heatmap(
                os.path.join(temp_dir, 'sample_channel_avg.csv'),
                'bad_cluster_col', [], {}, {}
            )

        # test 1: cell SOM cluster channel avg
        sample_channel_avg = pd.DataFrame(
            np.random.rand(10, 3),
            columns=['chan1', 'chan2', 'chan3']
        )

        sample_channel_avg['cell_som_cluster'] = np.arange(1, 11)
        sample_channel_avg['cell_meta_cluster'] = np.repeat(np.arange(1, 6), repeats=2)
        sample_channel_avg['cell_meta_cluster_rename'] = [
            'meta' % i for i in np.repeat(np.arange(1, 6), repeats=2)
        ]

        sample_channel_avg.to_csv(
            os.path.join(temp_dir, 'sample_channel_avg.csv')
        )

        # error check aside: bad channel names provided
        with pytest.raises(ValueError):
            som_utils.generate_weighted_channel_avg_heatmap(
                os.path.join(temp_dir, 'sample_channel_avg.csv'),
                'cell_som_cluster', ['chan1', 'chan4'], {}, {}
            )

        # define a sample colormap (raw and renamed)
        raw_cmap = {
            1: 'red',
            2: 'blue',
            3: 'green',
            4: 'purple',
            5: 'orange'
        }

        renamed_cmap = {
            'meta1': 'red',
            'meta2': 'blue',
            'meta3': 'green',
            'meta4': 'purple',
            'meta5': 'orange'
        }

        # assert visualization runs
        som_utils.generate_weighted_channel_avg_heatmap(
            os.path.join(temp_dir, 'sample_channel_avg.csv'),
            'cell_som_cluster', ['chan1', 'chan2'], raw_cmap, renamed_cmap
        )

        # test 2: cell meta cluster channel avg
        sample_channel_avg = sample_channel_avg.drop(columns='cell_som_cluster')
        sample_channel_avg.to_csv(
            os.path.join(temp_dir, 'sample_channel_avg.csv')
        )

        # assert visualization runs
        som_utils.generate_weighted_channel_avg_heatmap(
            os.path.join(temp_dir, 'sample_channel_avg.csv'),
            'cell_meta_cluster_rename', ['chan1', 'chan2'], raw_cmap, renamed_cmap
        )


def test_add_consensus_labels_cell_table():
    with tempfile.TemporaryDirectory() as temp_dir:
        # basic error check: cell table path does not exist
        with pytest.raises(FileNotFoundError):
            som_utils.add_consensus_labels_cell_table(
                temp_dir, 'bad_cell_table_path', ''
            )

        # create a basic cell table
        # NOTE: randomize the rows a bit to fully test merge functionality
        fovs = ['fov0', 'fov1', 'fov2']
        chans = ['chan0', 'chan1', 'chan2']
        cell_table_data = {
            'cell_size': np.repeat(1, 300),
            'fov': np.repeat(['fov0', 'fov1', 'fov2'], 100),
            'chan0': np.random.rand(300),
            'chan1': np.random.rand(300),
            'chan2': np.random.rand(300),
            'label': np.tile(np.arange(1, 101), 3)
        }
        cell_table = pd.DataFrame.from_dict(cell_table_data)
        cell_table = shuffle(cell_table).reset_index(drop=True)
        cell_table.to_csv(os.path.join(temp_dir, 'cell_table.csv'), index=False)

        # basic error check: cell consensus data does not exist
        with pytest.raises(FileNotFoundError):
            som_utils.add_consensus_labels_cell_table(
                temp_dir, os.path.join(temp_dir, 'cell_table.csv'), 'bad_cell_consensus_name'
            )

        cell_consensus_data = {
            'cell_size': np.repeat(1, 300),
            'fov': np.repeat(['fov0', 'fov1', 'fov2'], 100),
            'pixel_meta_cluster_rename_1': np.random.rand(300),
            'pixel_meta_cluster_rename_2': np.random.rand(300),
            'pixel_meta_cluster_rename_3': np.random.rand(300),
            'segmentation_label': np.tile(np.arange(1, 101), 3),
            'cell_som_cluster': np.tile(np.arange(1, 101), 3),
            'cell_meta_cluster': np.tile(np.arange(1, 21), 15),
            'cell_meta_cluster_rename': np.tile(
                ['cell_meta_%d' % i for i in np.arange(1, 21)], 15
            )
        }

        cell_consensus = pd.DataFrame.from_dict(cell_consensus_data)
        feather.write_dataframe(
            cell_consensus,
            os.path.join(temp_dir, 'cell_consensus.feather'),
            compression='uncompressed'
        )

        # generate the new cell table
        som_utils.add_consensus_labels_cell_table(
            temp_dir, os.path.join(temp_dir, 'cell_table.csv'), 'cell_consensus.feather'
        )

        # assert cell_table.csv still exists
        assert os.path.exists(os.path.join(temp_dir, 'cell_table_cell_labels.csv'))

        # read in the new cell table
        cell_table_with_labels = pd.read_csv(os.path.join(temp_dir, 'cell_table_cell_labels.csv'))

        # assert cell_meta_cluster column added
        assert 'cell_meta_cluster' in cell_table_with_labels.columns.values

        # assert new cell table meta cluster labels same as rename column in consensus data
        # NOTE: make sure to sort cell table values since it was randomized to test merging
        assert np.all(
            cell_table_with_labels.sort_values(
                by=['fov', 'label']
            )['cell_meta_cluster'].values == cell_consensus['cell_meta_cluster_rename'].values
        )

        # now test a cell table that has more cells than usual
        cell_table_data = {
            'cell_size': np.repeat(1, 600),
            'fov': np.repeat(['fov0', 'fov1', 'fov2'], 200),
            'chan0': np.random.rand(600),
            'chan1': np.random.rand(600),
            'chan2': np.random.rand(600),
            'label': np.tile(np.arange(1, 201), 3)
        }
        cell_table = pd.DataFrame.from_dict(cell_table_data)
        cell_table = shuffle(cell_table).reset_index(drop=True)
        cell_table.to_csv(os.path.join(temp_dir, 'cell_table.csv'), index=False)

        # generate the new cell table
        som_utils.add_consensus_labels_cell_table(
            temp_dir, os.path.join(temp_dir, 'cell_table.csv'), 'cell_consensus.feather'
        )

        # assert cell_table.csv still exists
        assert os.path.exists(os.path.join(temp_dir, 'cell_table_cell_labels.csv'))

        # read in the new cell table
        cell_table_with_labels = pd.read_csv(os.path.join(temp_dir, 'cell_table_cell_labels.csv'))

        # assert cell_meta_cluster column added
        assert 'cell_meta_cluster' in cell_table_with_labels.columns.values

        # assert that for labels 1-100 per FOV, the meta_cluster_labels are the same
        # NOTE: make sure to sort cell table values since it was randomized to test merging
        cell_table_with_labeled_cells = cell_table_with_labels[
            cell_table_with_labels['label'] <= 100
        ]
        assert np.all(
            cell_table_with_labeled_cells.sort_values(
                by=['fov', 'label']
            )['cell_meta_cluster'].values == cell_consensus['cell_meta_cluster_rename'].values
        )

        # assert that for labels 101-200 per FOV, the meta_cluster_labels are set to 'Unassigned'
        cell_table_with_unlabeled_cells = cell_table_with_labels[
            cell_table_with_labels['label'] > 100
        ]
        assert np.all(
            cell_table_with_unlabeled_cells['cell_meta_cluster'].values == 'Unassigned'
        )<|MERGE_RESOLUTION|>--- conflicted
+++ resolved
@@ -275,11 +275,7 @@
 
 def mocked_preprocess_fov(base_dir, tiff_dir, data_dir, subset_dir, seg_dir, seg_suffix,
                           img_sub_folder, is_mibitiff, channels, blur_factor,
-<<<<<<< HEAD
-                          subset_proportion, pixel_norm_val, dtype, seed, fov):
-=======
                           subset_proportion, pixel_norm_val, dtype, seed, channel_norm_df, fov):
->>>>>>> 6f49621c
     # load img_xr from MIBITiff or directory with the fov
     if is_mibitiff:
         img_xr = load_utils.load_imgs_from_mibitiff(
@@ -306,8 +302,6 @@
     # subset for the channel data
     img_data = img_xr.loc[fov, :, :, channels].values.astype(np.float32)
 
-<<<<<<< HEAD
-=======
     # create vector for normalizing image data
     norm_vect = channel_norm_df['norm_val'].values
     norm_vect = np.array(norm_vect).reshape([1, 1, len(norm_vect)])
@@ -315,7 +309,6 @@
     # normalize image data
     img_data = img_data / norm_vect
 
->>>>>>> 6f49621c
     # set seed for subsetting
     np.random.seed(seed)
 
@@ -1407,10 +1400,7 @@
             # NOTE: need to account for rounding if multiplying by 0.1 leads to non-int
             assert round(flowsom_data_fov.shape[0] * 0.1) == flowsom_sub_fov.shape[0]
 
-<<<<<<< HEAD
-=======
         # check that correct values are passed to helper function
->>>>>>> 6f49621c
         mocker.patch(
             'ark.phenotyping.som_utils.preprocess_fov',
             mocked_preprocess_fov
