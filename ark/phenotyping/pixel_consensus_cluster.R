# Runs consensus clustering on the pixel data averaged across all channels

# Usage: Rscript {fovs} {markers} {maxK} {cap} {pixelMatDir} {clusterAvgPath} {clustToMeta} {seed}

# - fovs: list of fovs to cluster
# - markers: list of channel columns to use
# - maxK: number of consensus clusters
# - cap: max z-score cutoff
# - pixelMatDir: path to the pixel data with SOM clusters
# - clusterAvgPath: path to the averaged cluster data
# - clustToMeta: path to file where the SOM cluster to meta cluster mapping will be written
# - seed: random factor

library(arrow)
library(ConsensusClusterPlus)
library(data.table)
library(doParallel)
library(foreach)
library(parallel)

# helper function to map a FOV to its consensus labels
mapConsensusLabels <- function(fov, pixelMatDir) {
    # read in pixel data, we'll need the cluster column for mapping
    fileName <- file.path(fov, "feather", fsep=".")
    matPath <- file.path(pixelMatDir, fileName)
    fovPixelData <- arrow::read_feather(matPath)

    # assign hierarchical cluster labels
    fovPixelData$pixel_meta_cluster <- som_to_meta_map[as.character(fovPixelData$pixel_som_cluster)]

    # write data with consensus labels
    arrow::write_feather(as.data.table(fovPixelData), pixelMatDir)

    # inform user that a fov has been processed
    print(paste("Processed fov:", fov))
}

# get the number of cores
nCores <- parallel::detectCores() - 1

# get the command line arguments
args <- commandArgs(trailingOnly=TRUE)

# create the list of fovs
fovs <- unlist(strsplit(args[1], split=","))

# create the list of channels
markers <- unlist(strsplit(args[2], split=","))

# get number of consensus clusters
maxK <- strtoi(args[3])

# get z-score scaling factor
cap <- strtoi(args[4])

<<<<<<< HEAD
# get path to pixel data
=======
# get path to the pixel data
>>>>>>> 4cf115b4
pixelMatDir <- args[5]

# get path to the averaged channel data
clusterAvgPath <- args[6]

# get the clust to meta write path
clustToMeta <- args[7]

# set the random seed
seed <- strtoi(args[8])
set.seed(seed)

# read cluster averaged data
print("Reading cluster averaged data")
clusterAvgs <- as.data.frame(read.csv(clusterAvgPath, check.names=FALSE))

# z-score and cap the data accordingly
# NOTE: capping cluster avg data produces better clustering results
# NOTE: need to cap with sapply because pmin sets out-of-range values to NA on non-vectors
clusterAvgsScale <- clusterAvgs[,markers]
clusterAvgsScale <- scale(clusterAvgs[,markers])
clusterAvgsScale <- sapply(as.data.frame(clusterAvgsScale), pmin, cap)
clusterAvgsScale <- sapply(as.data.frame(clusterAvgsScale), pmax, -cap)

# run the consensus clustering
print("Running consensus clustering")
suppressMessages(consensusClusterResults <- ConsensusClusterPlus(t(clusterAvgsScale), maxK=maxK, seed=seed))
som_to_meta_map <- consensusClusterResults[[maxK]]$consensusClass
names(som_to_meta_map) <- clusterAvgs$pixel_som_cluster

# append pixel_meta_cluster to each fov's data
<<<<<<< HEAD
for (batchStart in seq(1, length(fovs), batchSize)) {
    # define the parallel cluster for this batch of fovs
    parallelCluster <- parallel::makeCluster(nCores, type="FORK")

    # register parallel cluster for dopar
    doParallel::registerDoParallel(cl=parallelCluster)

    # need to prevent overshooting end of fovs list when batching
    batchEnd <- min(batchStart + batchSize - 1, length(fovs))

    # run the multithreaded batch process for mapping to SOM labels and saving
    foreach(
        i=batchStart:batchEnd,
        .combine='c'
    ) %dopar% {
        mapConsensusLabels(fovs[i], pixelMatDir)
=======
print("Writing consensus clustering results")
for (i in 1:length(fovs)) {
    # read in pixel data, we'll need the cluster column for mapping
    fileName <- file.path(fovs[i], "feather", fsep=".")
    matPath <- file.path(pixelMatDir, fileName)
    fovPixelData <- arrow::read_feather(matPath)

    # assign hierarchical cluster labels
    fovPixelData$pixel_meta_cluster <- som_to_meta_map[as.character(fovPixelData$pixel_som_cluster)]

    # write consensus clustered data, overwrite original data with the same data with meta cluster label
    arrow::write_feather(as.data.table(fovPixelData), matPath)

    # print an update every 10 fovs
    if (i %% 10 == 0) {
        print("# fovs clustered:")
        print(i)
>>>>>>> 4cf115b4
    }

    # unregister the parallel cluster
    parallel::stopCluster(cl=parallelCluster)
}

# # append pixel_meta_cluster to each fov's data
# print("Writing consensus clustering results")
# for (i in 1:length(fovs)) {
#     # read in pixel data, we'll need the cluster column for mapping
#     fileName <- file.path(fovs[i], "feather", fsep=".")
#     matPath <- file.path(pixelClusterDir, fileName)
#     fovPixelData <- arrow::read_feather(matPath)

#     # assign hierarchical cluster labels
#     fovPixelData$pixel_meta_cluster <- som_to_meta_map[as.character(fovPixelData$pixel_som_cluster)]

#     # write consensus clustered data
#     clusterPath <- file.path(pixelMatConsensus, fileName)
#     arrow::write_feather(as.data.table(fovPixelData), clusterPath)

#     # print an update every 10 fovs
#     if (i %% 10 == 0) {
#         print("# fovs clustered:")
#         print(i)
#     }
# }

# save the mapping from pixel_som_cluster to pixel_meta_cluster
print("Writing SOM to meta cluster mapping table")
som_to_meta_map <- as.data.table(som_to_meta_map)

# assign pixel_som_cluster column, then rename som_to_meta_map to pixel_meta_cluster
som_to_meta_map$pixel_som_cluster <- as.integer(rownames(som_to_meta_map))
som_to_meta_map <- setnames(som_to_meta_map, "som_to_meta_map", "pixel_meta_cluster")
arrow::write_feather(som_to_meta_map, clustToMeta)<|MERGE_RESOLUTION|>--- conflicted
+++ resolved
@@ -53,11 +53,7 @@
 # get z-score scaling factor
 cap <- strtoi(args[4])
 
-<<<<<<< HEAD
-# get path to pixel data
-=======
 # get path to the pixel data
->>>>>>> 4cf115b4
 pixelMatDir <- args[5]
 
 # get path to the averaged channel data
@@ -89,7 +85,7 @@
 names(som_to_meta_map) <- clusterAvgs$pixel_som_cluster
 
 # append pixel_meta_cluster to each fov's data
-<<<<<<< HEAD
+print("Mapping pixel data to consensus cluster labels")
 for (batchStart in seq(1, length(fovs), batchSize)) {
     # define the parallel cluster for this batch of fovs
     parallelCluster <- parallel::makeCluster(nCores, type="FORK")
@@ -106,25 +102,6 @@
         .combine='c'
     ) %dopar% {
         mapConsensusLabels(fovs[i], pixelMatDir)
-=======
-print("Writing consensus clustering results")
-for (i in 1:length(fovs)) {
-    # read in pixel data, we'll need the cluster column for mapping
-    fileName <- file.path(fovs[i], "feather", fsep=".")
-    matPath <- file.path(pixelMatDir, fileName)
-    fovPixelData <- arrow::read_feather(matPath)
-
-    # assign hierarchical cluster labels
-    fovPixelData$pixel_meta_cluster <- som_to_meta_map[as.character(fovPixelData$pixel_som_cluster)]
-
-    # write consensus clustered data, overwrite original data with the same data with meta cluster label
-    arrow::write_feather(as.data.table(fovPixelData), matPath)
-
-    # print an update every 10 fovs
-    if (i %% 10 == 0) {
-        print("# fovs clustered:")
-        print(i)
->>>>>>> 4cf115b4
     }
 
     # unregister the parallel cluster
