--- conflicted
+++ resolved
@@ -78,20 +78,12 @@
 
     # label and save the cell mask for each FOV
     for fov in fovs:
-<<<<<<< HEAD
-        whole_cell_file = [fov + '_whole_cell.tiff' for fov in fovs]
-=======
         whole_cell_file = [fov + seg_suffix_name + '.tiff' for fov in fovs]
->>>>>>> e1af451d
 
         # load the segmentation labels in for the FOV
         label_map = load_utils.load_imgs_from_dir(
             data_dir=seg_dir, files=whole_cell_file, xr_dim_name='compartments',
-<<<<<<< HEAD
-            xr_channel_names=['whole_cell'], trim_suffix='_whole_cell'
-=======
             xr_channel_names=[seg_suffix_name], trim_suffix=seg_suffix_name
->>>>>>> e1af451d
         ).loc[fov, ...]
 
         # use label_cells_by_cluster to create cell masks
