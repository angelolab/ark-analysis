--- conflicted
+++ resolved
@@ -5,10 +5,7 @@
 import numpy as np
 import pandas as pd
 
-<<<<<<< HEAD
-=======
 from ark.settings import EXTENSION_TYPES
->>>>>>> 7f6d561c
 from ark.utils import data_utils, load_utils, misc_utils, plot_utils
 
 
