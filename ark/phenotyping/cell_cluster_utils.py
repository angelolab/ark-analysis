--- conflicted
+++ resolved
@@ -110,11 +110,7 @@
     )
 
     # read the weighted cell channel table in
-<<<<<<< HEAD
-    cell_table = feather.read_dataframe(os.path.join(base_dir, weighted_cell_channel_name))
-=======
-    cell_table = pd.read_csv(weighted_cell_channel_name_path)
->>>>>>> de39b62b
+    cell_table = feather.read_dataframe(weighted_cell_channel_name_path)
 
     # subset on only the fovs the user has specified
     cell_table = cell_table[cell_table['fov'].isin(fovs)]
