import os
import subprocess

import feather
import matplotlib.patches as patches
import matplotlib.pyplot as plt
import numpy as np
import pandas as pd
import scipy.stats as stats

from ark.analysis import visualize
from ark.utils import io_utils, misc_utils
from ark.phenotyping import cluster_helpers


def compute_cell_cluster_count_avg(cell_cluster_path, pixel_cluster_col_prefix,
                                   cell_cluster_col, keep_count=False):
    """For each cell SOM cluster, compute the average number of associated pixel SOM/meta clusters

    Args:
        cell_cluster_path (str):
            The path to the cell data with SOM and/or meta labels, created by `cluster_cells`
        pixel_cluster_col_prefix (str):
            The prefix of the pixel cluster count columns to subset,
            should be `'pixel_som_cluster'` or `'pixel_meta_cluster'`
        cell_cluster_col (str):
            Name of the cell cluster column to group by
            should be `'cell_som_cluster'` or `'cell_meta_cluster'`
        keep_count (bool):
            Whether to include the cell counts or not,
            this should only be set to `True` for visualization purposes

    Returns:
        pandas.DataFrame:
            Contains the average values for each column across cell SOM clusters
    """

    # Validate paths
    io_utils.validate_paths(cell_cluster_path)

    # verify the pixel cluster col prefix specified is valid
    misc_utils.verify_in_list(
        provided_cluster_col=pixel_cluster_col_prefix,
        valid_cluster_cols=['pixel_som_cluster', 'pixel_meta_cluster_rename']
    )

    # verify the cell cluster col prefix specified is valid
    misc_utils.verify_in_list(
        provided_cluster_col=cell_cluster_col,
        valid_cluster_cols=['cell_som_cluster', 'cell_meta_cluster']
    )

    # read in the clustered data
    cluster_data = feather.read_dataframe(cell_cluster_path)

    # subset by columns with cluster in them
    column_subset = [
        c for c in cluster_data.columns.values if c.startswith(pixel_cluster_col_prefix + '_')
    ]
    cluster_data_subset = cluster_data.loc[:, column_subset + [cell_cluster_col]]

    # average each column grouped by the cell cluster column
    mean_count_totals = cluster_data_subset.groupby(cell_cluster_col).mean().reset_index()

    # if keep_count is included, add the count column to the cell table
    if keep_count:
        cell_cluster_totals = cluster_data_subset.groupby(
            cell_cluster_col
        ).size().to_frame('count')
        cell_cluster_totals = cell_cluster_totals.reset_index(drop=True)
        mean_count_totals['count'] = cell_cluster_totals['count']

    return mean_count_totals


def compute_cell_cluster_channel_avg(fovs, channels, base_dir,
                                     weighted_cell_channel_name,
                                     cell_cluster_name='cluster_counts_size_norm.feather',
                                     cell_cluster_col='cell_meta_cluster'):
    """Computes the average marker expression for each cell cluster

    Args:
        fovs (list):
            The list of fovs to subset on
        channels (list):
            The list of channels to subset on
        base_dir (str):
            The path to the data directory
        weighted_cell_channel_name (str):
            The name of the weighted cell table, created in `3_Pixie_Cluster_Cells.ipynb`
        cell_cluster_name (str):
            Name of the file containing the cell data with cluster labels
        cell_cluster_col (str):
            Whether to aggregate by cell SOM or meta labels
            Needs to be either 'cell_som_cluster', or 'cell_meta_cluster'

    Returns:
        pandas.DataFrame:
            Each cell cluster mapped to the average expression for each marker
    """

    weighted_cell_channel_name_path: str = os.path.join(base_dir, weighted_cell_channel_name)
    cell_cluster_name_path: str = os.path.join(base_dir, cell_cluster_name)

    # verify the cell table actually exists
    io_utils.validate_paths([weighted_cell_channel_name_path, cell_cluster_name_path])

    # verify the cell cluster col specified is valid
    misc_utils.verify_in_list(
        provided_cluster_col=[cell_cluster_col],
        valid_cluster_cols=['cell_som_cluster', 'cell_meta_cluster']
    )

    # read the weighted cell channel table in
    cell_table = feather.read_dataframe(weighted_cell_channel_name_path)

    # subset on only the fovs the user has specified
    cell_table = cell_table[cell_table['fov'].isin(fovs)]

    # read the clustered data
    cluster_data = feather.read_dataframe(cell_cluster_name_path)

    # need to ensure that both cell_table and cluster_data have FOVs and segmentation_labels sorted
    # in the same order, this can be done by simply sorting by fov and segmentation_label for both
    cell_table = cell_table.sort_values(
        by=['fov', 'segmentation_label']
    ).reset_index(drop=True)
    cluster_data = cluster_data.sort_values(
        by=['fov', 'segmentation_label']
    ).reset_index(drop=True)

    # add an extra check to ensure that the FOVs and segmentation labels are in the same order
    misc_utils.verify_same_elements(
        enforce_order=True,
        cell_table_fovs=list(cell_table['fov']),
        cluster_data_fovs=list(cluster_data['fov'])
    )
    misc_utils.verify_same_elements(
        enforce_order=True,
        cell_table_labels=list(cell_table['segmentation_label']),
        cluster_data_labels=list(cluster_data['segmentation_label'])
    )

    # assign the cluster labels to cell_table
    cell_table[cell_cluster_col] = cluster_data[cell_cluster_col]

    # subset the cell table by just the desired channels and the cell_cluster_col
    cell_table = cell_table[channels + [cell_cluster_col]]

    # compute the mean channel expression across each cell cluster
    channel_avgs = cell_table.groupby(cell_cluster_col).mean().reset_index()

    return channel_avgs


def compute_p2c_weighted_channel_avg(pixel_channel_avg, channels, cell_counts,
                                     fovs=None, pixel_cluster_col='pixel_meta_cluster_rename'):
    """Compute the average marker expression for each cell weighted by pixel cluster

    This expression is weighted by the pixel SOM/meta cluster counts. So for each cell,
    marker expression vector is computed by:

    `pixel_cluster_n_count * avg_marker_exp_pixel_cluster_n + ...`

    These values are then normalized by the cell's respective size.

    Note that this function will only be used to correct overlapping signal for visualization.

    Args:
        pixel_channel_avg (pandas.DataFrame):
            The average channel values for each pixel SOM/meta cluster
            Computed by `compute_pixel_cluster_channel_avg`
        channels (list):
            The list of channels to subset `pixel_channel_avg` by
        cell_counts (pandas.DataFrame):
            The dataframe listing the number of each type of pixel SOM/meta cluster per cell
        fovs (list):
            The list of fovs to include, if `None` provided all are used
        pixel_cluster_col (str):
            Name of the cell cluster column to group by
            Should be `'pixel_som_cluster'` or `'pixel_meta_cluster_rename'`

    Returns:
        pandas.DataFrame:
            Returns the average marker expression for each cell in the dataset
    """

    # if no fovs provided make sure they're all iterated over
    if fovs is None:
        fovs = list(cell_counts['fov'].unique())
    else:
        # verify that the fovs provided are valid
        misc_utils.verify_in_list(
            provided_fovs=fovs,
            dataset_fovs=cell_counts['fov'].unique()
        )

    # verify the pixel_cluster_col provided is valid
    misc_utils.verify_in_list(
        provided_cluster_col=pixel_cluster_col,
        valid_cluster_cols=['pixel_som_cluster', 'pixel_meta_cluster_rename']
    )

    # subset over the provided fovs
    cell_counts_sub = cell_counts[cell_counts['fov'].isin(fovs)].copy()

    # subset over the cluster count columns of pixel_channel_avg
    cluster_cols = [c for c in cell_counts_sub.columns.values if pixel_cluster_col in c]
    cell_counts_clusters = cell_counts_sub[cluster_cols].copy()

    # sort the columns of cell_counts_clusters in ascending cluster order
    cell_counts_clusters = cell_counts_clusters.reindex(
        sorted(cell_counts_clusters.columns.values),
        axis=1
    )

    # sort the pixel_channel_avg table by pixel_cluster_col in ascending cluster order
    # NOTE: to handle numeric cluster names types, we need to cast the pixel_cluster_col values
    # to str to ensure the same sorting is used
    if np.issubdtype(pixel_channel_avg[pixel_cluster_col].dtype, np.integer):
        pixel_channel_avg[pixel_cluster_col] = pixel_channel_avg[pixel_cluster_col].astype(str)

    pixel_channel_avg_sorted = pixel_channel_avg.sort_values(by=pixel_cluster_col)

    # check that the same clusters are in both cell_counts_clusters and pixel_channel_avg_sorted
    # the matrix multiplication will fail if this is not caught
    cell_counts_cluster_ids = [
        x.replace(pixel_cluster_col + '_', '') for x in cell_counts_clusters.columns.values
    ]

    pixel_channel_cluster_ids = pixel_channel_avg_sorted[pixel_cluster_col].values

    misc_utils.verify_same_elements(
        enforce_order=True,
        cell_counts_cluster_ids=cell_counts_cluster_ids,
        pixel_channel_cluster_ids=pixel_channel_cluster_ids
    )

    # assert that the channel subset provided is valid
    # this should never fail, just as an added protection
    misc_utils.verify_in_list(
        provided_channels=channels,
        pixel_channel_avg_cols=pixel_channel_avg_sorted.columns.values
    )

    # subset over just the markers of pixel_channel_avg
    pixel_channel_avg_sub = pixel_channel_avg_sorted[channels]

    # broadcast multiply cell_counts_clusters and pixel_channel_avg to get weighted
    # average expression values for each cell
    weighted_cell_channel = np.matmul(
        cell_counts_clusters.values, pixel_channel_avg_sub.values
    )

    # convert back to dataframe
    weighted_cell_channel = pd.DataFrame(
        weighted_cell_channel, columns=channels
    )

    # add columns back
    meta_cols = ['cell_size', 'fov', 'segmentation_label']
    weighted_cell_channel[meta_cols] = cell_counts_sub.reset_index(drop=True)[meta_cols]

    # normalize the channel columns by the cell size
    weighted_cell_channel[channels] = weighted_cell_channel[channels].div(
        weighted_cell_channel['cell_size'],
        axis=0
    )

    return weighted_cell_channel


def create_c2pc_data(fovs, pixel_data_path,
                     cell_table_path, pixel_cluster_col='pixel_meta_cluster_rename'):
    """Create a matrix with each fov-cell label pair and their SOM pixel/meta cluster counts

    Args:
        fovs (list):
            The list of fovs to subset on
        pixel_data_path (str):
            Path to directory with the pixel data with SOM and meta labels attached.
            Created by `pixel_consensus_cluster`.
        cell_table_path (str):
            Path to the cell table, needs to be created with `Segment_Image_Data.ipynb`
        pixel_cluster_col (str):
            The name of the pixel cluster column to count per cell
            Should be `'pixel_som_cluster'` or `'pixel_meta_cluster_rename'`

    Returns:
        tuple:

        - `pandas.DataFrame`: cell x cluster counts of each pixel SOM/meta cluster per each cell
        - `pandas.DataFrame`: same as above, but normalized by `cell_size`
    """

    # verify the pixel_cluster_col provided is valid
    misc_utils.verify_in_list(
        provided_cluster_col=[pixel_cluster_col],
        valid_cluster_cols=['pixel_som_cluster', 'pixel_meta_cluster_rename']
    )

    # read the cell table data
    cell_table = pd.read_csv(cell_table_path)

    # verify that the user has specified fov, label, and cell_size columns in their cell table
    misc_utils.verify_in_list(
        required_cell_table_cols=['fov', 'label', 'cell_size'],
        provided_cell_table_cols=cell_table.columns.values
    )

    # subset on fov, label, and cell size
    cell_table = cell_table[['fov', 'label', 'cell_size']]

    # convert labels to int type
    cell_table['label'] = cell_table['label'].astype(int)

    # rename cell_table label as segmentation_label for joining purposes
    cell_table = cell_table.rename(columns={'label': 'segmentation_label'})

    # subset on only the fovs the user has specified
    cell_table = cell_table[cell_table['fov'].isin(fovs)]

    # define cell_table columns to subset on for merging
    cell_table_cols = ['fov', 'segmentation_label', 'cell_size']

    for fov in fovs:
        # read in the pixel dataset for the fov
        fov_pixel_data = feather.read_dataframe(
            os.path.join(pixel_data_path, fov + '.feather')
        )

        # create a groupby object that aggregates the segmentation_label and the pixel_cluster_col
        # intermediate step for creating a pivot table, makes it easier
        group_by_cluster_col = fov_pixel_data.groupby(
            ['segmentation_label', pixel_cluster_col]
        ).size().reset_index(name='count')

        # if cluster labels end up as float (can happen with numeric types), convert to int
        if group_by_cluster_col[pixel_cluster_col].dtype == float:
            group_by_cluster_col[pixel_cluster_col] = group_by_cluster_col[
                pixel_cluster_col
            ].astype(int)

        # counts number of pixel SOM/meta clusters per cell
        num_cluster_per_seg_label = group_by_cluster_col.pivot(
            index='segmentation_label', columns=pixel_cluster_col, values='count'
        ).fillna(0).astype(int)

        # renames the columns to have 'pixel_som_cluster_' or 'pixel_meta_cluster_rename_' prefix
        new_columns = [
            '%s_' % pixel_cluster_col + str(c) for c in num_cluster_per_seg_label.columns
        ]
        num_cluster_per_seg_label.columns = new_columns

        # get intersection of the segmentation labels between cell_table_indices
        # and num_cluster_per_seg_label
        cell_table_labels = list(cell_table[cell_table['fov'] == fov]['segmentation_label'])
        cluster_labels = list(num_cluster_per_seg_label.index.values)
        label_intersection = list(set(cell_table_labels).intersection(cluster_labels))

        # subset on the label intersection
        num_cluster_per_seg_label = num_cluster_per_seg_label.loc[label_intersection]
        cell_table_indices = pd.Index(
            cell_table[
                (cell_table['fov'] == fov) &
                (cell_table['segmentation_label'].isin(label_intersection))
            ].index.values
        )

        # combine the data of num_cluster_per_seg_label into cell_table_indices
        num_cluster_per_seg_label = num_cluster_per_seg_label.set_index(cell_table_indices)
        cell_table = cell_table.combine_first(num_cluster_per_seg_label)

    # NaN means the cluster wasn't found in the specified fov-cell pair
    cell_table = cell_table.fillna(0)

    # also produce a cell table with counts normalized by cell_size
    cell_table_norm = cell_table.copy()

    count_cols = [c for c in cell_table_norm.columns if '%s_' % pixel_cluster_col in c]
    cell_table_norm[count_cols] = cell_table_norm[count_cols].div(cell_table_norm['cell_size'],
                                                                  axis=0)

    # reset the indices of cell_table and cell_table_norm to make things consistent
    cell_table = cell_table.reset_index(drop=True)
    cell_table_norm = cell_table_norm.reset_index(drop=True)

    return cell_table, cell_table_norm


def train_cell_som(fovs, channels, base_dir, pixel_data_dir, cell_table_path,
                   cluster_counts_name='cluster_counts.feather',
                   cluster_counts_size_norm_name='cluster_counts_size_norm.feather',
                   pixel_cluster_col='pixel_meta_cluster_rename',
                   pc_chan_avg_name='pc_chan_avg.csv',
<<<<<<< HEAD
                   weights_name='cell_weights.feather',
                   weighted_cell_channel_name='weighted_cell_channel.csv',
                   xdim=10, ydim=10, lr_start=0.05, lr_end=0.01, num_passes=1):
=======
                   som_weights_name='cell_som_weights.feather',
                   weighted_cell_channel_name='weighted_cell_channel.feather',
                   xdim=10, ydim=10, lr_start=0.05, lr_end=0.01, num_passes=1, seed=42):
>>>>>>> 719e3a6b
    """Run the SOM training on the number of pixel/meta clusters in each cell of each fov

    Saves the SOM weights to `base_dir/som_weights_name`. Computes and saves weighted
    channel expression per cell.

    Args:
        fovs (list):
            The list of fovs to subset on
        channels (list):
            The list of channels used in pixel clustering
        base_dir (str):
            The path to the data directories
        pixel_data_dir (str):
            Name of directory with the pixel data with SOM and meta cluster labels added.
            Created by `pixel_consensus_cluster`.
        cell_table_path (str):
            Path of the cell table, needs to be created with `Segment_Image_Data.ipynb`
        cluster_counts_name (str):
            Name of the file to save the number of pixel SOM/meta cluster counts for each cell
        cluster_counts_size_norm_name (str):
            Same as `cluster_counts_name`, except the cluster columns are normalized by
            `cell_size`
        pixel_cluster_col (str):
            Name of the column with the pixel SOM cluster assignments.
            Should be `'pixel_som_cluster'` or `'pixel_meta_cluster_rename'`.
        pc_chan_avg_name (str):
            Name of the file containing the average channel expression per pixel cluster.
            Which one chosen (SOM or meta averages) is set in the cell clustering notebook
            depending on the value of `pixel_cluster_col`.
        som_weights_name (str):
            The name of the file to save the SOM weights to
        weighted_cell_channel_name (str):
            The name of the file to save the weighted channel expression table to
        xdim (int):
            The number of x nodes to use for the SOM
        ydim (int):
            The number of y nodes to use for the SOM
        lr_start (float):
            The start learning rate for the SOM, decays to `lr_end`
        lr_end (float):
            The end learning rate for the SOM, decays from `lr_start`
        num_passes (int):
            The number of training passes to make through the dataset

    Returns:
        cluster_helpers.CellSOMCluster:
            The SOM cluster object containing the cell SOM weights
    """

    # define the data paths
    pixel_data_path = os.path.join(base_dir, pixel_data_dir)
    cluster_counts_path = os.path.join(base_dir, cluster_counts_name)
    cluster_counts_size_norm_path = os.path.join(base_dir, cluster_counts_size_norm_name)
    som_weights_path = os.path.join(base_dir, som_weights_name)

    # check the cell table path and pixel data path exist
    io_utils.validate_paths([cell_table_path, pixel_data_path])

    # verify the cluster_col provided is valid
    misc_utils.verify_in_list(
        provided_cluster_col=pixel_cluster_col,
        valid_cluster_cols=['pixel_som_cluster', 'pixel_meta_cluster_rename']
    )

    # generate matrices with each fov/cell label pair with their pixel SOM/meta cluster counts
    # NOTE: a normalized and an un-normalized matrix (by cell size) will be created
    # NOTE: we'll need the un-normalized matrix to compute weighted channel average
    # but the normalized matrix will be used to train, SOM cluster, and consensus cluster
    print("Counting the number of pixel SOM/meta cluster counts for each fov/cell pair")
    cluster_counts, cluster_counts_size_norm = create_c2pc_data(
        fovs, pixel_data_path, cell_table_path, pixel_cluster_col
    )

    # write the created matrices
    feather.write_dataframe(cluster_counts,
                            cluster_counts_path,
                            compression='uncompressed')
    feather.write_dataframe(cluster_counts_size_norm,
                            cluster_counts_size_norm_path,
                            compression='uncompressed')

<<<<<<< HEAD
    # define the count columns found in cluster_counts_norm
    cluster_count_cols = cluster_counts_norm.filter(regex=f'{pixel_cluster_col}.*').columns.values
=======
    # run the SOM training process
    process_args = ['Rscript', '/create_cell_som.R', ','.join(fovs), str(xdim), str(ydim),
                    str(lr_start), str(lr_end), str(num_passes), cluster_counts_size_norm_path,
                    som_weights_path, str(seed)]
>>>>>>> 719e3a6b

    # define the cell SOM cluster object
    cell_pysom = cluster_helpers.CellSOMCluster(
        cluster_counts_norm_path, weights_path, cluster_count_cols,
        num_passes=num_passes, xdim=xdim, ydim=ydim, lr_start=lr_start, lr_end=lr_end
    )

    # train the SOM weights
    # NOTE: seed has to be set in cyFlowSOM.pyx, done by passing flag in PixieSOMCluster
    print("Training SOM")
    cell_pysom.train_som()

    # read in the pixel channel averages table
    print("Computing the weighted channel expression per cell")
    pixel_cluster_channel_avg = pd.read_csv(os.path.join(base_dir, pc_chan_avg_name))

    # compute the weighted channel table
    weighted_cell_channel = compute_p2c_weighted_channel_avg(
        pixel_cluster_channel_avg, channels, cluster_counts,
        fovs=fovs, pixel_cluster_col=pixel_cluster_col
    )

    # save the weighted channel table
    feather.write_dataframe(
        weighted_cell_channel, os.path.join(base_dir, weighted_cell_channel_name),
        compression='uncompressed'
    )

    return cell_pysom


<<<<<<< HEAD
def cluster_cells(base_dir, cell_pysom, pixel_cluster_col_prefix='pixel_meta_cluster_rename',
                  cell_som_cluster_count_avgs_name='cell_som_cluster_count_avgs.csv'):
    """Uses trained weights to assign cluster labels on full cell data.
=======
def cluster_cells(base_dir, cluster_counts_size_norm_name='cluster_counts_size_norm.feather',
                  som_weights_name='cell_som_weights.feather',
                  pixel_cluster_col_prefix='pixel_meta_cluster_rename',
                  cell_som_cluster_count_avg_name='cell_som_cluster_count_avg.csv'):
    """Uses trained SOM weights to assign cluster labels on full cell data.
>>>>>>> 719e3a6b

    Saves data with cluster labels to `cell_cluster_name`. Computes and saves the average number
    of pixel SOM/meta clusters per cell SOM cluster.

    Args:
        base_dir (str):
            The path to the data directory
<<<<<<< HEAD
        cell_pysom (cluster_helpers.CellSOMCluster):
            The SOM cluster object containing the cell SOM weights
=======
        cluster_counts_size_norm_name (str):
            Name of the file with the number of pixel SOM/meta cluster counts of each cell,
            normalized by `cell_size`. Will have SOM labels appended after this process is run.
        som_weights_name (str):
            The name of the SOM weights file, created by `train_cell_som`
>>>>>>> 719e3a6b
        pixel_cluster_col_prefix (str):
            The name of the prefixes of each of the pixel SOM/meta columns
            Should be `'pixel_som_cluster'` or `'pixel_meta_cluster_rename'`.
        cell_som_cluster_count_avg_name (str):
            The name of the file to write the clustered data
    """

<<<<<<< HEAD
    # raise error if weights haven't been assigned to cell_pysom
    if cell_pysom.weights is None:
        raise ValueError("Using untrained cell_pysom object, please invoke train_som first")
=======
    # define the paths to the data
    cluster_counts_size_norm_path = os.path.join(base_dir, cluster_counts_size_norm_name)
    som_weights_path = os.path.join(base_dir, som_weights_name)

    # check the path to the normalized pixel cluster counts per cell and SOM weights file exists
    io_utils.validate_paths([cluster_counts_size_norm_path, som_weights_path])
>>>>>>> 719e3a6b

    # verify the pixel_cluster_col_prefix provided is valid
    misc_utils.verify_in_list(
        provided_cluster_col=[pixel_cluster_col_prefix],
        valid_cluster_cols=['pixel_som_cluster', 'pixel_meta_cluster_rename']
    )

<<<<<<< HEAD
    # ensure the weights columns are valid indexes, do so by ensuring
    # the cluster_counts_norm and weights columns are the same
    # minus the metadata columns that appear in cluster_counts_norm
    cluster_counts_norm = cell_pysom.cell_data.drop(
=======
    # ensure the SOM weights columns are valid indexes, do so by ensuring
    # the cluster_counts_size_norm and SOM weights columns are the same
    # minus the metadata columns that appear in cluster_counts_size_norm
    cluster_counts_size_norm = feather.read_dataframe(cluster_counts_size_norm_path)
    som_weights = feather.read_dataframe(os.path.join(base_dir, som_weights_name))
    cluster_counts_size_norm = cluster_counts_size_norm.drop(
>>>>>>> 719e3a6b
        columns=['fov', 'segmentation_label', 'cell_size']
    )

    misc_utils.verify_same_elements(
        enforce_order=True,
<<<<<<< HEAD
        cluster_counts_norm_columns=cluster_counts_norm.columns.values,
        cell_weights_columns=cell_pysom.weights.columns.values
    )

    # run the trained SOM on the dataset, assigning clusters
    print("Mapping cell data to SOM cluster labels")
    cell_data_som_labels = cell_pysom.assign_som_clusters()
=======
        cluster_counts_size_norm_columns=cluster_counts_size_norm.columns.values,
        cell_som_weights_columns=som_weights.columns.values
    )

    # run the trained SOM on the dataset, assigning clusters
    process_args = ['Rscript', '/run_cell_som.R', cluster_counts_size_norm_path, som_weights_path]
>>>>>>> 719e3a6b

    # resave cell_data
    os.remove(cell_pysom.cell_data_path)
    feather.write_dataframe(cell_data_som_labels, cell_pysom.cell_data_path)

    # compute the average pixel SOM/meta counts per cell SOM cluster
    print("Computing the average number of pixel SOM/meta cluster counts per cell SOM cluster")
    cell_som_cluster_avgs_and_counts = compute_cell_cluster_count_avg(
<<<<<<< HEAD
        cell_pysom.cell_data_path,
=======
        cluster_counts_size_norm_path,
>>>>>>> 719e3a6b
        pixel_cluster_col_prefix,
        'cell_som_cluster',
        keep_count=True
    )

    # save the average pixel SOM/meta counts per cell SOM cluster
    cell_som_cluster_avgs_and_counts.to_csv(
        os.path.join(base_dir, cell_som_cluster_count_avg_name),
        index=False
    )


def cell_consensus_cluster(fovs, channels, base_dir, pixel_cluster_col, max_k=20, cap=3,
<<<<<<< HEAD
                           cell_data_name='cluster_counts_norm.feather',
                           cell_som_cluster_count_avgs_name='cell_som_cluster_avgs.csv',
                           cell_meta_cluster_count_avgs_name='cell_meta_cluster_avgs.csv',
                           weighted_cell_channel_name='weighted_cell_channel.csv',
=======
                           cluster_counts_size_norm_name='cluster_counts_size_norm.feather',
                           cell_som_cluster_count_avg_name='cell_som_cluster_avg.csv',
                           cell_meta_cluster_count_avg_name='cell_meta_cluster_avg.csv',
                           weighted_cell_channel_name='weighted_cell_channel.feather',
>>>>>>> 719e3a6b
                           cell_som_cluster_channel_avg_name='cell_som_cluster_channel_avg.csv',
                           cell_meta_cluster_channel_avg_name='cell_meta_cluster_channel_avg.csv',
                           seed=42):
    """Run consensus clustering algorithm on cell-level data averaged across each cell SOM cluster.

    Saves data with consensus cluster labels to cell_consensus_name. Computes and saves the
    average number of pixel SOM/meta clusters per cell meta cluster. Assigns meta cluster labels
    to the data stored in `cell_som_cluster_count_avg_name`.

    Computes and saves the average weighted cell channel expression per cell SOM and meta cluster.

    Args:
        fovs (list):
            The list of fovs to subset on (from pixel clustering)
        channels (list):
            The list of channels to subset on (from pixel clustering)
        base_dir (str):
            The path to the data directory
        pixel_cluster_col (str):
            Name of the column used to generate the pixel SOM/meta cluster counts.
            Should be `'pixel_som_cluster'` or `'pixel_meta_cluster_rename'`.
        max_k (int):
            The number of consensus clusters
        cap (int):
            z-score cap to use when hierarchical clustering
        cluster_counts_size_norm_name (str):
            Name of the file with the number of pixel SOM/meta cluster counts of each cell,
            normalized by `cell_size`. Will have meta labels appended after this process is run.
        cell_som_cluster_count_avg_name (str):
            The average number of pixel SOM/meta clusters per cell SOM cluster.
            Used to run consensus clustering on.
        cell_meta_cluster_count_avg_name (str):
            Same as above except for cell meta clusters
        weighted_cell_channel_name (str):
            The name of the file containing the weighted channel expression table
        cell_som_cluster_channel_avg_name (str):
            The name of the file to save the average weighted channel expression
            per cell SOM cluster
        cell_meta_cluster_channel_avg_name (str):
            Same as above except for cell meta clusters
        seed (int):
            The random seed to set for consensus clustering

    Returns:
        cluster_helpers.PixieConsensusCluster:
            The consensus cluster object containing the SOM to meta mapping
    """

    # define the paths to the data
    cluster_counts_size_norm_path = os.path.join(base_dir, cluster_counts_size_norm_name)
    som_cluster_counts_avg_path = os.path.join(base_dir, cell_som_cluster_count_avg_name)
    weighted_channel_path = os.path.join(base_dir, weighted_cell_channel_name)

    # check paths
    io_utils.validate_paths([cluster_counts_size_norm_path, som_cluster_counts_avg_path,
                             weighted_channel_path])

    # verify the pixel_cluster_col provided is valid
    misc_utils.verify_in_list(
        provided_cluster_col=[pixel_cluster_col],
        valid_cluster_cols=['pixel_som_cluster', 'pixel_meta_cluster_rename']
    )

    # consensus clustering setup
    cluster_count_sub = pd.read_csv(som_cluster_counts_avg_path, nrows=1)
    cluster_count_cols = cluster_count_sub.filter(regex=pixel_cluster_col).columns.to_list()
    cell_cc = cluster_helpers.PixieConsensusCluster(
        'cell', som_cluster_counts_avg_path, cluster_count_cols, max_k=max_k, cap=cap
    )

    # z-score and cap the data
    print("z-score scaling and capping data")
    cell_cc.scale_data()

    # set random seed for consensus clustering
    np.random.seed(seed)

    # run consensus clustering
    print("Running consensus clustering")
    cell_cc.run_consensus_clustering()

    # generate the som to meta cluster map
    print("Mapping cell data to consensus cluster labels")
    cell_cc.generate_som_to_meta_map()

    # assign the consensus cluster labels to cluster_counts_size_norm data and resave
    cell_data = feather.read_dataframe(cluster_counts_size_norm_path)
    cell_meta_assign = cell_cc.assign_consensus_labels(cell_data)
    feather.write_dataframe(
        cell_meta_assign,
        cluster_counts_size_norm_path,
        compression='uncompressed'
    )

    # compute the average pixel SOM/meta counts per cell meta cluster
    print("Compute the average number of pixel SOM/meta cluster counts per cell meta cluster")
    cell_meta_cluster_avgs_and_counts = compute_cell_cluster_count_avg(
        cluster_counts_size_norm_path,
        pixel_cluster_col,
        'cell_meta_cluster',
        keep_count=True
    )

    # save the average pixel SOM/meta counts per cell meta cluster
    cell_meta_cluster_avgs_and_counts.to_csv(
        os.path.join(base_dir, cell_meta_cluster_count_avg_name),
        index=False
    )

    print(
        "Mapping meta cluster values onto average number of pixel SOM/meta cluster counts"
        "across cell SOM clusters"
    )

    # read in the average number of pixel/SOM clusters across all cell SOM clusters
    cell_som_cluster_avgs_and_counts = pd.read_csv(som_cluster_counts_avg_path)

    # merge metacluster assignments in
    cell_som_cluster_avgs_and_counts = pd.merge_asof(
        cell_som_cluster_avgs_and_counts, cell_cc.mapping, on='cell_som_cluster'
    )

    # resave average number of pixel/SOM clusters across all cell SOM clusters
    # with metacluster assignments
    cell_som_cluster_avgs_and_counts.to_csv(
        som_cluster_counts_avg_path,
        index=False
    )

    # compute the weighted channel average expression per cell SOM cluster
    print("Compute average weighted channel expression across cell SOM clusters")
    cell_som_cluster_channel_avg = compute_cell_cluster_channel_avg(
        fovs,
        channels,
        base_dir,
        weighted_cell_channel_name,
        cluster_counts_size_norm_name,
        'cell_som_cluster'
    )

    # merge metacluster assignments into cell_som_cluster_channel_avg
    print(
        "Mapping meta cluster values onto average weighted channel expression"
        "across cell SOM clusters"
    )
    cell_som_cluster_channel_avg = pd.merge_asof(
        cell_som_cluster_channel_avg, cell_cc.mapping, on='cell_som_cluster'
    )

    # save the weighted channel average expression per cell cluster
    cell_som_cluster_channel_avg.to_csv(
        os.path.join(base_dir, cell_som_cluster_channel_avg_name),
        index=False
    )

    # compute the weighted channel average expression per cell meta cluster
    print("Compute average weighted channel expression across cell meta clusters")
    cell_meta_cluster_channel_avg = compute_cell_cluster_channel_avg(
        fovs,
        channels,
        base_dir,
        weighted_cell_channel_name,
        cluster_counts_size_norm_name,
        'cell_meta_cluster'
    )

    # save the weighted channel average expression per cell cluster
    cell_meta_cluster_channel_avg.to_csv(
        os.path.join(base_dir, cell_meta_cluster_channel_avg_name),
        index=False
    )

    return cell_cc


def apply_cell_meta_cluster_remapping(fovs, channels, base_dir, cluster_counts_size_norm_name,
                                      cell_remapped_name,
                                      pixel_cluster_col,
                                      cell_som_cluster_count_avg_name,
                                      cell_meta_cluster_count_avg_name,
                                      weighted_cell_channel_name,
                                      cell_som_cluster_channel_avg_name,
                                      cell_meta_cluster_channel_avg_name):
    """Apply the meta cluster remapping to the data in `cell_consensus_name`.
    Resave the re-mapped consensus data to `cell_consensus_name` and re-runs the
    weighted channel expression and average pixel SOM/meta cluster counts per cell
    SOM cluster.

    Re-maps the pixel SOM clusters to meta clusters in `cell_som_cluster_count_avg_name` and
    `cell_som_cluster_channel_avg_name`

    Args:
        fovs (list):
            The list of fovs to subset on
        channels (list):
            The list of channels to subset on
        base_dir (str):
            The path to the data directory
        cluster_counts_size_norm_name (str):
            Name of the file with the number of pixel SOM/meta cluster counts of each cell,
            normalized by `cell_size`. Will have meta labels appended after this process is run.
        cell_remapped_name (str):
            Name of the file containing the cell SOM clusters to their remapped meta clusters
        pixel_cluster_col (str):
            Name of the column used to generate the pixel SOM/meta cluster counts.
            Should be `'pixel_som_cluster'` or `'pixel_meta_cluster_rename'`.
        cell_som_cluster_count_avg_name (str):
            The average number of pixel SOM/meta clusters per cell SOM cluster
        cell_meta_cluster_count_avg_name (str):
            Same as above except for cell meta clusters
        weighted_cell_channel_name (str):
            The name of the file containing the weighted channel expression table
        cell_som_cluster_channel_avg_name (str):
            The name of the file to save the average weighted channel expression
            per cell SOM cluster
        cell_meta_cluster_channel_avg_name (str):
            Same as above except for cell meta clusters
    """

    # define the data paths
    cluster_counts_size_norm_path = os.path.join(base_dir, cluster_counts_size_norm_name)
    cell_remapped_path = os.path.join(base_dir, cell_remapped_name)
    som_cluster_counts_avg_path = os.path.join(base_dir, cell_som_cluster_count_avg_name)
    meta_cluster_counts_avg_path = os.path.join(base_dir, cell_meta_cluster_count_avg_name)
    weighted_channel_path = os.path.join(base_dir, weighted_cell_channel_name)
    som_cluster_channel_avg_path = os.path.join(base_dir, cell_som_cluster_channel_avg_name)
    meta_cluster_channel_avg_path = os.path.join(base_dir, cell_meta_cluster_channel_avg_name)

    # file path validation
    io_utils.validate_paths([cluster_counts_size_norm_path, cell_remapped_path,
                             som_cluster_counts_avg_path, meta_cluster_counts_avg_path,
                             weighted_channel_path, som_cluster_channel_avg_path,
                             meta_cluster_channel_avg_path])

    # verify the pixel_cluster_col provided is valid
    misc_utils.verify_in_list(
        provided_cluster_col=[pixel_cluster_col],
        valid_cluster_cols=['pixel_som_cluster', 'pixel_meta_cluster_rename']
    )

    # read in the remapping
    cell_remapped_data = pd.read_csv(cell_remapped_path)

    # assert the correct columns are contained
    misc_utils.verify_same_elements(
        remapped_data_cols=cell_remapped_data.columns.values,
        required_cols=['cluster', 'metacluster', 'mc_name']
    )

    # rename columns in pixel_remapped_data so it plays better with the existing
    # cell_som_cluster and cell_meta_cluster
    cell_remapped_data = cell_remapped_data.rename(
        {
            'cluster': 'cell_som_cluster',
            'metacluster': 'cell_meta_cluster',
            'mc_name': 'cell_meta_cluster_rename'
        },
        axis=1
    )

    # create the mapping from cell SOM to cell meta cluster
    cell_remapped_dict = dict(
        cell_remapped_data[
            ['cell_som_cluster', 'cell_meta_cluster']
        ].values
    )

    # create the mapping from cell meta cluster to cell renamed meta cluster
    cell_renamed_meta_dict = dict(
        cell_remapped_data[
            ['cell_meta_cluster', 'cell_meta_cluster_rename']
        ].drop_duplicates().values
    )

    # load the cell consensus data in
    print("Using re-mapping scheme to re-label cell meta clusters")
    cell_consensus_data = feather.read_dataframe(cluster_counts_size_norm_path)

    # ensure that no SOM clusters are missing from the mapping
    misc_utils.verify_in_list(
        fov_som_labels=cell_consensus_data['cell_som_cluster'],
        som_labels_in_mapping=list(cell_remapped_dict.keys())
    )

    # assign the new meta cluster labels
    cell_consensus_data['cell_meta_cluster'] = \
        cell_consensus_data['cell_som_cluster'].map(cell_remapped_dict)

    # assign the new renamed meta cluster names
    # assign the new meta cluster labels
    cell_consensus_data['cell_meta_cluster_rename'] = \
        cell_consensus_data['cell_meta_cluster'].map(cell_renamed_meta_dict)

    # resave the data with the new meta cluster lables
    feather.write_dataframe(
        cell_consensus_data,
        cluster_counts_size_norm_path,
        compression='uncompressed'
    )

    # re-compute the average number of pixel SOM/meta clusters per cell meta cluster
    # add renamed meta cluster in
    print("Re-compute pixel SOM/meta cluster count per cell meta cluster")
    cell_meta_cluster_avgs_and_counts = compute_cell_cluster_count_avg(
        cluster_counts_size_norm_path,
        pixel_cluster_col,
        'cell_meta_cluster',
        keep_count=True
    )

    cell_meta_cluster_avgs_and_counts['cell_meta_cluster_rename'] = \
        cell_meta_cluster_avgs_and_counts['cell_meta_cluster'].map(cell_renamed_meta_dict)

    # re-save the average number of pixel SOM/meta clusters per cell meta cluster
    cell_meta_cluster_avgs_and_counts.to_csv(
        meta_cluster_counts_avg_path,
        index=False
    )

    # re-compute the weighted channel average expression per cell meta cluster
    # add renamed meta cluster in
    print("Re-compute average weighted channel expression across cell meta clusters")
    cell_meta_cluster_channel_avg = compute_cell_cluster_channel_avg(
        fovs,
        channels,
        base_dir,
        weighted_cell_channel_name,
        cluster_counts_size_norm_name,
        'cell_meta_cluster'
    )

    cell_meta_cluster_channel_avg['cell_meta_cluster_rename'] = \
        cell_meta_cluster_channel_avg['cell_meta_cluster'].map(cell_renamed_meta_dict)

    # re-save the weighted channel average expression per cell cluster
    cell_meta_cluster_channel_avg.to_csv(
        meta_cluster_channel_avg_path,
        index=False
    )

    # re-assign cell meta cluster labels back to the average pixel cluster counts
    # per cell SOM cluster table
    print("Re-assigning meta cluster column in cell SOM cluster average pixel cluster counts data")
    cell_som_cluster_avgs_and_counts = pd.read_csv(som_cluster_counts_avg_path)

    cell_som_cluster_avgs_and_counts['cell_meta_cluster'] = \
        cell_som_cluster_avgs_and_counts['cell_som_cluster'].map(cell_remapped_dict)

    cell_som_cluster_avgs_and_counts['cell_meta_cluster_rename'] = \
        cell_som_cluster_avgs_and_counts['cell_meta_cluster'].map(cell_renamed_meta_dict)

    # re-save the cell SOM cluster average pixel cluster counts table
    cell_som_cluster_avgs_and_counts.to_csv(som_cluster_counts_avg_path, index=False)

    # re-assign cell meta cluster labels back to the average weighted channel expression
    # per cell SOM cluster table
    print("Re-assigning meta cluster column in cell SOM cluster average weighted channel data")
    cell_som_cluster_channel_avg = pd.read_csv(som_cluster_channel_avg_path)

    cell_som_cluster_channel_avg['cell_meta_cluster'] = \
        cell_som_cluster_channel_avg['cell_som_cluster'].map(cell_remapped_dict)

    cell_som_cluster_channel_avg['cell_meta_cluster_rename'] = \
        cell_som_cluster_channel_avg['cell_meta_cluster'].map(cell_renamed_meta_dict)

    # re-save the cell SOM cluster average pixel cluster counts table
    cell_som_cluster_channel_avg.to_csv(som_cluster_channel_avg_path, index=False)


def generate_weighted_channel_avg_heatmap(cell_cluster_channel_avg_path, cell_cluster_col,
                                          channels, raw_cmap, renamed_cmap,
                                          center_val=0, min_val=-3, max_val=3):
    """Generates a z-scored heatmap of the average weighted channel expression per cell cluster

    Args:
        cell_cluster_channel_avg_path (str):
            Path to the file containing the average weighted channel expression per cell cluster
        cell_cluster_col (str):
            The name of the cell cluster col,
            needs to be either 'cell_som_cluster' or 'cell_meta_cluster_rename'
        channels (str):
            The list of channels to visualize
        raw_cmap (dict):
            Maps the raw meta cluster labels to their respective colors,
            created by `generate_meta_cluster_colormap_dict`
        renamed_cmap (dict):
            Maps the renamed meta cluster labels to their respective colors,
            created by `generate_meta_cluster_colormap_dict`
        center_val (float):
            value at which to center the heatmap
        min_val (float):
            minimum value the heatmap should take
        max_val (float):
            maximum value the heatmap should take
    """

    # file path validation
    io_utils.validate_paths(cell_cluster_channel_avg_path)

    # verify the cell_cluster_col provided is valid
    misc_utils.verify_in_list(
        provided_cluster_col=[cell_cluster_col],
        valid_cluster_cols=['cell_som_cluster', 'cell_meta_cluster_rename']
    )

    # read the channel average path
    cell_cluster_channel_avgs = pd.read_csv(cell_cluster_channel_avg_path)

    # assert the channels provided are valid
    misc_utils.verify_in_list(
        provided_channels=channels,
        channel_avg_cols=cell_cluster_channel_avgs.columns.values
    )

    # sort the data by the meta cluster value
    # this ensures the meta clusters are grouped together when the colormap is displayed
    cell_cluster_channel_avgs = cell_cluster_channel_avgs.sort_values(
        by='cell_meta_cluster_rename'
    )

    # map raw_cmap onto cell_cluster_channel_avgs for the heatmap to display the side color bar
    meta_cluster_index = cell_cluster_channel_avgs[cell_cluster_col].values
    meta_cluster_mapping = pd.Series(
        cell_cluster_channel_avgs['cell_meta_cluster_rename']
    ).map(renamed_cmap)
    meta_cluster_mapping.index = meta_cluster_index

    # draw the heatmap
    visualize.draw_heatmap(
        data=stats.zscore(cell_cluster_channel_avgs[channels].values),
        x_labels=cell_cluster_channel_avgs[cell_cluster_col],
        y_labels=channels,
        center_val=center_val,
        min_val=min_val,
        max_val=max_val,
        cbar_ticks=np.arange(-3, 4),
        row_colors=meta_cluster_mapping,
        row_cluster=False,
        left_start=0.0,
        right_start=0.85,
        w_spacing=0.2,
        colormap='vlag'
    )

    # add the legend
    handles = [patches.Patch(facecolor=raw_cmap[mc]) for mc in raw_cmap]
    _ = plt.legend(
        handles,
        renamed_cmap,
        title='Meta cluster',
        bbox_to_anchor=(1, 1),
        bbox_transform=plt.gcf().transFigure,
        loc='upper right'
    )


def add_consensus_labels_cell_table(base_dir, cell_table_path, cluster_counts_size_norm_name):
    """Adds the consensus cluster labels to the cell table,
    then resaves data to `{cell_table_path}_cell_labels.csv`

    Args:
        base_dir (str):
            The path to the data directory
        cell_table_path (str):
            Path of the cell table, needs to be created with `Segment_Image_Data.ipynb`
        cluster_counts_size_norm_name (str):
            Name of the file with the number of pixel SOM/meta cluster counts of each cell,
            normalized by `cell_size`. Contains both SOM, raw meta, and remapped meta clusters.
    """

    # define the data paths
    cluster_counts_size_norm_path = os.path.join(base_dir, cluster_counts_size_norm_name)

    # file path validation
    io_utils.validate_paths([cell_table_path, cluster_counts_size_norm_path])

    # read in the data, ensure sorted by FOV column just in case
    cell_table = pd.read_csv(cell_table_path)
    consensus_data = feather.read_dataframe(cluster_counts_size_norm_path)

    # for a simpler merge, rename segmentation_label to label in consensus_data
    consensus_data = consensus_data.rename(
        {'segmentation_label': 'label'}, axis=1
    )

    # merge the cell table with the consensus data to retrieve the meta clusters
    cell_table_merged = cell_table.merge(
        consensus_data, how='left', on=['fov', 'label']
    )

    # adjust column names and drop consensus data-specific columns
    cell_table_merged = cell_table_merged.drop(columns=['cell_size_y'])
    cell_table_merged = cell_table_merged.rename(
        {'cell_size_x': 'cell_size'}, axis=1
    )

    # subset on just the cell table columns plus the meta cluster rename column
    # NOTE: rename cell_meta_cluster_rename to just cell_meta_cluster for simplicity
    cell_table_merged = cell_table_merged[
        list(cell_table.columns.values) + ['cell_meta_cluster_rename']
    ]
    cell_table_merged = cell_table_merged.rename(
        {'cell_meta_cluster_rename': 'cell_meta_cluster'}, axis=1
    )

    # fill any N/A cell_meta_cluster values with 'Unassigned'
    # NOTE: this happens when a cell is so small no pixel clusters are detected inside of them
    cell_table_merged['cell_meta_cluster'] = cell_table_merged['cell_meta_cluster'].fillna(
        'Unassigned'
    )

    # resave cell table with new meta cluster column
    new_cell_table_path = os.path.splitext(cell_table_path)[0] + '_cell_labels.csv'
    cell_table_merged.to_csv(new_cell_table_path, index=False)<|MERGE_RESOLUTION|>--- conflicted
+++ resolved
@@ -393,15 +393,9 @@
                    cluster_counts_size_norm_name='cluster_counts_size_norm.feather',
                    pixel_cluster_col='pixel_meta_cluster_rename',
                    pc_chan_avg_name='pc_chan_avg.csv',
-<<<<<<< HEAD
-                   weights_name='cell_weights.feather',
+                   som_weights_name='cell_som_weights.feather',
                    weighted_cell_channel_name='weighted_cell_channel.csv',
                    xdim=10, ydim=10, lr_start=0.05, lr_end=0.01, num_passes=1):
-=======
-                   som_weights_name='cell_som_weights.feather',
-                   weighted_cell_channel_name='weighted_cell_channel.feather',
-                   xdim=10, ydim=10, lr_start=0.05, lr_end=0.01, num_passes=1, seed=42):
->>>>>>> 719e3a6b
     """Run the SOM training on the number of pixel/meta clusters in each cell of each fov
 
     Saves the SOM weights to `base_dir/som_weights_name`. Computes and saves weighted
@@ -483,15 +477,8 @@
                             cluster_counts_size_norm_path,
                             compression='uncompressed')
 
-<<<<<<< HEAD
     # define the count columns found in cluster_counts_norm
     cluster_count_cols = cluster_counts_norm.filter(regex=f'{pixel_cluster_col}.*').columns.values
-=======
-    # run the SOM training process
-    process_args = ['Rscript', '/create_cell_som.R', ','.join(fovs), str(xdim), str(ydim),
-                    str(lr_start), str(lr_end), str(num_passes), cluster_counts_size_norm_path,
-                    som_weights_path, str(seed)]
->>>>>>> 719e3a6b
 
     # define the cell SOM cluster object
     cell_pysom = cluster_helpers.CellSOMCluster(
@@ -523,17 +510,9 @@
     return cell_pysom
 
 
-<<<<<<< HEAD
 def cluster_cells(base_dir, cell_pysom, pixel_cluster_col_prefix='pixel_meta_cluster_rename',
                   cell_som_cluster_count_avgs_name='cell_som_cluster_count_avgs.csv'):
-    """Uses trained weights to assign cluster labels on full cell data.
-=======
-def cluster_cells(base_dir, cluster_counts_size_norm_name='cluster_counts_size_norm.feather',
-                  som_weights_name='cell_som_weights.feather',
-                  pixel_cluster_col_prefix='pixel_meta_cluster_rename',
-                  cell_som_cluster_count_avg_name='cell_som_cluster_count_avg.csv'):
     """Uses trained SOM weights to assign cluster labels on full cell data.
->>>>>>> 719e3a6b
 
     Saves data with cluster labels to `cell_cluster_name`. Computes and saves the average number
     of pixel SOM/meta clusters per cell SOM cluster.
@@ -541,16 +520,8 @@
     Args:
         base_dir (str):
             The path to the data directory
-<<<<<<< HEAD
         cell_pysom (cluster_helpers.CellSOMCluster):
             The SOM cluster object containing the cell SOM weights
-=======
-        cluster_counts_size_norm_name (str):
-            Name of the file with the number of pixel SOM/meta cluster counts of each cell,
-            normalized by `cell_size`. Will have SOM labels appended after this process is run.
-        som_weights_name (str):
-            The name of the SOM weights file, created by `train_cell_som`
->>>>>>> 719e3a6b
         pixel_cluster_col_prefix (str):
             The name of the prefixes of each of the pixel SOM/meta columns
             Should be `'pixel_som_cluster'` or `'pixel_meta_cluster_rename'`.
@@ -558,18 +529,9 @@
             The name of the file to write the clustered data
     """
 
-<<<<<<< HEAD
     # raise error if weights haven't been assigned to cell_pysom
     if cell_pysom.weights is None:
         raise ValueError("Using untrained cell_pysom object, please invoke train_som first")
-=======
-    # define the paths to the data
-    cluster_counts_size_norm_path = os.path.join(base_dir, cluster_counts_size_norm_name)
-    som_weights_path = os.path.join(base_dir, som_weights_name)
-
-    # check the path to the normalized pixel cluster counts per cell and SOM weights file exists
-    io_utils.validate_paths([cluster_counts_size_norm_path, som_weights_path])
->>>>>>> 719e3a6b
 
     # verify the pixel_cluster_col_prefix provided is valid
     misc_utils.verify_in_list(
@@ -577,40 +539,22 @@
         valid_cluster_cols=['pixel_som_cluster', 'pixel_meta_cluster_rename']
     )
 
-<<<<<<< HEAD
     # ensure the weights columns are valid indexes, do so by ensuring
     # the cluster_counts_norm and weights columns are the same
     # minus the metadata columns that appear in cluster_counts_norm
-    cluster_counts_norm = cell_pysom.cell_data.drop(
-=======
-    # ensure the SOM weights columns are valid indexes, do so by ensuring
-    # the cluster_counts_size_norm and SOM weights columns are the same
-    # minus the metadata columns that appear in cluster_counts_size_norm
-    cluster_counts_size_norm = feather.read_dataframe(cluster_counts_size_norm_path)
-    som_weights = feather.read_dataframe(os.path.join(base_dir, som_weights_name))
-    cluster_counts_size_norm = cluster_counts_size_norm.drop(
->>>>>>> 719e3a6b
+    cluster_counts_size_norm = cell_pysom.cell_data.drop(
         columns=['fov', 'segmentation_label', 'cell_size']
     )
 
     misc_utils.verify_same_elements(
         enforce_order=True,
-<<<<<<< HEAD
-        cluster_counts_norm_columns=cluster_counts_norm.columns.values,
+        cluster_counts_size_norm_columns=cluster_counts_size_norm.columns.values,
         cell_weights_columns=cell_pysom.weights.columns.values
     )
 
     # run the trained SOM on the dataset, assigning clusters
     print("Mapping cell data to SOM cluster labels")
     cell_data_som_labels = cell_pysom.assign_som_clusters()
-=======
-        cluster_counts_size_norm_columns=cluster_counts_size_norm.columns.values,
-        cell_som_weights_columns=som_weights.columns.values
-    )
-
-    # run the trained SOM on the dataset, assigning clusters
-    process_args = ['Rscript', '/run_cell_som.R', cluster_counts_size_norm_path, som_weights_path]
->>>>>>> 719e3a6b
 
     # resave cell_data
     os.remove(cell_pysom.cell_data_path)
@@ -619,11 +563,7 @@
     # compute the average pixel SOM/meta counts per cell SOM cluster
     print("Computing the average number of pixel SOM/meta cluster counts per cell SOM cluster")
     cell_som_cluster_avgs_and_counts = compute_cell_cluster_count_avg(
-<<<<<<< HEAD
         cell_pysom.cell_data_path,
-=======
-        cluster_counts_size_norm_path,
->>>>>>> 719e3a6b
         pixel_cluster_col_prefix,
         'cell_som_cluster',
         keep_count=True
@@ -637,17 +577,10 @@
 
 
 def cell_consensus_cluster(fovs, channels, base_dir, pixel_cluster_col, max_k=20, cap=3,
-<<<<<<< HEAD
-                           cell_data_name='cluster_counts_norm.feather',
-                           cell_som_cluster_count_avgs_name='cell_som_cluster_avgs.csv',
-                           cell_meta_cluster_count_avgs_name='cell_meta_cluster_avgs.csv',
-                           weighted_cell_channel_name='weighted_cell_channel.csv',
-=======
                            cluster_counts_size_norm_name='cluster_counts_size_norm.feather',
                            cell_som_cluster_count_avg_name='cell_som_cluster_avg.csv',
                            cell_meta_cluster_count_avg_name='cell_meta_cluster_avg.csv',
                            weighted_cell_channel_name='weighted_cell_channel.feather',
->>>>>>> 719e3a6b
                            cell_som_cluster_channel_avg_name='cell_som_cluster_channel_avg.csv',
                            cell_meta_cluster_channel_avg_name='cell_meta_cluster_channel_avg.csv',
                            seed=42):
