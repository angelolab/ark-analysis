from functools import partial
import multiprocessing
import os
import json
import subprocess
import warnings

import feather
import matplotlib.patches as patches
import matplotlib.pyplot as plt
import numpy as np
import pandas as pd
import re
import scipy.ndimage as ndimage
import scipy.stats as stats
from skimage.io import imread, imsave
import xarray as xr

from ark.analysis import visualize
import ark.settings as settings
from ark.utils import io_utils
from ark.utils import load_utils
from ark.utils import misc_utils

multiprocessing.set_start_method('spawn', force=True)


def calculate_channel_percentiles(tiff_dir, fovs, channels, img_sub_folder, percentile):
    """Calculates average percentile for each channel in the dataset

    Args:
        tiff_dir (str):
            Name of the directory containing the tiff files
        fovs (list):
            List of fovs to include
        channels (list):
            List of channels to include
        img_sub_folder (str):
            Sub folder within each FOV containing image data
        percentile (float):
            The specific percentile to compute

    Returns:
        pd.DataFrame:
            The mapping between each channel and its normalization value
    """

    # create list to hold percentiles
    percentile_means = []

    # loop over channels and FOVs
    for channel in channels:
        percentile_list = []
        for fov in fovs:

            # load image data and remove 0 valued pixels
            img = load_utils.load_imgs_from_tree(data_dir=tiff_dir, img_sub_folder=img_sub_folder,
                                                 channels=[channel], fovs=[fov]).values[0, :, :, 0]
            img = img[img > 0]

            # record and store percentile, skip if no non-zero pixels
            if len(img) > 0:
                img_percentile = np.quantile(img, percentile)
                percentile_list.append(img_percentile)

        # save channel-wide average
        percentile_means.append(np.mean(percentile_list))

    percentile_df = pd.DataFrame({'channel': channels, 'norm_val': percentile_means})

    return percentile_df


def calculate_pixel_intensity_percentile(tiff_dir, fovs, channels, img_sub_folder,
                                         channel_percentiles, percentile=0.05):
    """Calculates average percentile per FOV for total signal in each pixel

    Args:
        tiff_dir (str):
            Name of the directory containing the tiff files
        fovs (list):
            List of fovs to include
        channels (list):
            List of channels to include
        img_sub_folder (str):
            Sub folder within each FOV containing image data
        channel_percentiles (pd.DataFrame):
            The mapping between each channel and its normalization value
            Computed by `calculate_channel_percentiles`
        percentile (float):
            The pixel intensity percentile per FOV to average over

    Returns:
        float:
            The average percentile per FOV for total signal in each pixel
    """

    # create vector of channel percentiles to enable broadcasting
    norm_vect = channel_percentiles['norm_val'].values
    norm_vect = norm_vect.reshape([1, 1, len(norm_vect)])

    intensity_percentile_list = []

    for fov in fovs:
        # load image data
        img_data = load_utils.load_imgs_from_tree(data_dir=tiff_dir, fovs=[fov],
                                                  channels=channels, img_sub_folder=img_sub_folder)

        # normalize each channel by its percentile value
        norm_data = img_data[0].values / norm_vect

        # sum channels together to determine total intensity
        summed_data = np.sum(norm_data, axis=-1)
        intensity_percentile_list.append(np.quantile(summed_data, percentile))

    return np.mean(intensity_percentile_list)


def normalize_rows(pixel_data, channels, include_seg_label=True):
    """Normalizes the rows of a pixel matrix by their sum

    Args:
        pixel_data (pandas.DataFrame):
            The dataframe containing the pixel data for a given fov
            Includes channel and meta (`fov`, `segmentation_label`, etc.) columns
        channels (list):
            List of channels to subset over
        include_seg_label (bool):
            Whether to include `'segmentation_label'` as a metadata column

    Returns:
        pandas.DataFrame:
            The pixel data with rows normalized and 0-sum rows removed
    """

    # subset the fov data by the channels the user trained the pixel SOM on
    pixel_data_sub = pixel_data[channels]

    # divide each row by their sum
    pixel_data_sub = pixel_data_sub.div(pixel_data_sub.sum(axis=1), axis=0)

    # define the meta columns to add back
    meta_cols = ['fov', 'row_index', 'column_index']

    # add the segmentation_label column if it should be kept
    if include_seg_label:
        meta_cols.append('segmentation_label')

    # add back meta columns, making sure to remove 0-row indices
    pixel_data_sub[meta_cols] = pixel_data.loc[pixel_data_sub.index.values, meta_cols]

    return pixel_data_sub


def check_for_modified_channels(tiff_dir, test_fov, img_sub_folder, channels):
    """Checks to make sure the user selected newly modified channels

    Args:
        tiff_dir (str):
            Name of the directory containing the tiff files
        test_fov (str):
            example fov used to check channel names
        img_sub_folder (str):
            sub-folder within each FOV containing image data
        channels (list): list of channels to use for analysis"""

    # convert to path-compatible format
    if img_sub_folder is None:
        img_sub_folder = ''

    # get all channels within example FOV
    all_channels = io_utils.list_files(os.path.join(tiff_dir, test_fov, img_sub_folder))
    all_channels = io_utils.remove_file_extensions(all_channels
                                                   )
    # define potential modifications to channel names
    mods = ['_smoothed', '_nuc_include', '_nuc_exclude']

    # loop over each user-provided channel
    for channel in channels:
        for mod in mods:
            # check for substring matching
            chan_mod = channel + mod
            if chan_mod in all_channels:
                warnings.warn('You selected {} as the channel to analyze, but there were potential'
                              ' modified channels found: {}. Make sure you selected the correct '
                              'version of the channel for inclusion in '
                              'clustering'.format(channel, chan_mod))
            else:
                pass


def smooth_channels(fovs, tiff_dir, img_sub_folder, channels, smooth_vals):
    """Adds additional smoothing for selected channels as a preprocessing step

    Args:
        fovs (list):
            List of fovs to process
        tiff_dir (str):
            Name of the directory containing the tiff files
        img_sub_folder (str):
            sub-folder within each FOV containing image data
        channels (list):
            list of channels to apply smoothing to
        smooth_vals (list or int):
            amount to smooth channels. If a single int, applies
            to all channels. Otherwise, a custom value per channel can be supplied
    """

    # no output if no channels specified
    if channels is None or len(channels) == 0:
        return

    # convert to path-compatible format
    if img_sub_folder is None:
        img_sub_folder = ''

    # convert int to list of same length
    if type(smooth_vals) is int:
        smooth_vals = [smooth_vals for _ in range(len(channels))]
    elif type(smooth_vals) is list:
        if len(smooth_vals) != len(channels):
            raise ValueError("A list was provided for variable smooth_vals, but it does not "
                             "have the same length as the list of channels provided")
    else:
        raise ValueError("Variable smooth_vals must be either a single integer or a list")

    for fov in fovs:
        for idx, chan in enumerate(channels):
            img = load_utils.load_imgs_from_tree(data_dir=tiff_dir, img_sub_folder=img_sub_folder,
                                                 fovs=[fov], channels=[chan]).values[0, :, :, 0]
            chan_out = ndimage.gaussian_filter(img, sigma=smooth_vals[idx])
            imsave(os.path.join(tiff_dir, fov, img_sub_folder, chan + '_smoothed.tiff'),
                   chan_out, check_contrast=False)


def compute_pixel_cluster_channel_avg(fovs, channels, base_dir, pixel_cluster_col,
                                      pixel_data_dir='pixel_mat_data', keep_count=False):
    """Compute the average channel values across each pixel SOM cluster
    Args:
        fovs (list):
            The list of fovs to subset on
        channels (list):
            The list of channels to subset on
        base_dir (str):
            The path to the data directories
        pixel_cluster_col (str):
            Name of the column to group by
        pixel_data_dir (str):
            Name of the directory containing the pixel data with cluster labels
        keep_count (bool):
            Whether to keep the count column when aggregating or not
            This should only be set to `True` for visualization purposes
    Returns:
        pandas.DataFrame:
            Contains the average channel values for each pixel SOM/meta cluster
    """

    # verify the pixel cluster col specified is valid
    misc_utils.verify_in_list(
        provided_cluster_col=[pixel_cluster_col],
        valid_cluster_cols=['pixel_som_cluster', 'pixel_meta_cluster']
    )

    # define the cluster averages DataFrame
    cluster_avgs = pd.DataFrame()

    for fov in fovs:
        # read in the fovs data
        fov_pixel_data = feather.read_dataframe(
            os.path.join(base_dir, pixel_data_dir, fov + '.feather')
        )

        # aggregate the sums and counts
        sum_by_cluster = fov_pixel_data.groupby(
            pixel_cluster_col
        )[channels].sum()
        count_by_cluster = fov_pixel_data.groupby(
            pixel_cluster_col
        )[channels].size().to_frame('count')

        # merge the results by column
        agg_results = pd.merge(
            sum_by_cluster, count_by_cluster, left_index=True, right_index=True
        ).reset_index()

        # concat the results together
        cluster_avgs = pd.concat([cluster_avgs, agg_results])

    # reset the index of cluster_avgs for consistency
    cluster_avgs = cluster_avgs.reset_index(drop=True)

    # sum the counts and the channel sums
    sum_count_totals = cluster_avgs.groupby(
        pixel_cluster_col
    )[channels + ['count']].sum().reset_index()

    # now compute the means using the count column
    sum_count_totals[channels] = sum_count_totals[channels].div(sum_count_totals['count'], axis=0)

    # convert cluster column to integer type
    sum_count_totals[pixel_cluster_col] = sum_count_totals[pixel_cluster_col].astype(int)

    # sort cluster col in ascending order
    sum_count_totals = sum_count_totals.sort_values(by=pixel_cluster_col)

    # drop the count column if specified
    if not keep_count:
        sum_count_totals = sum_count_totals.drop('count', axis=1)

    return sum_count_totals


def compute_cell_cluster_count_avg(cell_cluster_path, pixel_cluster_col_prefix,
                                   cell_cluster_col, keep_count=False):
    """For each cell SOM cluster, compute the average number of associated pixel SOM/meta clusters

    Args:
        cell_cluster_path (str):
            The path to the cell data with SOM and/or meta labels, created by `cluster_cells`
        pixel_cluster_col_prefix (str):
            The prefix of the pixel cluster count columns to subset,
            should be `'pixel_som_cluster'` or `'pixel_meta_cluster'`
        cell_cluster_col (str):
            Name of the cell cluster column to group by
            should be `'cell_som_cluster'` or `'cell_meta_cluster'`
        keep_count (bool):
            Whether to include the cell counts or not,
            this should only be set to `True` for visualization purposes

    Returns:
        pandas.DataFrame:
            Contains the average values for each column across cell SOM clusters
    """

    # verify the pixel cluster col prefix specified is valid
    misc_utils.verify_in_list(
        provided_cluster_col=[pixel_cluster_col_prefix],
        valid_cluster_cols=['pixel_som_cluster', 'pixel_meta_cluster_rename']
    )

    # verify the cell cluster col prefix specified is valid
    misc_utils.verify_in_list(
        provided_cluster_col=[cell_cluster_col],
        valid_cluster_cols=['cell_som_cluster', 'cell_meta_cluster']
    )

    # read in the clustered data
    cluster_data = feather.read_dataframe(cell_cluster_path)

    # subset by columns with cluster in them
    column_subset = [
        c for c in cluster_data.columns.values if c.startswith(pixel_cluster_col_prefix + '_')
    ]
    cluster_data_subset = cluster_data.loc[:, column_subset + [cell_cluster_col]]

    # average each column grouped by the cell cluster column
    mean_count_totals = cluster_data_subset.groupby(cell_cluster_col).mean().reset_index()

    # if keep_count is included, add the count column to the cell table
    if keep_count:
        cell_cluster_totals = cluster_data_subset.groupby(
            cell_cluster_col
        ).size().to_frame('count')
        cell_cluster_totals = cell_cluster_totals.reset_index(drop=True)
        mean_count_totals['count'] = cell_cluster_totals['count']

    return mean_count_totals


def compute_cell_cluster_channel_avg(fovs, channels, base_dir,
                                     weighted_cell_channel_name,
                                     cell_cluster_name='cell_mat_clustered.feather',
                                     cell_cluster_col='cell_meta_cluster'):
    """Computes the average marker expression for each cell cluster

    Args:
        fovs (list):
            The list of fovs to subset on
        channels (list):
            The list of channels to subset on
        base_dir (str):
            The path to the data directory
        weighted_cell_channel_name (str):
            The name of the weighted cell table, created in `example_cell_clustering.ipynb`
        cell_cluster_name (str):
            Name of the file containing the cell data with cluster labels
        cell_cluster_col (str):
            Whether to aggregate by cell SOM or meta labels
            Needs to be either 'cell_som_cluster', or 'cell_meta_cluster'

    Returns:
        pandas.DataFrame:
            Each cell cluster mapped to the average expression for each marker
    """

    # verify the cell table actually exists
    if not os.path.exists(os.path.join(base_dir, weighted_cell_channel_name)):
        raise FileNotFoundError(
            "Weighted cell table %s not found in %s" % (weighted_cell_channel_name, base_dir)
        )

    # verify the cell cluster col specified is valid
    misc_utils.verify_in_list(
        provided_cluster_col=[cell_cluster_col],
        valid_cluster_cols=['cell_som_cluster', 'cell_meta_cluster']
    )

    # read the weighted cell channel table in
    cell_table = pd.read_csv(os.path.join(base_dir, weighted_cell_channel_name))

    # subset on only the fovs the user has specified
    cell_table = cell_table[cell_table['fov'].isin(fovs)]

    # read the clustered data
    cluster_data = feather.read_dataframe(os.path.join(base_dir, cell_cluster_name))

    # need to ensure that both cell_table and cluster_data have FOVs and segmentation_labels sorted
    # in the same order, this can be done by simply sorting by fov and segmentation_label for both
    cell_table = cell_table.sort_values(
        by=['fov', 'segmentation_label']
    ).reset_index(drop=True)
    cluster_data = cluster_data.sort_values(
        by=['fov', 'segmentation_label']
    ).reset_index(drop=True)

    # add an extra check to ensure that the FOVs and segmentation labels are in the same order
    misc_utils.verify_same_elements(
        enforce_order=True,
        cell_table_fovs=list(cell_table['fov']),
        cluster_data_fovs=list(cluster_data['fov'])
    )
    misc_utils.verify_same_elements(
        enforce_order=True,
        cell_table_labels=list(cell_table['segmentation_label']),
        cluster_data_labels=list(cluster_data['segmentation_label'])
    )

    # assign the cluster labels to cell_table
    cell_table[cell_cluster_col] = cluster_data[cell_cluster_col]

    # subset the cell table by just the desired channels and the cell_cluster_col
    cell_table = cell_table[channels + [cell_cluster_col]]

    # compute the mean channel expression across each cell cluster
    channel_avgs = cell_table.groupby(cell_cluster_col).mean().reset_index()

    return channel_avgs


def compute_p2c_weighted_channel_avg(pixel_channel_avg, channels, cell_counts,
                                     fovs=None, pixel_cluster_col='pixel_meta_cluster_rename'):
    """Compute the average marker expression for each cell weighted by pixel cluster

    This expression is weighted by the pixel SOM/meta cluster counts. So for each cell,
    marker expression vector is computed by:

    `pixel_cluster_n_count * avg_marker_exp_pixel_cluster_n + ...`

    These values are then normalized by the cell's respective size.

    Note that this function will only be used to correct overlapping signal for visualization.

    Args:
        pixel_channel_avg (pandas.DataFrame):
            The average channel values for each pixel SOM/meta cluster
            Computed by `compute_pixel_cluster_channel_avg`
        channels (list):
            The list of channels to subset `pixel_channel_avg` by
        cell_counts (pandas.DataFrame):
            The dataframe listing the number of each type of pixel SOM/meta cluster per cell
        fovs (list):
            The list of fovs to include, if `None` provided all are used
        pixel_cluster_col (str):
            Name of the cell cluster column to group by
            Should be `'pixel_som_cluster'` or `'pixel_meta_cluster_rename'`

    Returns:
        pandas.DataFrame:
            Returns the average marker expression for each cell in the dataset
    """

    # if no fovs provided make sure they're all iterated over
    if fovs is None:
        fovs = list(cell_counts['fov'].unique())

    # verify that the fovs provided are valid
    misc_utils.verify_in_list(
        provided_fovs=fovs,
        dataset_fovs=cell_counts['fov'].unique()
    )

    # verify the pixel_cluster_col provided is valid
    misc_utils.verify_in_list(
        provided_cluster_col=[pixel_cluster_col],
        valid_cluster_cols=['pixel_som_cluster', 'pixel_meta_cluster_rename']
    )

    # subset over the provided fovs
    cell_counts_sub = cell_counts[cell_counts['fov'].isin(fovs)].copy()

    # subset over the cluster count columns of pixel_channel_avg
    cluster_cols = [c for c in cell_counts_sub.columns.values if pixel_cluster_col in c]
    cell_counts_clusters = cell_counts_sub[cluster_cols].copy()

    # sort the columns of cell_counts_clusters in ascending cluster order
    cell_counts_clusters = cell_counts_clusters.reindex(
        sorted(cell_counts_clusters.columns.values),
        axis=1
    )

    # sort the pixel_channel_avg table by pixel_cluster_col in ascending cluster order
    # NOTE: to handle numeric cluster names types, we need to cast the pixel_cluster_col values
    # to str to ensure the same sorting is used
    if pixel_channel_avg[pixel_cluster_col].dtype == int:
        pixel_channel_avg[pixel_cluster_col] = pixel_channel_avg[pixel_cluster_col].astype(str)

    pixel_channel_avg_sorted = pixel_channel_avg.sort_values(by=pixel_cluster_col)

    # check that the same clusters are in both cell_counts_clusters and pixel_channel_avg_sorted
    # the matrix multiplication will fail if this is not caught
    cell_counts_cluster_ids = [
        x.replace(pixel_cluster_col + '_', '') for x in cell_counts_clusters.columns.values
    ]

    pixel_channel_cluster_ids = pixel_channel_avg_sorted[pixel_cluster_col].values

    misc_utils.verify_same_elements(
        enforce_order=True,
        cell_counts_cluster_ids=cell_counts_cluster_ids,
        pixel_channel_cluster_ids=pixel_channel_cluster_ids
    )

    # assert that the channel subset provided is valid
    # this should never fail, just as an added protection
    misc_utils.verify_in_list(
        provided_channels=channels,
        pixel_channel_avg_cols=pixel_channel_avg_sorted.columns.values
    )

    # subset over just the markers of pixel_channel_avg
    pixel_channel_avg_sub = pixel_channel_avg_sorted[channels]

    # broadcast multiply cell_counts_clusters and pixel_channel_avg to get weighted
    # average expression values for each cell
    weighted_cell_channel = np.matmul(
        cell_counts_clusters.values, pixel_channel_avg_sub.values
    )

    # convert back to dataframe
    weighted_cell_channel = pd.DataFrame(
        weighted_cell_channel, columns=channels
    )

    # add columns back
    meta_cols = ['cell_size', 'fov', 'segmentation_label']
    weighted_cell_channel[meta_cols] = cell_counts_sub.reset_index(drop=True)[meta_cols]

    # normalize the channel columns by the cell size
    weighted_cell_channel[channels] = weighted_cell_channel[channels].div(
        weighted_cell_channel['cell_size'],
        axis=0
    )

    return weighted_cell_channel


def create_c2pc_data(fovs, pixel_data_path,
                     cell_table_path, pixel_cluster_col='pixel_meta_cluster_rename'):
    """Create a matrix with each fov-cell label pair and their SOM pixel/meta cluster counts

    Args:
        fovs (list):
            The list of fovs to subset on
        pixel_data_path (str):
            Path to directory with the pixel data with SOM and meta labels attached.
            Created by `pixel_consensus_cluster`.
        cell_table_path (str):
            Path to the cell table, needs to be created with `Segment_Image_Data.ipynb`
        pixel_cluster_col (str):
            The name of the pixel cluster column to count per cell
            Should be `'pixel_som_cluster'` or `'pixel_meta_cluster_rename'`

    Returns:
        tuple:

        - `pandas.DataFrame`: cell x cluster counts of each pixel SOM/meta cluster per each cell
        - `pandas.DataFrame`: same as above, but normalized by `cell_size`
    """

    # verify the pixel_cluster_col provided is valid
    misc_utils.verify_in_list(
        provided_cluster_col=[pixel_cluster_col],
        valid_cluster_cols=['pixel_som_cluster', 'pixel_meta_cluster_rename']
    )

    # read the cell table data
    cell_table = pd.read_csv(cell_table_path)

    # verify that the user has specified fov, label, and cell_size columns in their cell table
    misc_utils.verify_in_list(
        required_cell_table_cols=['fov', 'label', 'cell_size'],
        provided_cell_table_cols=cell_table.columns.values
    )

    # subset on fov, label, and cell size
    cell_table = cell_table[['fov', 'label', 'cell_size']]

    # convert labels to int type
    cell_table['label'] = cell_table['label'].astype(int)

    # rename cell_table label as segmentation_label for joining purposes
    cell_table = cell_table.rename(columns={'label': 'segmentation_label'})

    # subset on only the fovs the user has specified
    cell_table = cell_table[cell_table['fov'].isin(fovs)]

    # define cell_table columns to subset on for merging
    cell_table_cols = ['fov', 'segmentation_label', 'cell_size']

    for fov in fovs:
        # read in the pixel dataset for the fov
        fov_pixel_data = feather.read_dataframe(
            os.path.join(pixel_data_path, fov + '.feather')
        )

        # create a groupby object that aggregates the segmentation_label and the pixel_cluster_col
        # intermediate step for creating a pivot table, makes it easier
        group_by_cluster_col = fov_pixel_data.groupby(
            ['segmentation_label', pixel_cluster_col]
        ).size().reset_index(name='count')

        # if cluster labels end up as float (can happen with numeric types), convert to int
        if group_by_cluster_col[pixel_cluster_col].dtype == float:
            group_by_cluster_col[pixel_cluster_col] = group_by_cluster_col[
                pixel_cluster_col
            ].astype(int)

        # counts number of pixel SOM/meta clusters per cell
        num_cluster_per_seg_label = group_by_cluster_col.pivot(
            index='segmentation_label', columns=pixel_cluster_col, values='count'
        ).fillna(0).astype(int)

        # renames the columns to have 'pixel_som_cluster_' or 'pixel_meta_cluster_rename_' prefix
        new_columns = [
            '%s_' % pixel_cluster_col + str(c) for c in num_cluster_per_seg_label.columns
        ]
        num_cluster_per_seg_label.columns = new_columns

        # get intersection of the segmentation labels between cell_table_indices
        # and num_cluster_per_seg_label
        cell_table_labels = list(cell_table[cell_table['fov'] == fov]['segmentation_label'])
        cluster_labels = list(num_cluster_per_seg_label.index.values)
        label_intersection = list(set(cell_table_labels).intersection(cluster_labels))

        # subset on the label intersection
        num_cluster_per_seg_label = num_cluster_per_seg_label.loc[label_intersection]
        cell_table_indices = pd.Index(
            cell_table[
                (cell_table['fov'] == fov) &
                (cell_table['segmentation_label'].isin(label_intersection))
            ].index.values
        )

        # combine the data of num_cluster_per_seg_label into cell_table_indices
        num_cluster_per_seg_label = num_cluster_per_seg_label.set_index(cell_table_indices)
        cell_table = cell_table.combine_first(num_cluster_per_seg_label)

    # NaN means the cluster wasn't found in the specified fov-cell pair
    cell_table = cell_table.fillna(0)

    # also produce a cell table with counts normalized by cell_size
    cell_table_norm = cell_table.copy()

    count_cols = [c for c in cell_table_norm.columns if '%s_' % pixel_cluster_col in c]
    cell_table_norm[count_cols] = cell_table_norm[count_cols].div(cell_table_norm['cell_size'],
                                                                  axis=0)

    # reset the indices of cell_table and cell_table_norm to make things consistent
    cell_table = cell_table.reset_index(drop=True)
    cell_table_norm = cell_table_norm.reset_index(drop=True)

    return cell_table, cell_table_norm


def create_fov_pixel_data(fov, channels, img_data, seg_labels, pixel_norm_val,
                          blur_factor=2, subset_proportion=0.1):
    """Preprocess pixel data for one fov

    Args:
        fov (str):
            Name of the fov to index
        channels (list):
            List of channels to subset over
        img_data (numpy.ndarray):
            Array representing image data for one fov
        seg_labels (numpy.ndarray):
            Array representing segmentation labels for one fov
        pixel_norm_val (float):
            value used to determine per-pixel cutoff for total signal inclusion
        blur_factor (int):
            The sigma to set for the Gaussian blur
        subset_proportion (float):
            The proportion of pixels to take from each fov

    Returns:
        tuple:
            Contains the following:

            - `pandas.DataFrame`: Gaussian blurred and channel sum normalized pixel data for a fov
            - `pandas.DataFrame`: subset of the preprocessed pixel dataset for a fov
    """

    # for each marker, compute the Gaussian blur
    print("Gaussian blurring for fov %s" % fov)
    for marker in range(len(channels)):
        img_data[:, :, marker] = ndimage.gaussian_filter(img_data[:, :, marker],
                                                         sigma=blur_factor)

    # flatten each image, make sure to subset only on channels
    pixel_mat = img_data.reshape(-1, len(channels))

    # convert into a dataframe
    pixel_mat = pd.DataFrame(pixel_mat, columns=channels)

    # assign metadata about each entry
    pixel_mat['fov'] = fov
    pixel_mat['row_index'] = np.repeat(range(img_data.shape[0]), img_data.shape[1])
    pixel_mat['column_index'] = np.tile(range(img_data.shape[1]), img_data.shape[0])

    # assign segmentation labels if it is not None
    if seg_labels is not None:
        seg_labels_flat = seg_labels.flatten()
        pixel_mat['segmentation_label'] = seg_labels_flat

<<<<<<< HEAD
    # remove any rows with channels that sum to zero prior to sampling
    print("Removing 0-pixels for fov %s" % fov)
    pixel_mat = pixel_mat.loc[(pixel_mat[channels] != 0).any(1), :].reset_index(drop=True)
=======
    # remove any rows with channels with a sum below the threshold
    rowsums = pixel_mat[channels].sum(axis=1)
    pixel_mat = pixel_mat.loc[rowsums > pixel_norm_val, :].reset_index(drop=True)
>>>>>>> 4cf115b4

    # normalize the row sums of pixel mat
    print("Normalizing rows for fov %s" % fov)
    pixel_mat = normalize_rows(pixel_mat, channels, seg_labels is not None)

    # subset the pixel matrix for training
    print("Creating subsetted matrix for fov %s" % fov)
    pixel_mat_subset = pixel_mat.sample(frac=subset_proportion)

    return pixel_mat, pixel_mat_subset


def create_fov_pixel_data_parallel(base_dir, tiff_dir, data_dir, subset_dir, seg_dir, seg_suffix,
                                   img_sub_folder, is_mibitiff, channels, blur_factor,
                                   subset_proportion, dtype, fov):
    print("Processing FOV %s" % fov)
    # load img_xr from MIBITiff or directory with the fov
    if is_mibitiff:
        img_xr = load_utils.load_imgs_from_mibitiff(
            tiff_dir, mibitiff_files=[fov], dtype=dtype
        )
    else:
        img_xr = load_utils.load_imgs_from_tree(
            tiff_dir, img_sub_folder=img_sub_folder, fovs=[fov], dtype=dtype
        )

    # ensure the provided channels will actually exist in img_xr
    misc_utils.verify_in_list(
        provided_chans=channels,
        pixel_mat_chans=img_xr.channels.values
    )

    # if seg_dir is None, leave seg_labels as None
    seg_labels = None

    # otherwise, load segmentation labels in for fov
    if seg_dir is not None:
        seg_labels = imread(os.path.join(seg_dir, fov + seg_suffix))

    # subset for the channel data
    img_data = img_xr.loc[fov, :, :, channels].values.astype(np.float32)

    # create the full and subsetted fov matrices
    print("Creating FOV pixel data for FOV %s" % fov)
    pixel_mat, pixel_mat_subset = create_fov_pixel_data(
        fov=fov, channels=channels, img_data=img_data, seg_labels=seg_labels,
        blur_factor=blur_factor, subset_proportion=subset_proportion
    )

    # write complete dataset to feather, needed for cluster assignment
    feather.write_dataframe(pixel_mat,
                            os.path.join(base_dir,
                                         data_dir,
                                         fov + ".feather"),
                            compression='uncompressed')

    # write subseted dataset to feather, needed for training
    feather.write_dataframe(pixel_mat_subset,
                            os.path.join(base_dir,
                                         subset_dir,
                                         fov + ".feather"),
                            compression='uncompressed')

    print("Finishing up on FOV %s" % fov)

    return pixel_mat, pixel_mat_subset


def create_pixel_matrix(fovs, channels, base_dir, tiff_dir, seg_dir,
                        img_sub_folder="TIFs", seg_suffix='_feature_0.tif',
                        data_dir='pixel_mat_data',
                        subset_dir='pixel_mat_subsetted',
                        norm_vals_name='post_rowsum_chan_norm.feather', is_mibitiff=False,
                        blur_factor=2, subset_proportion=0.1, dtype="int16", seed=42,
                        channel_percentile=0.99):
    """For each fov, add a Gaussian blur to each channel and normalize channel sums for each pixel

    Saves data to `data_dir` and subsetted data to `subset_dir`

    Args:
        fovs (list):
            List of fovs to subset over
        channels (list):
            List of channels to subset over, applies only to `pixel_mat_subset`
        base_dir (str):
            The path to the data directories
        tiff_dir (str):
            Name of the directory containing the tiff files
        seg_dir (str):
            Name of the directory containing the segmented files.
            Set to `None` if no segmentation directory is available or desired.
        img_sub_folder (str):
            Name of the subdirectory inside `tiff_dir` containing the tiff files.
            Set to `None` if there isn't any.
        seg_suffix (str):
            The suffix that the segmentation images use.
            Ignored if `seg_dir` is `None`.
        data_dir (str):
            Name of the directory which contains the full preprocessed pixel data
        subset_dir (str):
            The name of the directory containing the subsetted pixel data
        norm_vals_name (str):
            The name of the file to store the 99.9% normalization values
        is_mibitiff (bool):
            Whether to load the images from MIBITiff
        blur_factor (int):
            The sigma to set for the Gaussian blur
        subset_proportion (float):
            The proportion of pixels to take from each fov
        seed (int):
            The random seed to set for subsetting
        dtype (type):
            The type to load the image segmentation labels in
        channel_percentile (float):
            percentile used to normalize channels to same range
    """

    # if the subset_proportion specified is out of range
    if subset_proportion <= 0 or subset_proportion > 1:
        raise ValueError('Invalid subset percentage entered: must be in (0, 1]')

    # if the base directory doesn't exist
    if not os.path.exists(base_dir):
        raise FileNotFoundError("base_dir %s does not exist" % base_dir)

    # if the tiff dir doesn't exist
    if not os.path.exists(tiff_dir):
        raise FileNotFoundError("tiff_dir %s does not exist" % tiff_dir)

    # create data_dir if it doesn't already exist
    if not os.path.exists(os.path.join(base_dir, data_dir)):
        os.mkdir(os.path.join(base_dir, data_dir))

    # create subset_dir if it doesn't already exist
    if not os.path.exists(os.path.join(base_dir, subset_dir)):
        os.mkdir(os.path.join(base_dir, subset_dir))

    # check to make sure correct channels were specified
    check_for_modified_channels(tiff_dir=tiff_dir, test_fov=fovs[0], img_sub_folder=img_sub_folder,
                                channels=channels)

    # create variable for storing 99.9% values
    quant_dat = pd.DataFrame()

    # set seed for subsetting
    np.random.seed(seed)

<<<<<<< HEAD
    # define the multiprocessing object, and the partial function to iterate over
    fov_data_pool = multiprocessing.Pool()
    fov_data_func = partial(
        create_fov_pixel_data_parallel, base_dir, tiff_dir, data_dir, subset_dir,
        seg_dir, seg_suffix, img_sub_folder, is_mibitiff, channels, blur_factor,
        subset_proportion, dtype
    )

    # asynchronously generate and save the pixel matrices per FOV
    # NOTE: this should NOT operate on quant_dat since that is a shared resource
    import timeit
    start_time = timeit.default_timer()
    for fov_batch in [fovs[i:(i + 10)] for i in range(0, len(fovs), 10)]:
        fov_data_batch = fov_data_pool.map(fov_data_func, fov_batch)
=======
    # create path for channel normalization values
    channel_norm_path = os.path.join(base_dir, data_dir, 'channel_norm.feather')

    if not os.path.exists(channel_norm_path):

        # compute channel percentiles
        channel_norm_df = calculate_channel_percentiles(tiff_dir=tiff_dir, fovs=fovs,
                                                        channels=channels,
                                                        img_sub_folder=img_sub_folder,
                                                        percentile=channel_percentile)
        # save output
        feather.write_dataframe(channel_norm_df, channel_norm_path, compression='uncompressed')

    else:
        # load previously generated output
        channel_norm_df = feather.read_dataframe(channel_norm_path)

    # create path for pixel normalization values
    pixel_norm_path = os.path.join(base_dir, data_dir, 'pixel_norm.feather')
    if not os.path.exists(pixel_norm_path):
        # compute pixel percentiles
        pixel_norm_val = calculate_pixel_intensity_percentile(
            tiff_dir=tiff_dir, fovs=fovs, channels=channels,
            img_sub_folder=img_sub_folder, channel_percentiles=channel_norm_df
        )

        pixel_norm_df = pd.DataFrame({'pixel_norm_val': [pixel_norm_val]})
        feather.write_dataframe(pixel_norm_df, pixel_norm_path, compression='uncompressed')

    else:
        pixel_norm_df = feather.read_dataframe(pixel_norm_path)
        pixel_norm_val = pixel_norm_df['pixel_norm_val'].values[0]

    # iterate over fov_batches
    for fov in fovs:
        # load img_xr from MIBITiff or directory with the fov
        if is_mibitiff:
            img_xr = load_utils.load_imgs_from_mibitiff(
                tiff_dir, mibitiff_files=[fov], dtype=dtype
            )
        else:
            img_xr = load_utils.load_imgs_from_tree(
                tiff_dir, img_sub_folder=img_sub_folder, fovs=[fov], dtype=dtype
            )

        # ensure the provided channels will actually exist in img_xr
        misc_utils.verify_in_list(
            provided_chans=channels,
            pixel_mat_chans=img_xr.channels.values
        )

        # if seg_dir is None, leave seg_labels as None
        seg_labels = None

        # otherwise, load segmentation labels in for fov
        if seg_dir is not None:
            seg_labels = imread(os.path.join(seg_dir, fov + seg_suffix))

        # subset for the channel data
        img_data = img_xr.loc[fov, :, :, channels].values.astype(np.float32)

        # create vector for normalizing image data
        norm_vect = channel_norm_df['norm_val'].values
        norm_vect = np.array(norm_vect).reshape([1, 1, len(norm_vect)])

        # normalize image data
        img_data = img_data / norm_vect

        # create the full and subsetted fov matrices
        pixel_mat, pixel_mat_subset = create_fov_pixel_data(
            fov=fov, channels=channels, img_data=img_data, seg_labels=seg_labels,
            blur_factor=blur_factor, subset_proportion=subset_proportion,
            pixel_norm_val=pixel_norm_val
        )

        # get 99.9% of the full fov matrix
        quant_dat[fov] = pixel_mat[channels].replace(0, np.nan).quantile(q=0.999, axis=0)

        # write complete dataset to feather, needed for cluster assignment
        feather.write_dataframe(pixel_mat,
                                os.path.join(base_dir,
                                             data_dir,
                                             fov + ".feather"),
                                compression='uncompressed')
>>>>>>> 4cf115b4

        for pixel_mat_data in fov_data_batch:
            assert len(pixel_mat_data[0]['fov'].unique()) == 1
            fov = pixel_mat_data[0]['fov'].unique()[0]
            quant_dat[fov] = pixel_mat_data[0].replace(0, np.nan).quantile(q=0.999, axis=0)
    end_time = timeit.default_timer()
    print("Total time: %.2f" % (end_time - start_time))

    # get mean 99.9% across all fovs for all markers
    mean_quant = pd.DataFrame(quant_dat.mean(axis=1))

    # save 99.9% normalization values
    feather.write_dataframe(mean_quant.T,
                            os.path.join(base_dir, norm_vals_name),
                            compression='uncompressed')


def train_pixel_som(fovs, channels, base_dir,
                    subset_dir='pixel_mat_subsetted',
                    norm_vals_name='post_rowsum_chan_norm.feather',
                    weights_name='pixel_weights.feather', xdim=10, ydim=10,
                    lr_start=0.05, lr_end=0.01, num_passes=1, seed=42):
    """Run the SOM training on the subsetted pixel data.

    Saves weights to `base_dir/weights_name`.

    Args:
        fovs (list):
            The list of fovs to subset on
        channels (list):
            The list of markers to subset on
        base_dir (str):
            The path to the data directories
        subset_dir (str):
            The name of the subsetted data directory
        norm_vals_name (str):
            The name of the file to store the 99.9% normalization values
        weights_name (str):
            The name of the file to save the weights to
        xdim (int):
            The number of x nodes to use for the SOM
        ydim (int):
            The number of y nodes to use for the SOM
        lr_start (float):
            The start learning rate for the SOM, decays to `lr_end`
        lr_end (float):
            The end learning rate for the SOM, decays from `lr_start`
        num_passes (int):
            The number of training passes to make through the dataset
        seed (int):
            The random seed to set for training
    """

    # define the paths to the data
    subsetted_path = os.path.join(base_dir, subset_dir)
    norm_vals_path = os.path.join(base_dir, norm_vals_name)
    weights_path = os.path.join(base_dir, weights_name)

    # if path to the subsetted file does not exist
    if not os.path.exists(subsetted_path):
        raise FileNotFoundError('Pixel subsetted directory %s does not exist in base_dir %s' %
                                (subset_dir, base_dir))

    # verify that all provided fovs exist in the folder
    files = io_utils.list_files(subsetted_path, substrs='.feather')
    misc_utils.verify_in_list(provided_fovs=fovs,
                              subsetted_fovs=io_utils.remove_file_extensions(files))

    # verify that all the provided channels exist in subsetted data
    sample_sub = feather.read_dataframe(os.path.join(subsetted_path, files[0]))
    misc_utils.verify_in_list(provided_channels=channels,
                              subsetted_channels=sample_sub.columns.values)

    # run the SOM training process
    process_args = ['Rscript', '/create_pixel_som.R', ','.join(fovs), ','.join(channels),
                    str(xdim), str(ydim), str(lr_start), str(lr_end), str(num_passes),
                    subsetted_path, norm_vals_path, weights_path, str(seed)]

    process = subprocess.Popen(process_args, stdout=subprocess.PIPE, stderr=subprocess.STDOUT)

    # continuously poll the process for output/error to display in Jupyter notebook
    while True:
        # convert from byte string
        output = process.stdout.readline().decode('utf-8')

        # if the output is nothing and the process is done, break
        if process.poll() is not None:
            break
        if output:
            print(output.strip())

    if process.returncode != 0:
        raise MemoryError(
            "Process terminated: you likely have a memory-related error. Try increasing "
            "your Docker memory limit."
        )


def cluster_pixels(fovs, channels, base_dir, data_dir='pixel_mat_data',
                   norm_vals_name='post_rowsum_chan_norm.feather',
                   weights_name='pixel_weights.feather',
                   pc_chan_avg_som_cluster_name='pixel_channel_avg_som_cluster.csv'):
    """Uses trained weights to assign cluster labels on full pixel data
    Saves data with cluster labels to `cluster_dir`. Computes and saves the average channel
    expression across pixel SOM clusters.

    Args:
        fovs (list):
            The list of fovs to subset on
        channels (list):
            The list of channels to subset on
        base_dir (str):
            The path to the data directory
        data_dir (str):
            Name of the directory which contains the full preprocessed pixel data
        norm_vals_name (str):
            The name of the file with the 99.9% normalized values, created by `train_pixel_som`
        weights_name (str):
            The name of the weights file created by `train_pixel_som`
        pc_chan_avg_som_cluster_name (str):
            The name of the file to save the average channel expression across all SOM clusters
    """

    # define the paths to the data
    data_path = os.path.join(base_dir, data_dir)
    norm_vals_path = os.path.join(base_dir, norm_vals_name)
    weights_path = os.path.join(base_dir, weights_name)

    # if path to the preprocessed directory does not exist
    if not os.path.exists(data_path):
        raise FileNotFoundError('Pixel data directory %s does not exist in base_dir %s' %
                                (data_dir, base_dir))

    # if path to the normalized values file does not exist
    if not os.path.exists(norm_vals_path):
        raise FileNotFoundError('Normalized values file %s does not exist in base_dir %s' %
                                (norm_vals_path, base_dir))

    # if path to the weights file does not exist
    if not os.path.exists(weights_path):
        raise FileNotFoundError('Weights file %s does not exist in base_dir %s' %
                                (weights_name, base_dir))

    # verify that all provided fovs exist in the folder
    data_files = io_utils.list_files(data_path, substrs='.feather')
    misc_utils.verify_in_list(provided_fovs=fovs,
                              subsetted_fovs=io_utils.remove_file_extensions(data_files))

    weights = feather.read_dataframe(os.path.join(base_dir, weights_name))

    # ensure the norm vals columns and the FOV data contain valid indexes
    # ignoring metadata columns in the FOV data, the columns need to be in exactly
    # the same order across both datasets (normalized values and FOV values)
    norm_vals = feather.read_dataframe(os.path.join(base_dir, norm_vals_name))
    sample_fov = feather.read_dataframe(os.path.join(base_dir, data_dir, data_files[0]))

    # for verification purposes, drop the metadata columns
    cols_to_drop = ['fov', 'row_index', 'column_index']
    for col in ['segmentation_label', 'pixel_som_cluster',
                'pixel_meta_cluster', 'pixel_meta_cluster_rename']:
        if col in sample_fov.columns.values:
            cols_to_drop.append(col)

    sample_fov = sample_fov.drop(
        columns=cols_to_drop
    )
    misc_utils.verify_same_elements(
        enforce_order=True,
        norm_vals_columns=norm_vals.columns.values,
        pixel_data_columns=sample_fov.columns.values
    )

    # ensure the weights columns are valid indexes
    misc_utils.verify_same_elements(
        enforce_order=True,
        pixel_weights_columns=weights.columns.values,
        pixel_data_columns=sample_fov.columns.values
    )

    # run the trained SOM on the dataset, assigning clusters
    process_args = ['Rscript', '/run_pixel_som.R', ','.join(fovs),
                    data_path, norm_vals_path, weights_path]

    process = subprocess.Popen(process_args, stdout=subprocess.PIPE, stderr=subprocess.STDOUT)

    # continuously poll the process for output/error so it gets displayed in the Jupyter notebook
    while True:
        # convert from byte string
        output = process.stdout.readline().decode('utf-8')

        # if the output is nothing and the process is done, break
        if process.poll() is not None:
            break
        if output:
            print(output.strip())

    if process.returncode != 0:
        raise MemoryError(
            "Process terminated: you likely have a memory-related error. Try increasing "
            "your Docker memory limit."
        )

    # compute average channel expression for each pixel SOM cluster
    # and the number of pixels per SOM cluster
    print("Computing average channel expression across pixel SOM clusters")
    pixel_channel_avg_som_cluster = compute_pixel_cluster_channel_avg(
        fovs,
        channels,
        base_dir,
        'pixel_som_cluster',
        data_dir,
        keep_count=True
    )

    # save pixel_channel_avg_som_cluster
    pixel_channel_avg_som_cluster.to_csv(
        os.path.join(base_dir, pc_chan_avg_som_cluster_name),
        index=False
    )


def pixel_consensus_cluster(fovs, channels, base_dir, max_k=20, cap=3,
                            data_dir='pixel_mat_data',
                            pc_chan_avg_som_cluster_name='pixel_channel_avg_som_cluster.csv',
                            pc_chan_avg_meta_cluster_name='pixel_channel_avg_meta_cluster.csv',
                            clust_to_meta_name='pixel_clust_to_meta.feather', seed=42):
    """Run consensus clustering algorithm on pixel-level summed data across channels
    Saves data with consensus cluster labels to `consensus_dir`. Computes and saves the
    average channel expression across pixel meta clusters. Assigns meta cluster labels
    to the data stored in `pc_chan_avg_som_cluster_name`.

    Args:
        fovs (list):
            The list of fovs to subset on
        channels (list):
            The list of channels to subset on
        base_dir (str):
            The path to the data directory
        max_k (int):
            The number of consensus clusters
        cap (int):
            z-score cap to use when hierarchical clustering
        data_dir (str):
            Name of the directory which contains the full preprocessed pixel data.
            This data should also have the SOM cluster labels appended from `cluster_pixels`.
        pc_chan_avg_som_cluster_name (str):
            Name of file to save the channel-averaged results across all SOM clusters to
        pc_chan_avg_meta_cluster_name (str):
            Name of file to save the channel-averaged results across all meta clusters to
        clust_to_meta_name (str):
            Name of file storing the SOM cluster to meta cluster mapping
        seed (int):
            The random seed to set for consensus clustering
    """

    # define the paths to the data
    data_path = os.path.join(base_dir, data_dir)
    som_cluster_avg_path = os.path.join(base_dir, pc_chan_avg_som_cluster_name)
    clust_to_meta_path = os.path.join(base_dir, clust_to_meta_name)

    # if the path to the SOM clustered data doesn't exist
    if not os.path.exists(data_path):
        raise FileNotFoundError(
            'Data dir %s does not exist in base_dir %s' %
            (data_dir, base_dir)
        )

    # if the path to the average channel expression per SOM cluster doesn't exist
    if not os.path.exists(som_cluster_avg_path):
        raise FileNotFoundError(
            'Channel avg per SOM cluster file %s does not exist in base_dir %s' %
            (pc_chan_avg_som_cluster_name, base_dir)
        )

    # run the consensus clustering process
    process_args = ['Rscript', '/pixel_consensus_cluster.R', ','.join(fovs), ','.join(channels),
                    str(max_k), str(cap), data_path, som_cluster_avg_path,
                    clust_to_meta_path, str(seed)]

    process = subprocess.Popen(process_args, stdout=subprocess.PIPE, stderr=subprocess.STDOUT)

    # continuously poll the process for output/error so it gets displayed in the Jupyter notebook
    while True:
        # convert from byte string
        output = process.stdout.readline().decode('utf-8')

        # if the output is nothing and the process is done, break
        if process.poll() is not None:
            break
        if output:
            print(output.strip())

    if process.returncode != 0:
        raise MemoryError(
            "Process terminated: you likely have a memory-related error. Try increasing "
            "your Docker memory limit."
        )

    # compute average channel expression for each pixel meta cluster
    # and the number of pixels per meta cluster
    print("Computing average channel expression across pixel meta clusters")
    pixel_channel_avg_meta_cluster = compute_pixel_cluster_channel_avg(
        fovs,
        channels,
        base_dir,
        'pixel_meta_cluster',
        data_dir,
        keep_count=True
    )

    # save pixel_channel_avg_meta_cluster
    pixel_channel_avg_meta_cluster.to_csv(
        os.path.join(base_dir, pc_chan_avg_meta_cluster_name),
        index=False
    )

    # read in the clust_to_meta_name file
    print("Mapping meta cluster values onto average channel expression across pixel SOM clusters")
    som_to_meta_data = feather.read_dataframe(
        os.path.join(base_dir, clust_to_meta_name)
    ).astype(np.int64)

    # read in the channel-averaged results across all pixel SOM clusters
    pixel_channel_avg_som_cluster = pd.read_csv(som_cluster_avg_path)

    # merge metacluster assignments in
    pixel_channel_avg_som_cluster = pd.merge_asof(
        pixel_channel_avg_som_cluster, som_to_meta_data, on='pixel_som_cluster'
    )

    # resave channel-averaged results across all pixel SOM clusters with metacluster assignments
    pixel_channel_avg_som_cluster.to_csv(
        som_cluster_avg_path,
        index=False
    )


def update_pixel_meta_labels(pixel_data_path, pixel_remapped_dict,
                             pixel_renamed_meta_dict, fov):
    # get the path to the fov
    fov_path = os.path.join(pixel_data_path, fov + '.feather')

    # read in the fov data with SOM and meta cluster labels
    fov_data = feather.read_dataframe(fov_path)

    # ensure that no SOM clusters are missing from the mapping
    misc_utils.verify_in_list(
        fov_som_labels=fov_data['pixel_som_cluster'],
        som_labels_in_mapping=list(pixel_remapped_dict.keys())
    )

    # assign the new meta cluster labels
    fov_data['pixel_meta_cluster'] = fov_data['pixel_som_cluster'].map(
        pixel_remapped_dict
    )

    # assign the renamed meta cluster names
    fov_data['pixel_meta_cluster_rename'] = fov_data['pixel_meta_cluster'].map(
        pixel_renamed_meta_dict
    )

    # resave the data with the new meta cluster lables
    feather.write_dataframe(fov_data, fov_path, compression='uncompressed')


def apply_pixel_meta_cluster_remapping(fovs, channels, base_dir,
                                       pixel_data_dir,
                                       pixel_remapped_name,
                                       pc_chan_avg_som_cluster_name,
                                       pc_chan_avg_meta_cluster_name):
    """Apply the meta cluster remapping to the data in `pixel_consensus_dir`.

    Resave the re-mapped consensus data to `pixel_consensus_dir` and re-runs the
    average channel expression per pixel meta cluster computation.

    Re-maps the pixel SOM clusters to meta clusters in `pc_chan_avg_som_cluster_name`.

    Args:
        fovs (list):
            The list of fovs to subset on
        channels (list):
            The list of channels to subset on
        base_dir (str):
            The path to the data directories
        pixel_data_dir (str):
            Name of directory with the full pixel data.
            This data should also have the SOM cluster labels appended from `cluster_pixels`
            and the meta cluster labels appended from `pixel_consensus_cluster`.
        pixel_remapped_name (str):
            Name of the file containing the pixel SOM clusters to their remapped meta clusters
        pc_chan_avg_som_cluster_name (str):
            Name of the file containing the channel-averaged results across all SOM clusters
        pc_chan_avg_meta_cluster_name (str):
            Name of the file containing the channel-averaged results across all meta clusters
    """

    # define the data paths
    pixel_data_path = os.path.join(base_dir, pixel_data_dir)
    pixel_remapped_path = os.path.join(base_dir, pixel_remapped_name)
    som_cluster_avg_path = os.path.join(base_dir, pc_chan_avg_som_cluster_name)
    meta_cluster_avg_path = os.path.join(base_dir, pc_chan_avg_meta_cluster_name)

    # file path validation
    if not os.path.exists(pixel_data_path):
        raise FileNotFoundError('Pixel data dir %s does not exist in base_dir %s' %
                                (pixel_data_dir, base_dir))

    if not os.path.exists(pixel_remapped_path):
        raise FileNotFoundError('Pixel remapping file %s does not exist in base_dir %s' %
                                (pixel_remapped_name, base_dir))

    if not os.path.exists(som_cluster_avg_path):
        raise FileNotFoundError(
            'Channel average per SOM cluster file %s does not exist in base_dir %s' %
            (pc_chan_avg_meta_cluster_name, base_dir))

    if not os.path.exists(meta_cluster_avg_path):
        raise FileNotFoundError(
            'Channel average per meta cluster file %s does not exist in base_dir %s' %
            (pc_chan_avg_meta_cluster_name, base_dir))

    # read in the remapping
    pixel_remapped_data = pd.read_csv(pixel_remapped_path)

    # assert the correct columns are contained
    misc_utils.verify_same_elements(
        remapped_data_cols=pixel_remapped_data.columns.values,
        required_cols=['cluster', 'metacluster', 'mc_name']
    )

    # rename columns in pixel_remapped_data so it plays better with the existing
    # pixel_som_cluster and pixel_meta_cluster
    pixel_remapped_data = pixel_remapped_data.rename(
        {
            'cluster': 'pixel_som_cluster',
            'metacluster': 'pixel_meta_cluster',
            'mc_name': 'pixel_meta_cluster_rename'
        },
        axis=1
    )

    # create the mapping from pixel SOM to pixel meta cluster
    pixel_remapped_dict = dict(
        pixel_remapped_data[
            ['pixel_som_cluster', 'pixel_meta_cluster']
        ].values
    )

    # create the mapping from pixel meta cluster to renamed pixel meta cluster
    pixel_renamed_meta_dict = dict(
        pixel_remapped_data[
            ['pixel_meta_cluster', 'pixel_meta_cluster_rename']
        ].drop_duplicates().values
    )

<<<<<<< HEAD
    # define the multiprocessing object, and the partial function to iterate over
    fov_data_pool = multiprocessing.Pool()
    fov_data_func = partial(
        update_pixel_meta_labels, pixel_data_path,
        pixel_remapped_dict, pixel_renamed_meta_dict
    )
=======
    print("Using re-mapping scheme to re-label pixel meta clusters")
    for fov in fovs:
        # get the path to the fov
        fov_path = os.path.join(pixel_data_path, fov + '.feather')

        # read in the fov data with SOM and meta cluster labels
        fov_data = feather.read_dataframe(fov_path)

        # ensure that no SOM clusters are missing from the mapping
        misc_utils.verify_in_list(
            fov_som_labels=fov_data['pixel_som_cluster'],
            som_labels_in_mapping=list(pixel_remapped_dict.keys())
        )

        # assign the new meta cluster labels
        fov_data['pixel_meta_cluster'] = fov_data['pixel_som_cluster'].map(
            pixel_remapped_dict
        )

        # assign the renamed meta cluster names
        fov_data['pixel_meta_cluster_rename'] = fov_data['pixel_meta_cluster'].map(
            pixel_renamed_meta_dict
        )
>>>>>>> 4cf115b4

    # asynchronously generate and save the pixel matrices per FOV
    # NOTE: this should NOT operate on quant_dat since that is a shared resource
    import timeit
    start_time = timeit.default_timer()
    print("Using re-mapping scheme to re-label pixel meta clusters")
    for fov_batch in [fovs[i:(i + 10)] for i in range(0, len(fovs), 10)]:
        # NOTE: we don't need a return value since we're just resaving
        # and not computing intermediate data frames
        fov_data_pool.map(fov_data_func, fov_batch)
    end_time = timeit.default_timer()
    print("Total time: %.2f" % (end_time - start_time))

    # print("Using re-mapping scheme to re-label pixel meta clusters")
    # for fov in fovs:
    #     # get the path to the fov
    #     fov_path = os.path.join(pixel_consensus_path, fov + '.feather')

    #     # read in the fov data with SOM and meta cluster labels
    #     fov_data = feather.read_dataframe(fov_path)

    #     # ensure that no SOM clusters are missing from the mapping
    #     misc_utils.verify_in_list(
    #         fov_som_labels=fov_data['pixel_som_cluster'],
    #         som_labels_in_mapping=list(pixel_remapped_dict.keys())
    #     )

    #     # assign the new meta cluster labels
    #     fov_data['pixel_meta_cluster'] = fov_data['pixel_som_cluster'].map(
    #         pixel_remapped_dict
    #     )

    #     # assign the renamed meta cluster names
    #     fov_data['pixel_meta_cluster_rename'] = fov_data['pixel_meta_cluster'].map(
    #         pixel_renamed_meta_dict
    #     )

    #     # resave the data with the new meta cluster lables
    #     feather.write_dataframe(fov_data, fov_path, compression='uncompressed')

    # re-compute average channel expression for each pixel meta cluster
    # and the number of pixels per meta cluster, add renamed meta cluster column in
    print("Re-computing average channel expression across pixel meta clusters")
    pixel_channel_avg_meta_cluster = compute_pixel_cluster_channel_avg(
        fovs,
        channels,
        base_dir,
        'pixel_meta_cluster',
        pixel_data_dir,
        keep_count=True
    )
    pixel_channel_avg_meta_cluster['pixel_meta_cluster_rename'] = \
        pixel_channel_avg_meta_cluster['pixel_meta_cluster'].map(pixel_renamed_meta_dict)

    # re-save the pixel channel average meta cluster table
    pixel_channel_avg_meta_cluster.to_csv(meta_cluster_avg_path, index=False)

    # re-assign pixel meta cluster labels back to the pixel channel average som cluster table
    print("Re-assigning meta cluster column in pixel SOM cluster average channel expression table")
    pixel_channel_avg_som_cluster = pd.read_csv(som_cluster_avg_path)

    pixel_channel_avg_som_cluster['pixel_meta_cluster'] = \
        pixel_channel_avg_som_cluster['pixel_som_cluster'].map(pixel_remapped_dict)

    pixel_channel_avg_som_cluster['pixel_meta_cluster_rename'] = \
        pixel_channel_avg_som_cluster['pixel_meta_cluster'].map(pixel_renamed_meta_dict)

    # re-save the pixel channel average som cluster table
    pixel_channel_avg_som_cluster.to_csv(som_cluster_avg_path, index=False)


def train_cell_som(fovs, channels, base_dir, pixel_data_dir, cell_table_path,
                   cluster_counts_name='cluster_counts.feather',
                   cluster_counts_norm_name='cluster_counts_norm.feather',
                   pixel_cluster_col='pixel_meta_cluster_rename',
                   pc_chan_avg_name='pc_chan_avg.csv',
                   weights_name='cell_weights.feather',
                   weighted_cell_channel_name='weighted_cell_channel.csv',
                   xdim=10, ydim=10, lr_start=0.05, lr_end=0.01, num_passes=1, seed=42):
    """Run the SOM training on the number of pixel/meta clusters in each cell of each fov

    Saves the weights to `base_dir/weights_name`. Computes and saves weighted
    channel expression per cell.

    Args:
        fovs (list):
            The list of fovs to subset on
        channels (list):
            The list of channels used in pixel clustering
        base_dir (str):
            The path to the data directories
        pixel_data_dir (str):
<<<<<<< HEAD
            Name of directory with the pixel-level consensus data (SOM and meta labels added)
            Created by `pixel_consensus_cluster`
=======
            Name of directory with the pixel data with SOM and meta cluster labels added.
            Created by `pixel_consensus_cluster`.
>>>>>>> 4cf115b4
        cell_table_path (str):
            Path of the cell table, needs to be created with `Segment_Image_Data.ipynb`
        cluster_counts_name (str):
            Name of the file to save the number of pixel SOM/meta cluster counts for each cell
        cluster_counts_norm_name (str):
            Same as `cluster_counts_name`, except the cluster columns are normalized by
            `cell_size`
        pixel_cluster_col (str):
            Name of the column with the pixel SOM cluster assignments.
            Should be `'pixel_som_cluster'` or `'pixel_meta_cluster_rename'`.
        pc_chan_avg_name (str):
            Name of the file containing the average channel expression per pixel cluster.
            Which one chosen (SOM or meta averages) is set in the cell clustering notebook
            depending on the value of `pixel_cluster_col`.
        weights_name (str):
            The name of the file to save the weights to
        weighted_cell_channel_name (str):
            The name of the file to save the weighted channel expression table to
        xdim (int):
            The number of x nodes to use for the SOM
        ydim (int):
            The number of y nodes to use for the SOM
        lr_start (float):
            The start learning rate for the SOM, decays to `lr_end`
        lr_end (float):
            The end learning rate for the SOM, decays from `lr_start`
        num_passes (int):
            The number of training passes to make through the dataset
        seed (int):
            The random seed to set for training
    """

    # define the data paths
    pixel_data_path = os.path.join(base_dir, pixel_data_dir)
    cluster_counts_path = os.path.join(base_dir, cluster_counts_name)
    cluster_counts_norm_path = os.path.join(base_dir, cluster_counts_norm_name)
    weights_path = os.path.join(base_dir, weights_name)

    # if the cell table path does not exist
    if not os.path.exists(cell_table_path):
        raise FileNotFoundError('Cell table path %s does not exist' %
                                cell_table_path)

    # if the pixel data with the SOM and meta labels path does not exist
    if not os.path.exists(pixel_data_path):
        raise FileNotFoundError('Pixel data dir %s does not exist in base_dir %s' %
                                (pixel_data_path, base_dir))

    # verify the cluster_col provided is valid
    misc_utils.verify_in_list(
        provided_cluster_col=[pixel_cluster_col],
        valid_cluster_cols=['pixel_som_cluster', 'pixel_meta_cluster_rename']
    )

    # generate matrices with each fov/cell label pair with their pixel SOM/meta cluster counts
    # NOTE: a normalized and an un-normalized matrix (by cell size) will be created
    # NOTE: we'll need the un-normalized matrix to compute weighted channel average
    # but the normalized matrix will be used to train, SOM cluster, and consensus cluster
    print("Counting the number of pixel SOM/meta cluster counts for each fov/cell pair")
    cluster_counts, cluster_counts_norm = create_c2pc_data(
        fovs, pixel_data_path, cell_table_path, pixel_cluster_col
    )

    # write the created matrices
    feather.write_dataframe(cluster_counts,
                            cluster_counts_path,
                            compression='uncompressed')
    feather.write_dataframe(cluster_counts_norm,
                            cluster_counts_norm_path,
                            compression='uncompressed')

    # run the SOM training process
    process_args = ['Rscript', '/create_cell_som.R', ','.join(fovs), str(xdim), str(ydim),
                    str(lr_start), str(lr_end), str(num_passes), cluster_counts_norm_path,
                    weights_path, str(seed)]

    process = subprocess.Popen(process_args, stdout=subprocess.PIPE, stderr=subprocess.STDOUT)

    # continuously poll the process for output/error to display in Jupyter notebook
    while True:
        # convert from byte string
        output = process.stdout.readline().decode('utf-8')

        # if the output is nothing and the process is done, break
        if process.poll() is not None:
            break
        if output:
            print(output.strip())

    if process.returncode != 0:
        raise MemoryError(
            "Process terminated: you likely have a memory-related error. Try increasing "
            "your Docker memory limit."
        )

    # read in the pixel channel averages table
    print("Computing the weighted channel expression per cell")
    pixel_cluster_channel_avg = pd.read_csv(os.path.join(base_dir, pc_chan_avg_name))

    # compute the weighted channel table
    weighted_cell_channel = compute_p2c_weighted_channel_avg(
        pixel_cluster_channel_avg, channels, cluster_counts,
        fovs=fovs, pixel_cluster_col=pixel_cluster_col
    )

    # save the weighted channel table
    weighted_cell_channel.to_csv(
        os.path.join(base_dir, weighted_cell_channel_name),
        index=False
    )


def cluster_cells(base_dir, cluster_counts_norm_name='cluster_counts_norm.feather',
                  weights_name='cell_weights.feather',
                  cell_data_name='cell_mat.feather',
                  pixel_cluster_col_prefix='pixel_meta_cluster_rename',
                  cell_som_cluster_count_avgs_name='cell_som_cluster_count_avgs.csv'):
    """Uses trained weights to assign cluster labels on full cell data
    Saves data with cluster labels to `cell_cluster_name`. Computes and saves the average number
    of pixel SOM/meta clusters per cell SOM cluster.
    Args:
        base_dir (str):
            The path to the data directory
        cluster_counts_norm_name (str):
            Name of the file with the number of pixel SOM/meta cluster counts of each cell,
            normalized by `cell_size`
        weights_name (str):
            The name of the weights file, created by `train_cell_som`
        cell_data_name (str):
            Name of the file to save the cell data with cell SOM cluster labels
        pixel_cluster_col_prefix (str):
            The name of the prefixes of each of the pixel SOM/meta columns
            Should be `'pixel_som_cluster'` or `'pixel_meta_cluster_rename'`.
        cell_som_cluster_count_avgs_name (str):
            The name of the file to write the clustered data
    """

    # define the paths to the data
    cluster_counts_norm_path = os.path.join(base_dir, cluster_counts_norm_name)
    weights_path = os.path.join(base_dir, weights_name)
    cell_data_path = os.path.join(base_dir, cell_data_name)

    # if the path to the normalized pixel cluster counts per cell doesn't exist
    if not os.path.exists(cluster_counts_norm_path):
        raise FileNotFoundError(
            'Normalized pixel cluster counts per cell file %s does not exist in base_dir %s' %
            (cluster_counts_norm_name, base_dir)
        )

    # if the path to the weights file does not exist
    if not os.path.exists(weights_path):
        raise FileNotFoundError('Weights file %s does not exist in base_dir %s' %
                                (weights_name, base_dir))

    # verify the pixel_cluster_col_prefix provided is valid
    misc_utils.verify_in_list(
        provided_cluster_col=[pixel_cluster_col_prefix],
        valid_cluster_cols=['pixel_som_cluster', 'pixel_meta_cluster_rename']
    )

    # ensure the weights columns are valid indexes, do so by ensuring
    # the cluster_counts_norm and weights columns are the same
    # minus the metadata columns that appear in cluster_counts_norm
    cluster_counts_norm = feather.read_dataframe(cluster_counts_norm_path)
    weights = feather.read_dataframe(os.path.join(base_dir, weights_name))
    cluster_counts_norm = cluster_counts_norm.drop(
        columns=['fov', 'segmentation_label', 'cell_size']
    )

    misc_utils.verify_same_elements(
        enforce_order=True,
        cluster_counts_norm_columns=cluster_counts_norm.columns.values,
        cell_weights_columns=weights.columns.values
    )

    # run the trained SOM on the dataset, assigning clusters
    process_args = ['Rscript', '/run_cell_som.R', cluster_counts_norm_path,
                    weights_path, cell_data_path]

    process = subprocess.Popen(process_args, stdout=subprocess.PIPE, stderr=subprocess.STDOUT)

    # continuously poll the process for output/error so it gets displayed in the Jupyter notebook
    while True:
        # convert from byte string
        output = process.stdout.readline().decode('utf-8')

        # if the output is nothing and the process is done, break
        if process.poll() is not None:
            break
        if output:
            print(output.strip())

    if process.returncode != 0:
        raise MemoryError(
            "Process terminated: you likely have a memory-related error. Try increasing "
            "your Docker memory limit."
        )

    # compute the average pixel SOM/meta counts per cell SOM cluster
    print("Computing the average number of pixel SOM/meta cluster counts per cell SOM cluster")
    cell_som_cluster_avgs_and_counts = compute_cell_cluster_count_avg(
        cell_data_path,
        pixel_cluster_col_prefix,
        'cell_som_cluster',
        keep_count=True
    )

    # save the average pixel SOM/meta counts per cell SOM cluster
    cell_som_cluster_avgs_and_counts.to_csv(
        os.path.join(base_dir, cell_som_cluster_count_avgs_name),
        index=False
    )


def cell_consensus_cluster(fovs, channels, base_dir, pixel_cluster_col, max_k=20, cap=3,
                           cell_data_name='cell_mat.feather',
                           cell_som_cluster_count_avgs_name='cell_som_cluster_avgs.csv',
                           cell_meta_cluster_count_avgs_name='cell_meta_cluster_avgs.csv',
                           weighted_cell_channel_name='weighted_cell_channel.csv',
                           cell_som_cluster_channel_avg_name='cell_som_cluster_channel_avg.csv',
                           cell_meta_cluster_channel_avg_name='cell_meta_cluster_channel_avg.csv',
                           clust_to_meta_name='cell_clust_to_meta.feather', seed=42):
    """Run consensus clustering algorithm on cell-level data averaged across each cell SOM cluster
    Saves data with consensus cluster labels to cell_consensus_name. Computes and saves the
    average number of pixel SOM/meta clusters per cell meta cluster. Assigns meta cluster labels
    to the data stored in `cell_som_cluster_count_avgs_name`.
    Computes and saves the average weighted cell channel expression per cell SOM and meta cluster.
    Args:
        fovs (list):
            The list of fovs to subset on (from pixel clustering)
        channels (list):
            The list of channels to subset on (from pixel clustering)
        base_dir (str):
            The path to the data directory
        pixel_cluster_col (str):
            Name of the column used to generate the pixel SOM/meta cluster counts.
            Should be `'pixel_som_cluster'` or `'pixel_meta_cluster_rename'`.
        max_k (int):
            The number of consensus clusters
        cap (int):
            z-score cap to use when hierarchical clustering
        cell_data_name (str):
            Name of the file containing the cell data with cell SOM cluster labels.
            Created by cluster_cells.
        cell_som_cluster_count_avgs_name (str):
            The average number of pixel SOM/meta clusters per cell SOM cluster.
            Used to run consensus clustering on.
        cell_meta_cluster_count_avgs_name (str):
            Same as above except for cell meta clusters
        weighted_cell_channel_name (str):
            The name of the file containing the weighted channel expression table
        cell_som_cluster_channel_avg_name (str):
            The name of the file to save the average weighted channel expression
            per cell SOM cluster
        cell_meta_cluster_channel_avg_name (str):
            Same as above except for cell meta clusters
        clust_to_meta_name (str):
            Name of file storing the SOM cluster to meta cluster mapping
        seed (int):
            The random seed to set for consensus clustering
    """

    # define the paths to the data
    cell_data_path = os.path.join(base_dir, cell_data_name)
    som_cluster_counts_avg_path = os.path.join(base_dir, cell_som_cluster_count_avgs_name)
    weighted_channel_path = os.path.join(base_dir, weighted_cell_channel_name)
    clust_to_meta_path = os.path.join(base_dir, clust_to_meta_name)

    # if the path to the SOM clustered data doesn't exist
    if not os.path.exists(cell_data_path):
        raise FileNotFoundError(
            'Cell data file %s does not exist in base_dir %s' %
            (cell_data_name, base_dir)
        )

    # if the path to the average pixel cluster counts per cell cluster doesn't exist
    if not os.path.exists(som_cluster_counts_avg_path):
        raise FileNotFoundError(
            'Average pix clust count per cell SOM cluster file %s does not exist in base_dir %s' %
            (cell_som_cluster_count_avgs_name, base_dir)
        )

    # if the path to the weighted channel data doesn't exist
    if not os.path.exists(weighted_channel_path):
        raise FileNotFoundError(
            'Weighted channel table %s does not exist in base_dir %s' %
            (weighted_cell_channel_name, base_dir)
        )

    # verify the pixel_cluster_col provided is valid
    misc_utils.verify_in_list(
        provided_cluster_col=[pixel_cluster_col],
        valid_cluster_cols=['pixel_som_cluster', 'pixel_meta_cluster_rename']
    )

    # run the consensus clustering process
    process_args = ['Rscript', '/cell_consensus_cluster.R', pixel_cluster_col,
                    str(max_k), str(cap), cell_data_path,
                    som_cluster_counts_avg_path, clust_to_meta_path, str(seed)]

    process = subprocess.Popen(process_args, stdout=subprocess.PIPE, stderr=subprocess.STDOUT)

    # continuously poll the process for output/error so it gets displayed in the Jupyter notebook
    while True:
        # convert from byte string
        output = process.stdout.readline().decode('utf-8')

        # if the output is nothing and the process is done, break
        if process.poll() is not None:
            break
        if output:
            print(output.strip())

    if process.returncode != 0:
        raise MemoryError(
            "Process terminated: you likely have a memory-related error. Try increasing "
            "your Docker memory limit."
        )

    # compute the average pixel SOM/meta counts per cell meta cluster
    print("Compute the average number of pixel SOM/meta cluster counts per cell meta cluster")
    cell_meta_cluster_avgs_and_counts = compute_cell_cluster_count_avg(
        cell_data_path,
        pixel_cluster_col,
        'cell_meta_cluster',
        keep_count=True
    )

    # save the average pixel SOM/meta counts per cell meta cluster
    cell_meta_cluster_avgs_and_counts.to_csv(
        os.path.join(base_dir, cell_meta_cluster_count_avgs_name),
        index=False
    )

    # read in the clust_to_meta_name file
    print(
        "Mapping meta cluster values onto average number of pixel SOM/meta cluster counts"
        "across cell SOM clusters"
    )
    som_to_meta_data = feather.read_dataframe(
        os.path.join(base_dir, clust_to_meta_name)
    ).astype(np.int64)

    # read in the average number of pixel/SOM clusters across all cell SOM clusters
    cell_som_cluster_avgs_and_counts = pd.read_csv(som_cluster_counts_avg_path)

    # merge metacluster assignments in
    cell_som_cluster_avgs_and_counts = pd.merge_asof(
        cell_som_cluster_avgs_and_counts, som_to_meta_data, on='cell_som_cluster'
    )

    # resave average number of pixel/SOM clusters across all cell SOM clusters
    # with metacluster assignments
    cell_som_cluster_avgs_and_counts.to_csv(
        som_cluster_counts_avg_path,
        index=False
    )

    # compute the weighted channel average expression per cell SOM cluster
    print("Compute average weighted channel expression across cell SOM clusters")
    cell_som_cluster_channel_avg = compute_cell_cluster_channel_avg(
        fovs,
        channels,
        base_dir,
        weighted_cell_channel_name,
        cell_data_name,
        'cell_som_cluster'
    )

    # merge metacluster assignments into cell_som_cluster_channel_avg
    print(
        "Mapping meta cluster values onto average weighted channel expression"
        "across cell SOM clusters"
    )
    cell_som_cluster_channel_avg = pd.merge_asof(
        cell_som_cluster_channel_avg, som_to_meta_data, on='cell_som_cluster'
    )

    # save the weighted channel average expression per cell cluster
    cell_som_cluster_channel_avg.to_csv(
        os.path.join(base_dir, cell_som_cluster_channel_avg_name),
        index=False
    )

    # compute the weighted channel average expression per cell meta cluster
    print("Compute average weighted channel expression across cell meta clusters")
    cell_meta_cluster_channel_avg = compute_cell_cluster_channel_avg(
        fovs,
        channels,
        base_dir,
        weighted_cell_channel_name,
        cell_data_name,
        'cell_meta_cluster'
    )

    # save the weighted channel average expression per cell cluster
    cell_meta_cluster_channel_avg.to_csv(
        os.path.join(base_dir, cell_meta_cluster_channel_avg_name),
        index=False
    )


def apply_cell_meta_cluster_remapping(fovs, channels, base_dir, cell_consensus_name,
                                      cell_remapped_name,
                                      pixel_cluster_col,
                                      cell_som_cluster_count_avgs_name,
                                      cell_meta_cluster_count_avgs_name,
                                      weighted_cell_channel_name,
                                      cell_som_cluster_channel_avg_name,
                                      cell_meta_cluster_channel_avg_name):
    """Apply the meta cluster remapping to the data in `cell_consensus_name`.
    Resave the re-mapped consensus data to `cell_consensus_name` and re-runs the
    weighted channel expression and average pixel SOM/meta cluster counts per cell
    SOM cluster.
    Re-maps the pixel SOM clusters to meta clusters in `cell_som_cluster_count_avgs_name` and
    `cell_som_cluster_channel_avg_name`
    Args:
        fovs (list):
            The list of fovs to subset on
        channels (list):
            The list of channels to subset on
        base_dir (str):
            The path to the data directory
        cell_consensus_name (str):
            Name of file with the cell consensus clustered results (both cell SOM and meta labels)
        cell_remapped_name (str):
            Name of the file containing the cell SOM clusters to their remapped meta clusters
        pixel_cluster_col (str):
            Name of the column used to generate the pixel SOM/meta cluster counts.
            Should be `'pixel_som_cluster'` or `'pixel_meta_cluster_rename'`.
        cell_som_cluster_count_avgs_name (str):
            The average number of pixel SOM/meta clusters per cell SOM cluster
        cell_meta_cluster_count_avgs_name (str):
            Same as above except for cell meta clusters
        weighted_cell_channel_name (str):
            The name of the file containing the weighted channel expression table
        cell_som_cluster_channel_avg_name (str):
            The name of the file to save the average weighted channel expression
            per cell SOM cluster
        cell_meta_cluster_channel_avg_name (str):
            Same as above except for cell meta clusters
    """

    # define the data paths
    cell_consensus_path = os.path.join(base_dir, cell_consensus_name)
    cell_remapped_path = os.path.join(base_dir, cell_remapped_name)
    som_cluster_counts_avgs_path = os.path.join(base_dir, cell_som_cluster_count_avgs_name)
    meta_cluster_counts_avgs_path = os.path.join(base_dir, cell_meta_cluster_count_avgs_name)
    weighted_channel_path = os.path.join(base_dir, weighted_cell_channel_name)
    som_cluster_channel_avgs_path = os.path.join(base_dir, cell_som_cluster_channel_avg_name)
    meta_cluster_channel_avgs_path = os.path.join(base_dir, cell_meta_cluster_channel_avg_name)

    # file path validation
    if not os.path.exists(cell_consensus_path):
        raise FileNotFoundError('Cell consensus file %s does not exist in base_dir %s' %
                                (cell_consensus_name, base_dir))

    if not os.path.exists(cell_remapped_path):
        raise FileNotFoundError('Cell remapping file %s does not exist in base_dir %s' %
                                (cell_remapped_name, base_dir))

    if not os.path.exists(som_cluster_counts_avgs_path):
        raise FileNotFoundError(
            'Average pix clust count per cell SOM cluster file %s does not exist in base_dir %s' %
            (cell_som_cluster_count_avgs_name, base_dir)
        )

    if not os.path.exists(meta_cluster_counts_avgs_path):
        raise FileNotFoundError(
            'Average pix clust count per cell meta cluster file %s does not exist in base_dir %s' %
            (cell_meta_cluster_count_avgs_name, base_dir)
        )

    if not os.path.exists(weighted_channel_path):
        raise FileNotFoundError('Weighted channel table %s does not exist in base_dir %s' %
                                (weighted_cell_channel_name, base_dir))

    if not os.path.exists(som_cluster_channel_avgs_path):
        raise FileNotFoundError(
            'Average weighted chan per cell SOM cluster file %s does not exist in base_dir %s' %
            (cell_som_cluster_channel_avg_name, base_dir)
        )

    if not os.path.exists(meta_cluster_channel_avgs_path):
        raise FileNotFoundError(
            'Average weighted chan per cell meta cluster file %s does not exist in base_dir %s' %
            (cell_meta_cluster_channel_avg_name, base_dir)
        )

    # verify the pixel_cluster_col provided is valid
    misc_utils.verify_in_list(
        provided_cluster_col=[pixel_cluster_col],
        valid_cluster_cols=['pixel_som_cluster', 'pixel_meta_cluster_rename']
    )

    # read in the remapping
    cell_remapped_data = pd.read_csv(cell_remapped_path)

    # assert the correct columns are contained
    misc_utils.verify_same_elements(
        remapped_data_cols=cell_remapped_data.columns.values,
        required_cols=['cluster', 'metacluster', 'mc_name']
    )

    # rename columns in pixel_remapped_data so it plays better with the existing
    # cell_som_cluster and cell_meta_cluster
    cell_remapped_data = cell_remapped_data.rename(
        {
            'cluster': 'cell_som_cluster',
            'metacluster': 'cell_meta_cluster',
            'mc_name': 'cell_meta_cluster_rename'
        },
        axis=1
    )

    # create the mapping from cell SOM to cell meta cluster
    cell_remapped_dict = dict(
        cell_remapped_data[
            ['cell_som_cluster', 'cell_meta_cluster']
        ].values
    )

    # create the mapping from cell meta cluster to cell renamed meta cluster
    cell_renamed_meta_dict = dict(
        cell_remapped_data[
            ['cell_meta_cluster', 'cell_meta_cluster_rename']
        ].drop_duplicates().values
    )

    # load the cell consensus data in
    print("Using re-mapping scheme to re-label cell meta clusters")
    cell_consensus_data = feather.read_dataframe(cell_consensus_path)

    # ensure that no SOM clusters are missing from the mapping
    misc_utils.verify_in_list(
        fov_som_labels=cell_consensus_data['cell_som_cluster'],
        som_labels_in_mapping=list(cell_remapped_dict.keys())
    )

    # assign the new meta cluster labels
    cell_consensus_data['cell_meta_cluster'] = \
        cell_consensus_data['cell_som_cluster'].map(cell_remapped_dict)

    # assign the new renamed meta cluster names
    # assign the new meta cluster labels
    cell_consensus_data['cell_meta_cluster_rename'] = \
        cell_consensus_data['cell_meta_cluster'].map(cell_renamed_meta_dict)

    # resave the data with the new meta cluster lables
    feather.write_dataframe(cell_consensus_data, cell_consensus_path, compression='uncompressed')

    # re-compute the average number of pixel SOM/meta clusters per cell meta cluster
    # add renamed meta cluster in
    print("Re-compute pixel SOM/meta cluster count per cell meta cluster")
    cell_meta_cluster_avgs_and_counts = compute_cell_cluster_count_avg(
        cell_consensus_path,
        pixel_cluster_col,
        'cell_meta_cluster',
        keep_count=True
    )

    cell_meta_cluster_avgs_and_counts['cell_meta_cluster_rename'] = \
        cell_meta_cluster_avgs_and_counts['cell_meta_cluster'].map(cell_renamed_meta_dict)

    # re-save the average number of pixel SOM/meta clusters per cell meta cluster
    cell_meta_cluster_avgs_and_counts.to_csv(
        meta_cluster_counts_avgs_path,
        index=False
    )

    # re-compute the weighted channel average expression per cell meta cluster
    # add renamed meta cluster in
    print("Re-compute average weighted channel expression across cell meta clusters")
    cell_meta_cluster_channel_avg = compute_cell_cluster_channel_avg(
        fovs,
        channels,
        base_dir,
        weighted_cell_channel_name,
        cell_consensus_name,
        'cell_meta_cluster'
    )

    cell_meta_cluster_channel_avg['cell_meta_cluster_rename'] = \
        cell_meta_cluster_channel_avg['cell_meta_cluster'].map(cell_renamed_meta_dict)

    # re-save the weighted channel average expression per cell cluster
    cell_meta_cluster_channel_avg.to_csv(
        meta_cluster_channel_avgs_path,
        index=False
    )

    # re-assign cell meta cluster labels back to the average pixel cluster counts
    # per cell SOM cluster table
    print("Re-assigning meta cluster column in cell SOM cluster average pixel cluster counts data")
    cell_som_cluster_avgs_and_counts = pd.read_csv(som_cluster_counts_avgs_path)

    cell_som_cluster_avgs_and_counts['cell_meta_cluster'] = \
        cell_som_cluster_avgs_and_counts['cell_som_cluster'].map(cell_remapped_dict)

    cell_som_cluster_avgs_and_counts['cell_meta_cluster_rename'] = \
        cell_som_cluster_avgs_and_counts['cell_meta_cluster'].map(cell_renamed_meta_dict)

    # re-save the cell SOM cluster average pixel cluster counts table
    cell_som_cluster_avgs_and_counts.to_csv(som_cluster_counts_avgs_path, index=False)

    # re-assign cell meta cluster labels back to the average weighted channel expression
    # per cell SOM cluster table
    print("Re-assigning meta cluster column in cell SOM cluster average weighted channel data")
    cell_som_cluster_channel_avg = pd.read_csv(som_cluster_channel_avgs_path)

    cell_som_cluster_channel_avg['cell_meta_cluster'] = \
        cell_som_cluster_channel_avg['cell_som_cluster'].map(cell_remapped_dict)

    cell_som_cluster_channel_avg['cell_meta_cluster_rename'] = \
        cell_som_cluster_channel_avg['cell_meta_cluster'].map(cell_renamed_meta_dict)

    # re-save the cell SOM cluster average pixel cluster counts table
    cell_som_cluster_channel_avg.to_csv(som_cluster_channel_avgs_path, index=False)


def generate_meta_cluster_colormap_dict(meta_cluster_remap_path, cmap):
    """Returns a compact version of the colormap used in the interactive reclustering processes.

    Generate a separate one for the raw meta cluster labels and the renamed meta cluster labels.

    Used in the pixel and cell meta cluster overlays, as well as the
    average weighted channel expression heatmaps for cell clustering

    Args:
        meta_cluster_remap_path (str):
            Path to the file storing the mapping from SOM to meta clusters (raw and renamed)
        cmap (matplotlib.colors.ListedColormap):
            The colormap generated by the interactive reclustering process

    Returns:
        tuple:

        - A `dict` containing the raw meta cluster labels mapped to their respective colors
        - A `dict` containing the renamed meta cluster labels mapped to their respective colors
    """

    # file path validation
    if not os.path.exists(meta_cluster_remap_path):
        raise FileNotFoundError('Remapping path %s does not exist' %
                                meta_cluster_remap_path)

    # read the remapping
    remapping = pd.read_csv(meta_cluster_remap_path)

    # assert the correct columns are contained
    misc_utils.verify_same_elements(
        remapping_cols=remapping.columns.values,
        required_cols=['cluster', 'metacluster', 'mc_name']
    )

    # define the raw meta cluster colormap
    # NOTE: colormaps returned by interactive reclustering are zero-indexed
    # need to subtract 1 to account for that
    raw_colormap = {
        i: cmap(i - 1) for i in np.unique(remapping['metacluster'])
    }

    # define the renamed meta cluster colormap
    meta_id_to_name = dict(zip(remapping['metacluster'], remapping['mc_name']))
    renamed_colormap = {
        meta_id_to_name[meta_id]: meta_id_color
        for (meta_id, meta_id_color) in raw_colormap.items()
    }

    return raw_colormap, renamed_colormap


def generate_weighted_channel_avg_heatmap(cell_cluster_channel_avg_path, cell_cluster_col,
                                          channels, raw_cmap, renamed_cmap,
                                          center_val=0, min_val=-3, max_val=3):
    """Generates a z-scored heatmap of the average weighted channel expression per cell cluster

    Args:
        cell_cluster_channel_avg_path (str):
            Path to the file containing the average weighted channel expression per cell cluster
        cell_cluster_col (str):
            The name of the cell cluster col,
            needs to be either 'cell_som_cluster' or 'cell_meta_cluster_rename'
        channels (str):
            The list of channels to visualize
        raw_cmap (dict):
            Maps the raw meta cluster labels to their respective colors,
            created by `generate_meta_cluster_colormap_dict`
        renamed_cmap (dict):
            Maps the renamed meta cluster labels to their respective colors,
            created by `generate_meta_cluster_colormap_dict`
        center_val (float):
            value at which to center the heatmap
        min_val (float):
            minimum value the heatmap should take
        max_val (float):
            maximum value the heatmap should take
    """

    # file path validation
    if not os.path.exists(cell_cluster_channel_avg_path):
        raise FileNotFoundError('Channel average path %s does not exist' %
                                cell_cluster_channel_avg_path)

    # verify the cell_cluster_col provided is valid
    misc_utils.verify_in_list(
        provided_cluster_col=[cell_cluster_col],
        valid_cluster_cols=['cell_som_cluster', 'cell_meta_cluster_rename']
    )

    # read the channel average path
    cell_cluster_channel_avgs = pd.read_csv(cell_cluster_channel_avg_path)

    # assert the channels provided are valid
    misc_utils.verify_in_list(
        provided_channels=channels,
        channel_avg_cols=cell_cluster_channel_avgs.columns.values
    )

    # sort the data by the meta cluster value
    # this ensures the meta clusters are grouped together when the colormap is displayed
    cell_cluster_channel_avgs = cell_cluster_channel_avgs.sort_values(
        by='cell_meta_cluster_rename'
    )

    # map raw_cmap onto cell_cluster_channel_avgs for the heatmap to display the side color bar
    meta_cluster_index = cell_cluster_channel_avgs[cell_cluster_col].values
    meta_cluster_mapping = pd.Series(
        cell_cluster_channel_avgs['cell_meta_cluster_rename']
    ).map(renamed_cmap)
    meta_cluster_mapping.index = meta_cluster_index

    # draw the heatmap
    visualize.draw_heatmap(
        data=stats.zscore(cell_cluster_channel_avgs[channels].values),
        x_labels=cell_cluster_channel_avgs[cell_cluster_col],
        y_labels=channels,
        center_val=center_val,
        min_val=min_val,
        max_val=max_val,
        cbar_ticks=np.arange(-3, 4),
        row_colors=meta_cluster_mapping,
        row_cluster=False,
        left_start=0.0,
        right_start=0.85,
        w_spacing=0.2,
        colormap='vlag'
    )

    # add the legend
    handles = [patches.Patch(facecolor=raw_cmap[mc]) for mc in raw_cmap]
    _ = plt.legend(
        handles,
        renamed_cmap,
        title='Meta cluster',
        bbox_to_anchor=(1, 1),
        bbox_transform=plt.gcf().transFigure,
        loc='upper right'
    )


def add_consensus_labels_cell_table(base_dir, cell_table_path, cell_data_name):
    """Adds the consensus cluster labels to the cell table,
    then resaves data to `{cell_table_path}_cell_labels.csv`
    Args:
        base_dir (str):
            The path to the data directory
        cell_table_path (str):
            Path of the cell table, needs to be created with `Segment_Image_Data.ipynb`
        cell_data_name (str):
            Name of file with the cell consensus clustered results (both cell SOM and meta labels)
    """

    # define the data paths
    cell_data_path = os.path.join(base_dir, cell_data_name)

    # file path validation
    if not os.path.exists(cell_table_path):
        raise FileNotFoundError('Cell table file %s does not exist' %
                                cell_table_path)

    if not os.path.exists(cell_data_path):
        raise FileNotFoundError('Cell data file %s does not exist in base_dir %s' %
                                (cell_data_name, base_dir))

    # read in the data, ensure sorted by FOV column just in case
    cell_table = pd.read_csv(cell_table_path)
    consensus_data = feather.read_dataframe(cell_data_path)

    # for a simpler merge, rename segmentation_label to label in consensus_data
    consensus_data = consensus_data.rename(
        {'segmentation_label': 'label'}, axis=1
    )

    # merge the cell table with the consensus data to retrieve the meta clusters
    cell_table_merged = cell_table.merge(
        consensus_data, how='left', on=['fov', 'label']
    )

    # adjust column names and drop consensus data-specific columns
    cell_table_merged = cell_table_merged.drop(columns=['cell_size_y'])
    cell_table_merged = cell_table_merged.rename(
        {'cell_size_x': 'cell_size'}, axis=1
    )

    # subset on just the cell table columns plus the meta cluster rename column
    # NOTE: rename cell_meta_cluster_rename to just cell_meta_cluster for simplicity
    cell_table_merged = cell_table_merged[
        list(cell_table.columns.values) + ['cell_meta_cluster_rename']
    ]
    cell_table_merged = cell_table_merged.rename(
        {'cell_meta_cluster_rename': 'cell_meta_cluster'}, axis=1
    )

    # fill any N/A cell_meta_cluster values with 'Unassigned'
    # NOTE: this happens when a cell is so small no pixel clusters are detected inside of them
    cell_table_merged['cell_meta_cluster'] = cell_table_merged['cell_meta_cluster'].fillna(
        'Unassigned'
    )

    # resave cell table with new meta cluster column
    new_cell_table_path = os.path.splitext(cell_table_path)[0] + '_cell_labels.csv'
    cell_table_merged.to_csv(new_cell_table_path, index=False)<|MERGE_RESOLUTION|>--- conflicted
+++ resolved
@@ -732,15 +732,10 @@
         seg_labels_flat = seg_labels.flatten()
         pixel_mat['segmentation_label'] = seg_labels_flat
 
-<<<<<<< HEAD
-    # remove any rows with channels that sum to zero prior to sampling
-    print("Removing 0-pixels for fov %s" % fov)
-    pixel_mat = pixel_mat.loc[(pixel_mat[channels] != 0).any(1), :].reset_index(drop=True)
-=======
     # remove any rows with channels with a sum below the threshold
+    print("Removing rows with channel sum below threshold %f" % pixel_norm_val)
     rowsums = pixel_mat[channels].sum(axis=1)
     pixel_mat = pixel_mat.loc[rowsums > pixel_norm_val, :].reset_index(drop=True)
->>>>>>> 4cf115b4
 
     # normalize the row sums of pixel mat
     print("Normalizing rows for fov %s" % fov)
@@ -755,8 +750,7 @@
 
 def create_fov_pixel_data_parallel(base_dir, tiff_dir, data_dir, subset_dir, seg_dir, seg_suffix,
                                    img_sub_folder, is_mibitiff, channels, blur_factor,
-                                   subset_proportion, dtype, fov):
-    print("Processing FOV %s" % fov)
+                                   subset_proportion, pixel_norm_val, dtype, fov):
     # load img_xr from MIBITiff or directory with the fov
     if is_mibitiff:
         img_xr = load_utils.load_imgs_from_mibitiff(
@@ -787,7 +781,8 @@
     print("Creating FOV pixel data for FOV %s" % fov)
     pixel_mat, pixel_mat_subset = create_fov_pixel_data(
         fov=fov, channels=channels, img_data=img_data, seg_labels=seg_labels,
-        blur_factor=blur_factor, subset_proportion=subset_proportion
+        pixel_norm_val=pixel_norm_val, blur_factor=blur_factor,
+        subset_proportion=subset_proportion
     )
 
     # write complete dataset to feather, needed for cluster assignment
@@ -804,7 +799,7 @@
                                          fov + ".feather"),
                             compression='uncompressed')
 
-    print("Finishing up on FOV %s" % fov)
+    print("Processed FOV %s" % fov)
 
     return pixel_mat, pixel_mat_subset
 
@@ -888,22 +883,6 @@
     # set seed for subsetting
     np.random.seed(seed)
 
-<<<<<<< HEAD
-    # define the multiprocessing object, and the partial function to iterate over
-    fov_data_pool = multiprocessing.Pool()
-    fov_data_func = partial(
-        create_fov_pixel_data_parallel, base_dir, tiff_dir, data_dir, subset_dir,
-        seg_dir, seg_suffix, img_sub_folder, is_mibitiff, channels, blur_factor,
-        subset_proportion, dtype
-    )
-
-    # asynchronously generate and save the pixel matrices per FOV
-    # NOTE: this should NOT operate on quant_dat since that is a shared resource
-    import timeit
-    start_time = timeit.default_timer()
-    for fov_batch in [fovs[i:(i + 10)] for i in range(0, len(fovs), 10)]:
-        fov_data_batch = fov_data_pool.map(fov_data_func, fov_batch)
-=======
     # create path for channel normalization values
     channel_norm_path = os.path.join(base_dir, data_dir, 'channel_norm.feather')
 
@@ -937,63 +916,26 @@
         pixel_norm_df = feather.read_dataframe(pixel_norm_path)
         pixel_norm_val = pixel_norm_df['pixel_norm_val'].values[0]
 
-    # iterate over fov_batches
-    for fov in fovs:
-        # load img_xr from MIBITiff or directory with the fov
-        if is_mibitiff:
-            img_xr = load_utils.load_imgs_from_mibitiff(
-                tiff_dir, mibitiff_files=[fov], dtype=dtype
-            )
-        else:
-            img_xr = load_utils.load_imgs_from_tree(
-                tiff_dir, img_sub_folder=img_sub_folder, fovs=[fov], dtype=dtype
-            )
-
-        # ensure the provided channels will actually exist in img_xr
-        misc_utils.verify_in_list(
-            provided_chans=channels,
-            pixel_mat_chans=img_xr.channels.values
-        )
-
-        # if seg_dir is None, leave seg_labels as None
-        seg_labels = None
-
-        # otherwise, load segmentation labels in for fov
-        if seg_dir is not None:
-            seg_labels = imread(os.path.join(seg_dir, fov + seg_suffix))
-
-        # subset for the channel data
-        img_data = img_xr.loc[fov, :, :, channels].values.astype(np.float32)
-
-        # create vector for normalizing image data
-        norm_vect = channel_norm_df['norm_val'].values
-        norm_vect = np.array(norm_vect).reshape([1, 1, len(norm_vect)])
-
-        # normalize image data
-        img_data = img_data / norm_vect
-
-        # create the full and subsetted fov matrices
-        pixel_mat, pixel_mat_subset = create_fov_pixel_data(
-            fov=fov, channels=channels, img_data=img_data, seg_labels=seg_labels,
-            blur_factor=blur_factor, subset_proportion=subset_proportion,
-            pixel_norm_val=pixel_norm_val
-        )
-
-        # get 99.9% of the full fov matrix
-        quant_dat[fov] = pixel_mat[channels].replace(0, np.nan).quantile(q=0.999, axis=0)
-
-        # write complete dataset to feather, needed for cluster assignment
-        feather.write_dataframe(pixel_mat,
-                                os.path.join(base_dir,
-                                             data_dir,
-                                             fov + ".feather"),
-                                compression='uncompressed')
->>>>>>> 4cf115b4
+    # define the multiprocessing object, and the partial function to iterate over
+    fov_data_pool = multiprocessing.Pool()
+    fov_data_func = partial(
+        create_fov_pixel_data_parallel, base_dir, tiff_dir, data_dir, subset_dir,
+        seg_dir, seg_suffix, img_sub_folder, is_mibitiff, channels, blur_factor,
+        subset_proportion, pixel_nrom_val, dtype
+    )
+
+    # asynchronously generate and save the pixel matrices per FOV
+    # NOTE: this should NOT operate on quant_dat since that is a shared resource
+    import timeit
+    start_time = timeit.default_timer()
+    for fov_batch in [fovs[i:(i + 10)] for i in range(0, len(fovs), 10)]:
+        fov_data_batch = fov_data_pool.map(fov_data_func, fov_batch)
 
         for pixel_mat_data in fov_data_batch:
             assert len(pixel_mat_data[0]['fov'].unique()) == 1
             fov = pixel_mat_data[0]['fov'].unique()[0]
             quant_dat[fov] = pixel_mat_data[0].replace(0, np.nan).quantile(q=0.999, axis=0)
+
     end_time = timeit.default_timer()
     print("Total time: %.2f" % (end_time - start_time))
 
@@ -1444,38 +1386,12 @@
         ].drop_duplicates().values
     )
 
-<<<<<<< HEAD
     # define the multiprocessing object, and the partial function to iterate over
     fov_data_pool = multiprocessing.Pool()
     fov_data_func = partial(
         update_pixel_meta_labels, pixel_data_path,
         pixel_remapped_dict, pixel_renamed_meta_dict
     )
-=======
-    print("Using re-mapping scheme to re-label pixel meta clusters")
-    for fov in fovs:
-        # get the path to the fov
-        fov_path = os.path.join(pixel_data_path, fov + '.feather')
-
-        # read in the fov data with SOM and meta cluster labels
-        fov_data = feather.read_dataframe(fov_path)
-
-        # ensure that no SOM clusters are missing from the mapping
-        misc_utils.verify_in_list(
-            fov_som_labels=fov_data['pixel_som_cluster'],
-            som_labels_in_mapping=list(pixel_remapped_dict.keys())
-        )
-
-        # assign the new meta cluster labels
-        fov_data['pixel_meta_cluster'] = fov_data['pixel_som_cluster'].map(
-            pixel_remapped_dict
-        )
-
-        # assign the renamed meta cluster names
-        fov_data['pixel_meta_cluster_rename'] = fov_data['pixel_meta_cluster'].map(
-            pixel_renamed_meta_dict
-        )
->>>>>>> 4cf115b4
 
     # asynchronously generate and save the pixel matrices per FOV
     # NOTE: this should NOT operate on quant_dat since that is a shared resource
@@ -1568,13 +1484,8 @@
         base_dir (str):
             The path to the data directories
         pixel_data_dir (str):
-<<<<<<< HEAD
-            Name of directory with the pixel-level consensus data (SOM and meta labels added)
-            Created by `pixel_consensus_cluster`
-=======
             Name of directory with the pixel data with SOM and meta cluster labels added.
             Created by `pixel_consensus_cluster`.
->>>>>>> 4cf115b4
         cell_table_path (str):
             Path of the cell table, needs to be created with `Segment_Image_Data.ipynb`
         cluster_counts_name (str):
