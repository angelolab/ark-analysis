--- conflicted
+++ resolved
@@ -1003,14 +1003,9 @@
         )
 
 
-<<<<<<< HEAD
 def cluster_pixels(fovs, channels, base_dir, data_dir='pixel_mat_data',
-                   norm_vals_name='norm_vals.feather', weights_name='pixel_weights.feather',
-=======
-def cluster_pixels(fovs, channels, base_dir, pre_dir='pixel_mat_preprocessed',
                    norm_vals_name='post_rowsum_chan_norm.feather',
-                   weights_name='pixel_weights.feather', cluster_dir='pixel_mat_clustered',
->>>>>>> 185cf2f6
+                   weights_name='pixel_weights.feather',
                    pc_chan_avg_som_cluster_name='pixel_channel_avg_som_cluster.csv'):
     """Uses trained weights to assign cluster labels on full pixel data
 
