--- conflicted
+++ resolved
@@ -15,70 +15,6 @@
 parametrize = pytest.mark.parametrize
 
 
-<<<<<<< HEAD
-=======
-def mocked_train_cell_som(fovs, channels, base_dir, pixel_data_dir, cell_table_path,
-                          cluster_counts_name='cluster_counts.feather',
-                          cluster_counts_size_norm_name='cluster_counts_size_norm.feather',
-                          pixel_cluster_col='pixel_meta_cluster_rename',
-                          pc_chan_avg_name='pc_chan_avg.feather',
-                          som_weights_name='cell_som_weights.feather',
-                          weighted_cell_channel_name='weighted_cell_channel.feather',
-                          xdim=10, ydim=10, lr_start=0.05, lr_end=0.01, num_passes=1, seed=42):
-    # read in the cluster counts
-    cluster_counts_data = feather.read_dataframe(
-        os.path.join(base_dir, cluster_counts_size_norm_name)
-    )
-
-    # get the cluster columns
-    cluster_cols = cluster_counts_data.filter(regex=("cluster_|hCluster_cap_")).columns.values
-
-    # subset cluster_counts by the cluster columns
-    cluster_counts_sub = cluster_counts_data[cluster_cols]
-
-    # FlowSOM flattens the SOM weights dimensions, ex. 10x10x10 becomes 100x10
-    som_weights = np.random.rand(100, len(cluster_cols))
-
-    # get the 99.9% normalized values and divide SOM weights by that
-    som_weights = som_weights / np.quantile(som_weights, 0.999, axis=0)
-
-    # take 100 random rows from cluster_counts_sub
-    # element-wise multiply SOM weights by that and num_passes
-    multiply_factor = cluster_counts_sub.sample(n=100, replace=True).values
-    som_weights = som_weights * multiply_factor * num_passes
-
-    # write SOM weights to feather, the result in R will be more like a DataFrame
-    som_weights = pd.DataFrame(som_weights, columns=cluster_cols)
-    feather.write_dataframe(som_weights, os.path.join(base_dir, som_weights_name))
-
-
-def mocked_cluster_cells(base_dir,
-                         cluster_counts_size_norm_name='cluster_counts_size_norm.feather',
-                         som_weights_name='cell_som_weights.feather',
-                         cell_cluster_name='cell_mat_clustered.feather',
-                         pixel_cluster_col_prefix='pixel_meta_cluster_rename',
-                         cell_som_cluster_avg_name='cell_som_cluster_avg.feather'):
-    # read in the cluster counts data
-    cluster_counts = feather.read_dataframe(os.path.join(base_dir, cluster_counts_size_norm_name))
-
-    # read in the SOM weights matrix
-    som_weights = feather.read_dataframe(os.path.join(base_dir, som_weights_name))
-
-    # get the mean weight for each channel column
-    sub_means = som_weights.mean(axis=1)
-
-    # multiply by 100 and truncate to int to get an actual cluster id
-    cluster_ids = sub_means * 100
-    cluster_ids = cluster_ids.astype(int)
-
-    # assign as cell cluster assignment
-    cluster_counts['cell_som_cluster'] = cluster_ids
-
-    # write clustered data to feather
-    feather.write_dataframe(cluster_counts, os.path.join(base_dir, cell_cluster_name))
-
-
->>>>>>> 719e3a6b
 def test_compute_cell_cluster_count_avg():
     # define the cluster columns
     pixel_som_clusters = ['pixel_som_cluster_%d' % i for i in np.arange(3)]
@@ -567,7 +503,6 @@
 
         # TEST 1: computing SOM weights using pixel clusters
         # compute cluster counts
-<<<<<<< HEAD
         cluster_counts, cluster_counts_norm = cell_cluster_utils.create_c2pc_data(
             fovs, pixel_data_path, cell_table_path, 'pixel_som_cluster'
         )
@@ -577,15 +512,6 @@
         feather.write_dataframe(cluster_counts, cluster_counts_path)
         cluster_counts_norm_path = os.path.join(temp_dir, 'cluster_counts_norm.feather')
         feather.write_dataframe(cluster_counts_norm, cluster_counts_norm_path)
-=======
-        _, cluster_counts_size_norm = cell_cluster_utils.create_c2pc_data(
-            fovs, pixel_data_path, cell_table_path, 'pixel_som_cluster'
-        )
-
-        # write size normalized cluster counts
-        cluster_counts_size_norm_path = os.path.join(temp_dir, 'cluster_counts_size_norm.feather')
-        feather.write_dataframe(cluster_counts_size_norm, cluster_counts_size_norm_path)
->>>>>>> 719e3a6b
 
         # generate a random pixel cluster channel average file
         pc_chan_avg = pd.DataFrame(np.random.rand(15, len(chan_list)), columns=chan_list)
@@ -601,21 +527,11 @@
             pixel_cluster_col='pixel_som_cluster'
         )
 
-<<<<<<< HEAD
         # assert cell weights has been created
         assert os.path.exists(cell_pysom.weights_path)
 
         # read in the cell weights
         cell_weights = feather.read_dataframe(cell_pysom.weights_path)
-=======
-        # assert cell SOM weights has been created
-        assert os.path.exists(os.path.join(temp_dir, 'cell_som_weights.feather'))
-
-        # read in the cell SOM weights
-        cell_som_weights = feather.read_dataframe(
-            os.path.join(temp_dir, 'cell_som_weights.feather')
-        )
->>>>>>> 719e3a6b
 
         # assert we created the columns needed
         misc_utils.verify_same_elements(
@@ -626,7 +542,6 @@
         # assert the shape
         assert cell_som_weights.shape == (100, 15)
 
-<<<<<<< HEAD
         # assert weighted cell channel average file has been created
         assert os.path.exists(pc_chan_avg_path)
 
@@ -649,19 +564,6 @@
         feather.write_dataframe(cluster_counts, cluster_counts_path)
         cluster_counts_norm_path = os.path.join(temp_dir, 'cluster_counts_norm.feather')
         feather.write_dataframe(cluster_counts_norm, cluster_counts_norm_path)
-=======
-        # remove cell SOM weights for next test
-        os.remove(os.path.join(temp_dir, 'cell_som_weights.feather'))
-
-        # TEST 2: computing SOM weights using hierarchical clusters
-        _, cluster_counts_size_norm = cell_cluster_utils.create_c2pc_data(
-            fovs, pixel_data_path, cell_table_path, 'pixel_meta_cluster_rename'
-        )
-
-        # write cluster count
-        cluster_counts_size_norm_path = os.path.join(temp_dir, 'cluster_counts_size_norm.feather')
-        feather.write_dataframe(cluster_counts_size_norm, cluster_counts_size_norm_path)
->>>>>>> 719e3a6b
 
         # generate a random pixel cluster channel average file
         pc_chan_avg = pd.DataFrame(np.random.rand(2, len(chan_list)), columns=chan_list)
@@ -677,21 +579,11 @@
             pixel_cluster_col='pixel_meta_cluster_rename'
         )
 
-<<<<<<< HEAD
         # assert cell weights has been created
         assert os.path.exists(cell_pysom.weights_path)
 
         # read in the cell weights
         cell_weights = feather.read_dataframe(cell_pysom.weights_path)
-=======
-        # assert cell SOM weights has been created
-        assert os.path.exists(os.path.join(temp_dir, 'cell_som_weights.feather'))
-
-        # read in the cell SOM weights
-        cell_som_weights = feather.read_dataframe(
-            os.path.join(temp_dir, 'cell_som_weights.feather')
-        )
->>>>>>> 719e3a6b
 
         # assert we created the columns needed
         misc_utils.verify_same_elements(
@@ -705,34 +597,11 @@
         # assert weighted cell channel average file has been created
         assert os.path.exists(pc_chan_avg_path)
 
-<<<<<<< HEAD
         # load in weighted cell channel average file and assert columns and clusters are correct
         weighted_chan_data = pd.read_csv(pc_chan_avg_path)
         assert list(weighted_chan_data.columns.values) == chan_list + ['pixel_meta_cluster_rename']
         assert np.all(weighted_chan_data['pixel_meta_cluster_rename'].values == np.arange(2))
 
-=======
-def test_cluster_cells(mocker):
-    # basic error check: path to cell counts size norm does not exist
-    with tempfile.TemporaryDirectory() as temp_dir:
-        with pytest.raises(FileNotFoundError):
-            cell_cluster_utils.cluster_cells(
-                base_dir=temp_dir, cluster_counts_size_norm_name='bad_path'
-            )
-
-    # basic error check: path to cell SOM weights does not exist
-    with tempfile.TemporaryDirectory() as temp_dir:
-        # create a dummy cluster_counts_size_norm_name file
-        cluster_counts_size_norm = pd.DataFrame()
-        cluster_counts_size_norm.to_csv(
-            os.path.join(temp_dir, 'cluster_counts_size_norm.feather'),
-            index=False
-        )
-
-        with pytest.raises(FileNotFoundError):
-            cell_cluster_utils.cluster_cells(base_dir=temp_dir,
-                                             som_weights_name='bad_path')
->>>>>>> 719e3a6b
 
 @parametrize('pixel_cluster_prefix', ['pixel_som_cluster', 'pixel_meta_cluster_rename'])
 def test_cluster_cells(pixel_cluster_prefix):
@@ -774,7 +643,6 @@
             bad_cluster_cols = cluster_cols[:]
             bad_cluster_cols[2], bad_cluster_cols[1] = bad_cluster_cols[1], bad_cluster_cols[2]
 
-<<<<<<< HEAD
             weights = pd.DataFrame(np.random.rand(100, 3), columns=bad_cluster_cols)
             weights_path = os.path.join(temp_dir, 'cell_weights.feather')
             feather.write_dataframe(weights, weights_path)
@@ -784,15 +652,6 @@
             )
 
             cell_cluster_utils.cluster_cells(base_dir=temp_dir, cell_pysom=cell_pysom_bad)
-=======
-            som_weights = pd.DataFrame(np.random.rand(100, 3), columns=bad_cluster_cols)
-            feather.write_dataframe(
-                som_weights, os.path.join(temp_dir, 'cell_som_weights.feather')
-            )
-
-            # column name mismatch for SOM weights
-            cell_cluster_utils.cluster_cells(base_dir=temp_dir)
->>>>>>> 719e3a6b
 
         # generate a random SOM weights matrix
         som_weights = pd.DataFrame(np.random.rand(100, 3), columns=cluster_cols)
@@ -832,45 +691,18 @@
         cell_som_count_avg_path = os.path.join(temp_dir, 'cell_som_cluster_count_avgs.csv')
         assert os.path.exists(cell_som_count_avg_path)
 
-<<<<<<< HEAD
         # load in cell som count avgs
         cell_som_count_avgs = pd.read_csv(cell_som_count_avg_path)
-=======
-@parametrize('pixel_cluster_prefix', ['pixel_som_cluster', 'pixel_meta_cluster_rename'])
-def test_cell_consensus_cluster(pixel_cluster_prefix):
-    # basic error check: cell cluster avg table not found
-    with tempfile.TemporaryDirectory() as temp_dir:
-        with pytest.raises(FileNotFoundError):
-            cell_cluster_data = pd.DataFrame()
-            feather.write_dataframe(
-                cell_cluster_data, os.path.join(temp_dir, 'cell_mat.feather')
-            )
->>>>>>> 719e3a6b
 
         # assert the columns are correct
         cell_som_avg_cols = ['cell_som_cluster'] + cluster_cols + ['count']
         assert list(cell_som_count_avgs.columns.values) == cell_som_avg_cols
 
-<<<<<<< HEAD
         # assert the SOM clusters match
         misc_utils.verify_same_elements(
             cell_data_som_clusters=cluster_ids,
             cell_som_avg_clusters=cell_som_count_avgs['cell_som_cluster'].values
         )
-=======
-    # basic error check: weighted channel avg table not found
-    with tempfile.TemporaryDirectory() as temp_dir:
-        with pytest.raises(FileNotFoundError):
-            cell_cluster_data = pd.DataFrame()
-            cell_cluster_avg_data = pd.DataFrame()
-            feather.write_dataframe(
-                cell_cluster_data, os.path.join(temp_dir, 'cell_mat.feather')
-            )
-            cell_cluster_avg_data.to_csv(
-                os.path.join(temp_dir, 'cell_som_cluster_avg.csv'),
-                index=False
-            )
->>>>>>> 719e3a6b
 
 
 @parametrize('pixel_cluster_prefix', ['pixel_som_cluster', 'pixel_meta_cluster_rename'])
@@ -887,13 +719,8 @@
         cluster_data['cell_som_cluster'] = np.repeat(np.arange(100), 10)
 
         # write clustered data
-<<<<<<< HEAD
-        clustered_path = os.path.join(temp_dir, 'cluster_counts_norm.feather')
-        feather.write_dataframe(cluster_data, clustered_path)
-=======
         cluster_counts_size_norm_path = os.path.join(temp_dir, 'cluster_counts_size_norm.feather')
         feather.write_dataframe(cluster_data, cluster_counts_size_norm_path)
->>>>>>> 719e3a6b
 
         # compute average counts of each pixel SOM/meta cluster across all cell SOM clusters
         cluster_avg = cell_cluster_utils.compute_cell_cluster_count_avg(
@@ -930,11 +757,7 @@
         sample_mapping = sample_mapping.sort_values(by='cell_som_cluster')
 
         cell_consensus_data = feather.read_dataframe(
-<<<<<<< HEAD
-            os.path.join(temp_dir, 'cluster_counts_norm.feather')
-=======
             os.path.join(temp_dir, 'cluster_counts_size_norm.feather')
->>>>>>> 719e3a6b
         )
 
         # assert the cell_som_cluster labels are intact
@@ -998,103 +821,6 @@
 
 def test_apply_cell_meta_cluster_remapping():
     with tempfile.TemporaryDirectory() as temp_dir:
-<<<<<<< HEAD
-=======
-        # basic error check: bad path to pixel consensus dir
-        with pytest.raises(FileNotFoundError):
-            cell_cluster_utils.apply_cell_meta_cluster_remapping(
-                ['fov0'], ['chan0'], temp_dir, 'bad_consensus_name', 'remapped_name.csv',
-                'pixel_som_cluster', 'som_count_avg.csv', 'meta_count_avg.csv',
-                'weighted_cell_table.csv', 'som_chan_avg.csv', 'meta_chan_avg.csv'
-            )
-
-        # make a dummy consensus path
-        cell_cluster_data = pd.DataFrame()
-        feather.write_dataframe(
-            cell_cluster_data, os.path.join(temp_dir, 'cell_mat_clustered.feather')
-        )
-
-        # basic error check: bad path to remapped name
-        with pytest.raises(FileNotFoundError):
-            cell_cluster_utils.apply_cell_meta_cluster_remapping(
-                ['fov0'], ['chan0'], temp_dir, 'cluster_counts_size_norm.feather',
-                'remapped_name.csv', 'pixel_som_cluster', 'som_count_avg.csv',
-                'meta_count_avg.csv', 'weighted_cell_table.csv', 'som_chan_avg.csv',
-                'meta_chan_avg.csv'
-            )
-
-        # make a dummy remapping
-        pd.DataFrame().to_csv(
-            os.path.join(temp_dir, 'sample_cell_remapping.csv'), index=False
-        )
-
-        # basic error check: bad path to cell SOM cluster pixel counts
-        with pytest.raises(FileNotFoundError):
-            cell_cluster_utils.apply_cell_meta_cluster_remapping(
-                ['fov0'], ['chan0'], temp_dir, 'cluster_counts_size_norm.feather',
-                'sample_cell_remapping.csv', 'pixel_som_cluster', 'som_count_avg.csv',
-                'meta_count_avg.csv', 'weighted_cell_table.csv', 'som_chan_avg.csv',
-                'meta_chan_avg.csv'
-            )
-
-        # make a dummy cell SOM cluster pixel counts
-        pd.DataFrame().to_csv(
-            os.path.join(temp_dir, 'sample_som_count_avg.csv'), index=False
-        )
-
-        # basic error check: bad path to cell meta cluster pixel counts
-        with pytest.raises(FileNotFoundError):
-            cell_cluster_utils.apply_cell_meta_cluster_remapping(
-                ['fov0'], ['chan0'], temp_dir, 'cluster_counts_size_norm.feather',
-                'sample_cell_remapping.csv', 'pixel_som_cluster', 'sample_som_count_avg.csv',
-                'meta_count_avg.csv', 'weighted_cell_table.csv', 'som_chan_avg.csv',
-                'meta_chan_avg.csv'
-            )
-
-        # make a dummy cell meta cluster pixel counts
-        pd.DataFrame().to_csv(
-            os.path.join(temp_dir, 'sample_meta_count_avg.csv'), index=False
-        )
-
-        # basic error check: bad path to weighted cell table
-        with pytest.raises(FileNotFoundError):
-            cell_cluster_utils.apply_cell_meta_cluster_remapping(
-                ['fov0'], ['chan0'], temp_dir, 'cluster_counts_size_norm.feather',
-                'sample_cell_remapping.csv', 'pixel_som_cluster', 'sample_som_count_avg.csv',
-                'sample_meta_count_avg.csv', 'weighted_cell_table.csv', 'som_chan_avg.csv',
-                'meta_chan_avg.csv'
-            )
-
-        # make a dummy weighted cell table
-        feather.write_dataframe(
-            pd.DataFrame(), os.path.join(temp_dir, 'sample_weighted_cell_table.csv')
-        )
-
-        # basic error check: bad path to cell SOM weighted channel avgs
-        with pytest.raises(FileNotFoundError):
-            cell_cluster_utils.apply_cell_meta_cluster_remapping(
-                ['fov0'], ['chan0'], temp_dir, 'cluster_counts_size_norm.feather',
-                'sample_cell_remapping.csv', 'pixel_som_cluster', 'sample_som_count_avg.csv',
-                'sample_meta_count_avg.csv', 'sample_weighted_cell_table.csv',
-                'som_chan_avg.csv', 'meta_chan_avg.csv'
-            )
-
-        # make a dummy weighted chan avg per cell SOM table
-        pd.DataFrame().to_csv(
-            os.path.join(temp_dir, 'sample_som_chan_avg.csv'), index=False
-        )
-
-        # basic error check: bad path to cell meta weighted channel avgs
-        with pytest.raises(FileNotFoundError):
-            cell_cluster_utils.apply_cell_meta_cluster_remapping(
-                ['fov0'], ['chan0'], temp_dir, 'cluster_counts_size_norm.feather',
-                'sample_cell_remapping.csv', 'pixel_som_cluster', 'sample_som_count_avg.csv',
-                'sample_meta_count_avg.csv', 'sample_weighted_cell_table.csv',
-                'sample_som_chan_avg.csv', 'meta_chan_avg.csv'
-            )
-
-    with tempfile.TemporaryDirectory() as temp_dir:
->>>>>>> 719e3a6b
         # define the pixel cluster cols
         pixel_cluster_cols = ['%s_%s' % ('pixel_meta_cluster_rename', str(i))
                               for i in np.arange(3)]
@@ -1121,13 +847,8 @@
         cluster_data.loc[500:999, 'segmentation_label'] = np.arange(500)
 
         # write clustered data
-<<<<<<< HEAD
-        clustered_path = os.path.join(temp_dir, 'cluster_counts_norm.feather')
-        feather.write_dataframe(cluster_data, clustered_path)
-=======
         cluster_counts_size_norm_path = os.path.join(temp_dir, 'cluster_counts_size_norm.feather')
         feather.write_dataframe(cluster_data, cluster_counts_size_norm_path)
->>>>>>> 719e3a6b
 
         # create an example cell SOM pixel counts table
         som_pixel_counts = pd.DataFrame(
@@ -1229,11 +950,7 @@
                 ['fov1', 'fov2'],
                 chans,
                 temp_dir,
-<<<<<<< HEAD
-                'cluster_counts_norm.feather',
-=======
                 'cluster_counts_size_norm.feather',
->>>>>>> 719e3a6b
                 'bad_sample_cell_remapping.csv',
                 'pixel_meta_cluster_rename',
                 'sample_cell_som_cluster_count_avg.csv',
@@ -1260,11 +977,7 @@
                 ['fov1', 'fov2'],
                 chans,
                 temp_dir,
-<<<<<<< HEAD
-                'cluster_counts_norm.feather',
-=======
                 'cluster_counts_size_norm.feather',
->>>>>>> 719e3a6b
                 'bad_sample_cell_remapping.csv',
                 'pixel_meta_cluster_rename',
                 'sample_cell_som_cluster_count_avg.csv',
@@ -1295,11 +1008,7 @@
             ['fov1', 'fov2'],
             chans,
             temp_dir,
-<<<<<<< HEAD
-            'cluster_counts_norm.feather',
-=======
             'cluster_counts_size_norm.feather',
->>>>>>> 719e3a6b
             'sample_cell_remapping.csv',
             'pixel_meta_cluster_rename',
             'sample_cell_som_cluster_count_avg.csv',
