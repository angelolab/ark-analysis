--- conflicted
+++ resolved
@@ -412,14 +412,9 @@
             nuclear_coords[fov] = (nuclear_x, nuclear_y)
 
             # save the nuclear segmetation
-<<<<<<< HEAD
             file_name = f"{fov}{_nuc_seg_suffix}"
             io.imsave(os.path.join(seg_dir, file_name), rand_img,
                       check_contrast=False)
-=======
-            file_name = fov + "_nuclear.tiff"
-            image_utils.save_image(os.path.join(seg_dir, file_name), rand_img)
->>>>>>> 0a12cc04
 
         # create sample image data
         test_utils.create_paired_xarray_fovs(
