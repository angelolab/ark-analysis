import os
import tempfile
import warnings
from shutil import rmtree

import feather
import numpy as np
import pandas as pd
import pytest
import scipy.ndimage as ndimage
import skimage.io as io
from pytest_cases import parametrize_with_cases
from skimage.draw import disk

import ark.phenotyping.cluster_helpers as cluster_helpers
import ark.phenotyping.pixel_cluster_utils as pixel_cluster_utils
import ark.utils.io_utils as io_utils
import ark.utils.load_utils as load_utils
import ark.utils.misc_utils as misc_utils
import ark.utils.test_utils as test_utils

parametrize = pytest.mark.parametrize


PIXEL_MATRIX_FOVS = ['fov0', 'fov1', 'fov2']
PIXEL_MATRIX_CHANS = ['chan0', 'chan1', 'chan2']


class CreatePixelMatrixBaseCases:
    def case_all_fovs_all_chans(self):
        return PIXEL_MATRIX_FOVS, PIXEL_MATRIX_CHANS, 'TIFs', True, False, False, False

    def case_some_fovs_some_chans(self):
        return PIXEL_MATRIX_FOVS[:2], PIXEL_MATRIX_CHANS[:2], 'TIFs', True, False, False, False

    def case_no_sub_dir(self):
        return PIXEL_MATRIX_FOVS, PIXEL_MATRIX_CHANS, None, True, False, False, False

    def case_no_seg_dir(self):
        return PIXEL_MATRIX_FOVS, PIXEL_MATRIX_CHANS, 'TIFs', False, False, False, False

    def case_existing_channel_norm(self):
        return PIXEL_MATRIX_FOVS, PIXEL_MATRIX_CHANS, 'TIFs', True, True, False, False

    def case_existing_pixel_norm(self):
        return PIXEL_MATRIX_FOVS, PIXEL_MATRIX_CHANS, 'TIFs', True, False, True, False

    def case_existing_pixel_and_channel_norm(self):
        return PIXEL_MATRIX_FOVS, PIXEL_MATRIX_CHANS, 'TIFs', True, True, True, False

    def case_new_channels_norm(self):
        return PIXEL_MATRIX_FOVS, PIXEL_MATRIX_CHANS, 'TIFs', True, True, True, True


def mocked_train_pixel_som(fovs, channels, base_dir,
                           subset_dir='pixel_mat_subsetted',
                           norm_vals_name='post_rowsum_chan_norm.feather',
                           weights_name='pixel_weights.feather', xdim=10, ydim=10,
                           lr_start=0.05, lr_end=0.01, num_passes=1, seed=42):
    # define the matrix we'll be training on
    pixel_mat_sub = pd.DataFrame(columns=channels)

    for fov in fovs:
        # read the specific fov from the subsetted HDF5
        fov_mat_sub = feather.read_dataframe(os.path.join(base_dir, subset_dir, fov + '.feather'))

        # only take the channel columns
        fov_mat_sub = fov_mat_sub[channels]

        # append to pixel_mat_sub
        pixel_mat_sub = pd.concat([pixel_mat_sub, fov_mat_sub])

    # FlowSOM flattens the weights dimensions, ex. 10x10x10 becomes 100x10
    weights = np.random.rand(100, len(channels))

    # get the 99.9% normalized values and divide weights by that
    weights = weights / np.quantile(weights, 0.999, axis=0)

    # save 99.9% normalized values
    norm_vals = np.expand_dims(np.quantile(weights, 0.999, axis=0).T, axis=0)
    quantiles = pd.DataFrame(norm_vals, columns=channels)
    feather.write_dataframe(quantiles, os.path.join(base_dir, norm_vals_name))

    # take 100 random rows from pixel_mat_sub, element-wise multiply weights by that and num_passes
    multiply_factor = pixel_mat_sub.sample(n=100).values
    weights = weights * multiply_factor * num_passes

    # write weights to feather, the result in R will be more like a DataFrame
    weights = pd.DataFrame(weights, columns=channels)
    feather.write_dataframe(weights, os.path.join(base_dir, weights_name))


def mocked_cluster_pixels(fovs, channels, base_dir, data_dir='pixel_mat_data',
                          norm_vals_name='post_rowsum_chan_norm.feather',
                          weights_name='pixel_weights.feather',
                          pc_chan_avg_som_cluster_name='pixel_channel_avg_som_cluster.csv',
                          batch_size=5):
    # read in the norm_vals matrix
    norm_vals = feather.read_dataframe(os.path.join(base_dir, norm_vals_name))

    # read in the weights matrix
    weights = feather.read_dataframe(os.path.join(base_dir, weights_name))

    for fov in fovs:
        # read the specific fov from the preprocessed feather
        fov_mat_pre = feather.read_dataframe(os.path.join(base_dir, data_dir, fov + '.feather'))

        # only take the specified channel columns
        fov_mat_channels = fov_mat_pre[weights.columns.values].copy()

        # perform 99.9% normalization
        fov_mat_channels = fov_mat_channels.div(norm_vals, axis=1)

        # get the mean weight for each channel column
        sub_means = weights.mean(axis=1)

        # multiply by 100 and truncate to int to get an actual cluster id
        cluster_ids = sub_means * 100
        cluster_ids = cluster_ids.astype(int)

        # now assign the calculated cluster_ids as the pixel cluster assignment
        fov_mat_pre['pixel_som_cluster'] = cluster_ids

        # write clustered data to feather
        feather.write_dataframe(fov_mat_pre, os.path.join(base_dir,
                                                          data_dir,
                                                          fov + '.feather'))


def mocked_create_fov_pixel_data(fov, channels, img_data, seg_labels, blur_factor,
                                 subset_proportion, pixel_norm_val):
    # create fake data to be compatible with downstream functions
    data = np.random.rand(len(channels) * 5).reshape(5, len(channels))
    df = pd.DataFrame(data, columns=channels)

    # hard code the metadata columns
    df['fov'] = fov
    df['row_index'] = -1
    df['column_index'] = -1
    if seg_labels is not None:
        df['seg_labels'] = -1

    # verify that each channel is 2x the previous
    for i in range(len(channels) - 1):
        assert np.allclose(img_data[..., i] * 2, img_data[..., i + 1])

    return df, df


def mocked_preprocess_fov(base_dir, tiff_dir, data_dir, subset_dir, seg_dir, seg_suffix,
                          img_sub_folder, is_mibitiff, channels, blur_factor,
                          subset_proportion, pixel_norm_val, seed, channel_norm_df, fov):
    # load img_xr from MIBITiff or directory with the fov
    if is_mibitiff:
        img_xr = load_utils.load_imgs_from_mibitiff(
            tiff_dir, mibitiff_files=[fov])
    else:
        img_xr = load_utils.load_imgs_from_tree(
            tiff_dir, img_sub_folder=img_sub_folder, fovs=[fov])

    # ensure the provided channels will actually exist in img_xr
    misc_utils.verify_in_list(
        provided_chans=channels,
        pixel_mat_chans=img_xr.channels.values
    )

    # if seg_dir is None, leave seg_labels as None
    seg_labels = None

    # otherwise, load segmentation labels in for fov
    if seg_dir is not None:
        seg_labels = io.imread(os.path.join(seg_dir, fov + seg_suffix))

    # subset for the channel data
    img_data = img_xr.loc[fov, :, :, channels].values.astype(np.float32)

    # create vector for normalizing image data
    norm_vect = channel_norm_df['norm_val'].values
    norm_vect = np.array(norm_vect).reshape([1, 1, len(norm_vect)])

    # normalize image data
    img_data = img_data / norm_vect

    # set seed for subsetting
    np.random.seed(seed)

    # create the full and subsetted fov matrices
    pixel_mat, pixel_mat_subset = mocked_create_fov_pixel_data(
        fov=fov, channels=channels, img_data=img_data, seg_labels=seg_labels,
        pixel_norm_val=pixel_norm_val, blur_factor=blur_factor,
        subset_proportion=subset_proportion
    )

    # write complete dataset to feather, needed for cluster assignment
    feather.write_dataframe(pixel_mat,
                            os.path.join(base_dir,
                                         data_dir,
                                         fov + ".feather"),
                            compression='uncompressed')

    # write subseted dataset to feather, needed for training
    feather.write_dataframe(pixel_mat_subset,
                            os.path.join(base_dir,
                                         subset_dir,
                                         fov + ".feather"),
                            compression='uncompressed')

    return pixel_mat


def test_calculate_channel_percentiles():
    with tempfile.TemporaryDirectory() as temp_dir:
        fovs, chans, imgs = test_utils.gen_fov_chan_names(num_fovs=3, num_chans=3,
                                                          return_imgs=True)

        filelocs, data_xr = test_utils.create_paired_xarray_fovs(
            temp_dir, fovs, chans, img_shape=(10, 10), sub_dir="TIFs"
        )

        percentile = 0.5

        # calculate true percentiles
        percentile_dict = {}
        for idx, chan in enumerate(chans):
            chan_vals = []
            for fov in range(len(fovs)):
                current_chan = data_xr[fov, :, :, idx].values
                current_chan = current_chan[current_chan > 0]
                chan_vals.append(np.quantile(current_chan, percentile))

            percentile_dict[chan] = chan_vals

        predicted_percentiles = pixel_cluster_utils.calculate_channel_percentiles(
            tiff_dir=temp_dir,
            channels=chans,
            fovs=fovs,
            img_sub_folder='TIFs',
            percentile=percentile
        )

        # test equality when all channels and all FOVs are included
        for idx, chan in enumerate(chans):
            assert predicted_percentiles['norm_val'].values[idx] == np.mean(percentile_dict[chan])

        # include only a subset of channels and fovs
        chans = chans[1:]
        fovs = fovs[:-1]
        predicted_percentiles = pixel_cluster_utils.calculate_channel_percentiles(
            tiff_dir=temp_dir,
            channels=chans,
            fovs=fovs,
            img_sub_folder='TIFs',
            percentile=percentile
        )
        # test equality for specific chans and FOVs
        for idx, chan in enumerate(chans):
            assert predicted_percentiles['norm_val'].values[idx] == \
                   np.mean(percentile_dict[chan][:-1])


def test_calculate_pixel_intensity_percentile():
    with tempfile.TemporaryDirectory() as temp_dir:
        fovs, chans, imgs = test_utils.gen_fov_chan_names(num_fovs=3, num_chans=3,
                                                          return_imgs=True)

        filelocs, data_xr = test_utils.create_paired_xarray_fovs(
            temp_dir, fovs, chans, img_shape=(100, 100), sub_dir="TIFs", dtype='float32'
        )

        # make one channel 10x smaller and the other 100x smaller
        for fov in fovs:
            for chan in chans[1:]:
                chan_path = os.path.join(temp_dir, fov, 'TIFs', chan + '.tiff')
                img = io.imread(chan_path)

                if chan == 'chan1':
                    divisor = 10
                else:
                    divisor = 100
                # saved modified channel
                io.imsave(chan_path, img / divisor)

        channel_percentiles = pd.DataFrame({'channel': ['chan1', 'chan2', 'chan3'],
                                            'norm_val': [1, 1, 1]})
        percentile = pixel_cluster_utils.calculate_pixel_intensity_percentile(
            tiff_dir=temp_dir, fovs=fovs, channels=chans,
            img_sub_folder='TIFs', channel_percentiles=channel_percentiles
        )

        assert percentile < 15


# TODO: make the test data more diverse for every function
def test_normalize_rows():
    # define a list of channels and a subset of channels
    chans = ['chan0', 'chan1', 'chan2']
    chan_sub = chans[1:3]

    # create a dummy pixel matrix
    fov_pixel_matrix = pd.DataFrame(
        np.repeat(np.array([[2, 2, 4]]), repeats=1000, axis=0),
        columns=chans
    )

    # add dummy metadata
    fov_pixel_matrix['fov'] = 'fov0'
    fov_pixel_matrix['row_index'] = -1
    fov_pixel_matrix['column_index'] = -1
    fov_pixel_matrix['segmentation_label'] = -1

    # define the meta cols for ease of use
    meta_cols = ['fov', 'row_index', 'column_index', 'segmentation_label']

    # TEST 1: normalize the matrix and keep the segmentation_label column
    # NOTE: this test errors out if 'segmentation_label' is not included in fov_pixel_matrix_sub
    fov_pixel_matrix_sub = pixel_cluster_utils.normalize_rows(fov_pixel_matrix, chan_sub)

    # assert the same channels we subsetted on are found in fov_pixel_matrix_sub
    misc_utils.verify_same_elements(
        provided_chans=chan_sub,
        fov_pixel_chans=fov_pixel_matrix_sub.drop(columns=meta_cols).columns.values
    )

    # assert all the rows sum to 0.5, 0.5
    # this also checks that all the zero-sum rows have been removed
    assert np.all(fov_pixel_matrix_sub.drop(columns=meta_cols).values == [1 / 3, 2 / 3])

    # TEST 2: normalize the matrix and drop the segmentation_label column
    meta_cols.remove('segmentation_label')

    fov_pixel_matrix_sub = pixel_cluster_utils.normalize_rows(
        fov_pixel_matrix, chan_sub, include_seg_label=False
    )

    # assert the same channels we subsetted on are found in fov_pixel_matrix_sub
    misc_utils.verify_same_elements(
        provided_chans=chan_sub,
        fov_pixel_chans=fov_pixel_matrix_sub.drop(columns=meta_cols).columns.values
    )

    # assert all the rows sum to 0.5, 0.5
    # this also checks that all the zero-sum rows have been removed
    assert np.all(fov_pixel_matrix_sub.drop(columns=meta_cols).values == [1 / 3, 2 / 3])


@parametrize('chan_names, err_str', [(['CK18', 'CK17', 'CK18_smoothed'], 'selected CK18'),
                                     (['CK17', 'CK18', 'CK17_nuc_include'], 'selected CK17')])
def test_check_for_modified_channels(chan_names, err_str):
    with tempfile.TemporaryDirectory() as temp_dir:
        test_fov = 'fov1'

        test_fov_path = os.path.join(temp_dir, test_fov)
        os.makedirs(test_fov_path)
        for chan in chan_names:
            test_utils._make_blank_file(test_fov_path, chan + '.tiff')

        selected_chans = chan_names[:-1]

        with pytest.warns(UserWarning, match=err_str):
            pixel_cluster_utils.check_for_modified_channels(
                tiff_dir=temp_dir, test_fov=test_fov, img_sub_folder='', channels=selected_chans
            )

        # check that no warning is raised
        selected_chans = chan_names[1:]

        with warnings.catch_warnings():
            warnings.simplefilter("error")
            pixel_cluster_utils.check_for_modified_channels(
                tiff_dir=temp_dir, test_fov=test_fov, img_sub_folder='', channels=selected_chans
            )


@parametrize('smooth_vals', [2, [1, 3]])
def test_smooth_channels(smooth_vals):
    with tempfile.TemporaryDirectory() as temp_dir:
        fovs, chans, imgs = test_utils.gen_fov_chan_names(num_fovs=3, num_chans=3,
                                                          return_imgs=True)

        filelocs, data_xr = test_utils.create_paired_xarray_fovs(
            temp_dir, fovs, chans, img_shape=(10, 10), sub_dir="TIFs"
        )
        smooth_channels = ['chan0', 'chan1']

        pixel_cluster_utils.smooth_channels(
            fovs=fovs, tiff_dir=temp_dir, img_sub_folder='TIFs',
            channels=smooth_channels, smooth_vals=smooth_vals
        )

        # check that correct value was applied
        for fov in fovs:
            for idx, chan in enumerate(chans):

                # get correct image name
                if chan in smooth_channels:
                    suffix = '_smoothed'
                else:
                    suffix = ''
                img = io.imread(os.path.join(temp_dir, fov, 'TIFs', chan + suffix + '.tiff'))

                original_img = data_xr.loc[fov, :, :, chan].values

                # for channels that were smoothed, get correct smooth based on parametrized values
                if chan in smooth_channels:
                    if type(smooth_vals) is int:
                        current_smooth = smooth_vals
                    else:
                        current_smooth = smooth_vals[idx]
                    original_img = ndimage.gaussian_filter(original_img, sigma=current_smooth)

                # check that all channels match expected values
                assert np.array_equal(img, original_img)

        # check that mismatch in list length is caught
        with pytest.raises(ValueError, match='same length'):
            pixel_cluster_utils.smooth_channels(
                fovs=fovs, tiff_dir=temp_dir, img_sub_folder='TIFs',
                channels=smooth_channels, smooth_vals=[1, 2, 3]
            )

        # check that wrong float is caught
        with pytest.raises(ValueError, match='single integer'):
            pixel_cluster_utils.smooth_channels(
                fovs=fovs, tiff_dir=temp_dir, img_sub_folder='TIFs',
                channels=smooth_channels, smooth_vals=1.5
            )

        # check that empty list doesn't raise an error
        pixel_cluster_utils.smooth_channels(
            fovs=fovs, tiff_dir=temp_dir, img_sub_folder='TIFs',
            channels=[], smooth_vals=smooth_vals
        )


@parametrize('sub_dir', [None, 'TIFs'])
@parametrize('exclude', [False, True])
def test_filter_with_nuclear_mask(sub_dir, exclude, capsys):
    # define the fovs to use
    fovs = ['fov0', 'fov1', 'fov2']

    # define the channels to use
    chans = ['chan0', 'chan1']

    with tempfile.TemporaryDirectory() as temp_dir:
        # test seg_dir is None
        pixel_cluster_utils.filter_with_nuclear_mask(
            fovs, '', None, chans[0], ''
        )

        output = capsys.readouterr().out
        assert output == 'No seg_dir provided, you must provide one to run nuclear filtering\n'

        # test invalid seg_dir
        with pytest.raises(FileNotFoundError):
            pixel_cluster_utils.filter_with_nuclear_mask(
                fovs, '', 'bad_seg_path', chans[0], ''
            )

        # create a directory to store the image data
        tiff_dir = os.path.join(temp_dir, 'sample_image_data')
        os.mkdir(tiff_dir)

        # create a segmentation dir
        seg_dir = os.path.join(temp_dir, 'segmentation')
        os.mkdir(seg_dir)

        # define the base ellipse center and radius for the dummy nucleus
        base_center = (4, 4)
        base_radius = 2

        # store the created nuclear centers for future reference
        nuclear_coords = {}

        for offset, fov in enumerate(['fov0', 'fov1', 'fov2']):
            # generate a random segmented image
            rand_img = np.random.randint(1, 16, size=(1, 10, 10))

            # draw a dummy nucleus and store the coords
            nuclear_x, nuclear_y = disk(
                (base_center[0] + offset, base_center[1] + offset), base_radius
            )
            rand_img[0, nuclear_x, nuclear_y] = 0
            nuclear_coords[fov] = (nuclear_x, nuclear_y)

            # save the nuclear segmetation
            file_name = fov + "_nuclear.tiff"
            io.imsave(os.path.join(seg_dir, file_name), rand_img,
                      check_contrast=False)

        # create sample image data
        test_utils.create_paired_xarray_fovs(
            base_dir=tiff_dir, fov_names=fovs,
            channel_names=chans, sub_dir=sub_dir, img_shape=(10, 10)
        )

        # run filtering on channel 0
        pixel_cluster_utils.filter_with_nuclear_mask(
            fovs, tiff_dir, seg_dir, 'chan0',
            img_sub_folder=sub_dir, exclude=exclude
        )

        # use the correct suffix depending on the exclude arg setting
        suffix = '_nuc_exclude.tiff' if exclude else '_nuc_include.tiff'

        # ensure path correctness if sub_dir is None
        if sub_dir is None:
            sub_dir = ''

        # for each fov, verify that either the nucleus or membrane is all 0
        # depending on exclude arg setting
        for fov in fovs:
            # first assert new channel file was created for channel 0, but not channel 1
            assert os.path.exists(os.path.join(tiff_dir, fov, sub_dir, 'chan0' + suffix))
            assert not os.path.exists(os.path.join(tiff_dir, fov, sub_dir, 'chan1' + suffix))

            # load in the created channel file
            chan_img = io.imread(os.path.join(tiff_dir, fov, sub_dir, 'chan0' + suffix))

            # retrieve the nuclear coords for the fov
            fov_nuclear_x, fov_nuclear_y = nuclear_coords[fov]

            # extract the nuclear and membrane values
            nuclear_vals = chan_img[fov_nuclear_x, fov_nuclear_y]

            mask_arr = np.ones((10, 10), dtype=bool)
            mask_arr[fov_nuclear_x, fov_nuclear_y] = False
            membrane_vals = chan_img[mask_arr]

            # assert the nuclear or membrane channel has been filtered out correctly
            # and the other one is untouched
            if exclude:
                assert not np.all(nuclear_vals == 0)
                assert np.all(membrane_vals == 0)
            else:
                assert np.all(nuclear_vals == 0)
                assert not np.all(membrane_vals == 0)


@parametrize('cluster_col', ['pixel_som_cluster', 'pixel_meta_cluster'])
@parametrize('keep_count', [True, False])
@parametrize('corrupt', [True, False])
def test_compute_pixel_cluster_channel_avg(cluster_col, keep_count, corrupt):
    # define list of fovs and channels
    fovs = ['fov0', 'fov1', 'fov2']
    chans = ['chan0', 'chan1', 'chan2']

    # do not need to test for cluster_dir existence, that happens in consensus_cluster
    with tempfile.TemporaryDirectory() as temp_dir:
        # error check: bad pixel cluster col passed
        with pytest.raises(ValueError):
            pixel_cluster_utils.compute_pixel_cluster_channel_avg(
                fovs, chans, 'base_dir', 'bad_cluster_col', 100, temp_dir
            )

        # error check: bad num_pixel_clusters provided
        with pytest.raises(ValueError):
            pixel_cluster_utils.compute_pixel_cluster_channel_avg(
                fovs, chans, 'base_dir', 'bad_cluster_col', 0, temp_dir
            )

        # error check: bad num_fovs_subset provided
        with pytest.raises(ValueError):
            pixel_cluster_utils.compute_pixel_cluster_channel_avg(
                fovs, chans, 'base_dir', 'bad_cluster_col', 100, temp_dir, num_fovs_subset=0
            )

        # create a dummy pixel and meta clustered matrix
        # NOTE: while the actual pipeline condenses these into one pixel_mat_data,
        # for this test consider these as the same directory but at different points of the run
        os.mkdir(os.path.join(temp_dir, 'pixel_mat_clustered'))
        os.mkdir(os.path.join(temp_dir, 'pixel_mat_consensus'))

        # write dummy clustered data for each fov
        for fov in fovs:
            # create dummy preprocessed data for each fov
            fov_cluster_matrix = pd.DataFrame(
                np.repeat(np.array([[0.1, 0.2, 0.3]]), repeats=1000, axis=0),
                columns=chans
            )

            # assign dummy SOM cluster labels
            fov_cluster_matrix['pixel_som_cluster'] = np.repeat(np.arange(100), repeats=10)

            # write the dummy data to pixel_mat_clustered
            feather.write_dataframe(fov_cluster_matrix, os.path.join(temp_dir,
                                                                     'pixel_mat_clustered',
                                                                     fov + '.feather'))

            # assign dummy meta cluster labels
            fov_cluster_matrix['pixel_meta_cluster'] = np.repeat(np.arange(10), repeats=100)

            # write the dummy data to pixel_mat_consensus
            feather.write_dataframe(fov_cluster_matrix, os.path.join(temp_dir,
                                                                     'pixel_mat_consensus',
                                                                     fov + '.feather'))

        # corrupt a file to test functionality
        if corrupt:
            fov0_path = os.path.join(temp_dir, 'pixel_mat_consensus', 'fov0.feather')
            with open(fov0_path, 'w') as outfile:
                outfile.write('baddatabaddatabaddata')

        # define the final result we should get
        if cluster_col == 'pixel_som_cluster':
            num_repeats = 100
            result = np.repeat(np.array([[0.1, 0.2, 0.3]]), repeats=num_repeats, axis=0)
        else:
            num_repeats = 10
            result = np.repeat(np.array([[0.1, 0.2, 0.3]]), repeats=num_repeats, axis=0)

        # compute pixel cluster average matrix
        cluster_avg = pixel_cluster_utils.compute_pixel_cluster_channel_avg(
            fovs, chans, temp_dir, cluster_col,
            100 if cluster_col == 'pixel_som_cluster' else 10,
            'pixel_mat_consensus', num_fovs_subset=1, keep_count=keep_count
        )

        # define the columns to check in cluster_avg
        cluster_avg_cols = chans[:]

        # verify the provided channels and the channels in cluster_avg are exactly the same
        misc_utils.verify_same_elements(
            cluster_avg_chans=cluster_avg[chans].columns.values,
            provided_chans=chans
        )

        # assert count column adds up to just one FOV sampled
        if keep_count:
            assert cluster_avg['count'].sum() == 1000

        # assert all the rows equal [0.1, 0.2, 0.3]
        num_repeats = cluster_avg.shape[0]
        result = np.repeat(np.array([[0.1, 0.2, 0.3]]), repeats=num_repeats, axis=0)
        assert np.array_equal(result, np.round(cluster_avg[cluster_avg_cols].values, 1))

        # repeat the test but ensure warning for total number of FOVs gets passed properly
        with pytest.warns(UserWarning, match='Provided num_fovs_subset'):
            # compute pixel cluster average matrix
            cluster_avg = pixel_cluster_utils.compute_pixel_cluster_channel_avg(
                fovs[1:], chans, temp_dir, cluster_col,
                100 if cluster_col == 'pixel_som_cluster' else 10,
                'pixel_mat_consensus', num_fovs_subset=3, keep_count=keep_count
            )

            # verify the provided channels and the channels in cluster_avg are exactly the same
            misc_utils.verify_same_elements(
                cluster_avg_chans=cluster_avg[chans].columns.values,
                provided_chans=chans
            )

            # assert count column adds up to just two FOVs sampled
            if keep_count:
                assert cluster_avg['count'].sum() == 2000

            # assert all the rows equal [0.1, 0.2, 0.3]
            num_repeats = cluster_avg.shape[0]
            result = np.repeat(np.array([[0.1, 0.2, 0.3]]), repeats=num_repeats, axis=0)
            assert np.array_equal(result, np.round(cluster_avg[cluster_avg_cols].values, 1))

        with pytest.raises(ValueError, match='Average expression file not written'):
            pixel_cluster_utils.compute_pixel_cluster_channel_avg(
                fovs[1:], chans, temp_dir, cluster_col, 1000,
                'pixel_mat_consensus', num_fovs_subset=1, keep_count=keep_count
            )


def test_create_fov_pixel_data():
    # tests for all fovs and some fovs
    fovs = ['fov0', 'fov1']
    chans = ['chan0', 'chan1', 'chan2']

    # create sample data
    sample_img_xr = test_utils.make_images_xarray(tif_data=None,
                                                  fov_ids=fovs,
                                                  channel_names=chans)

    sample_labels = test_utils.make_labels_xarray(label_data=None,
                                                  fov_ids=fovs,
                                                  compartment_names=['whole_cell'])

    # test for each fov
    for fov in fovs:
        sample_img_data = sample_img_xr.loc[fov, ...].values.astype(np.float32)
        seg_labels = sample_labels.loc[fov, ...].values.reshape(10, 10)

        # TEST 1: run fov preprocessing for one fov with seg_labels and no blank pixels
        sample_pixel_mat, sample_pixel_mat_subset = pixel_cluster_utils.create_fov_pixel_data(
            fov=fov, channels=chans, img_data=sample_img_data, seg_labels=seg_labels,
            pixel_norm_val=1
        )

        # assert the channel names are the same
        misc_utils.verify_same_elements(flowsom_chans=sample_pixel_mat.columns.values[:-4],
                                        provided_chans=chans)
        misc_utils.verify_same_elements(flowsom_chans=sample_pixel_mat_subset.columns.values[:-4],
                                        provided_chans=chans)

        # assert all rows sum to 1 (within tolerance because of floating-point errors)
        assert np.all(np.allclose(sample_pixel_mat.loc[:, chans].sum(axis=1).values, 1))

        # assert we didn't lose any pixels for this test
        assert sample_pixel_mat.shape[0] == (sample_img_data.shape[0] * sample_img_data.shape[1])

        # assert the size of the subsetted DataFrame is 0.1 of the preprocessed DataFrame
        # NOTE: need to account for rounding if multiplying by 0.1 leads to non-int
        assert round(sample_pixel_mat.shape[0] * 0.1) == sample_pixel_mat_subset.shape[0]

        # TEST 2: run fov preprocessing for one fov without seg_labels and no blank pixels
        sample_pixel_mat, sample_pixel_mat_subset = pixel_cluster_utils.create_fov_pixel_data(
            fov=fov, channels=chans, img_data=sample_img_data, seg_labels=None, pixel_norm_val=1
        )

        # assert the channel names are the same
        misc_utils.verify_same_elements(flowsom_chans=sample_pixel_mat.columns.values[:-3],
                                        provided_chans=chans)
        misc_utils.verify_same_elements(flowsom_chans=sample_pixel_mat_subset.columns.values[:-3],
                                        provided_chans=chans)

        # assert all rows sum to 1 (within tolerance because of floating-point errors)
        assert np.all(np.allclose(sample_pixel_mat.loc[:, chans].sum(axis=1).values, 1))

        # assert we didn't lose any pixels for this test
        assert sample_pixel_mat.shape[0] == (sample_img_data.shape[0] * sample_img_data.shape[1])

        # assert the size of the subsetted DataFrame is 0.1 of the preprocessed DataFrame
        # NOTE: need to account for rounding if multiplying by 0.1 leads to non-int
        assert round(sample_pixel_mat.shape[0] * 0.1) == sample_pixel_mat_subset.shape[0]

        # TEST 3: run fov preprocessing with a pixel_norm_val to ensure rows get removed
        sample_pixel_mat, sample_pixel_mat_subset = pixel_cluster_utils.create_fov_pixel_data(
            fov=fov, channels=chans, img_data=sample_img_data / 1000, seg_labels=seg_labels,
            pixel_norm_val=0.5
        )

        # assert the channel names are the same
        misc_utils.verify_same_elements(flowsom_chans=sample_pixel_mat.columns.values[:-4],
                                        provided_chans=chans)
        misc_utils.verify_same_elements(flowsom_chans=sample_pixel_mat_subset.columns.values[:-4],
                                        provided_chans=chans)

        # assert all rows sum to 1 (within tolerance because of floating-point errors)
        assert np.all(np.allclose(sample_pixel_mat.loc[:, chans].sum(axis=1).values, 1))

        # for this test, we want to ensure we successfully filtered out pixels below pixel_norm_val
        assert sample_pixel_mat.shape[0] < (sample_img_data.shape[0] * sample_img_data.shape[1])

        # assert the size of the subsetted DataFrame is less than 0.1 of the preprocessed DataFrame
        # NOTE: need to account for rounding if multiplying by 0.1 leads to non-int
        assert round(sample_pixel_mat.shape[0] * 0.1) == sample_pixel_mat_subset.shape[0]

        # TODO: add a test where after Gaussian blurring one or more rows in sample_pixel_mat
        # are all 0 after, tested successfully via hard-coding values in create_fov_pixel_data


def test_preprocess_fov(mocker):
    with tempfile.TemporaryDirectory() as temp_dir:
        # define the channel names
        chans = ['chan0', 'chan1', 'chan2']

        # define sample data_dir and subset_dir paths, and make them
        data_dir = os.path.join(temp_dir, 'pixel_mat_data')
        subset_dir = os.path.join(temp_dir, 'pixel_mat_subsetted')
        os.mkdir(data_dir)
        os.mkdir(subset_dir)

        # create sample image data
        # NOTE: test_create_pixel_matrix tests if the sub_dir is None
        tiff_dir = os.path.join(temp_dir, 'sample_image_data')
        os.mkdir(tiff_dir)
        test_utils.create_paired_xarray_fovs(
            base_dir=tiff_dir, fov_names=['fov0', 'fov1'],
            channel_names=chans, sub_dir='TIFs', img_shape=(10, 10)
        )

        # create a dummy segmentation directory
        # NOTE: test_create_pixel_matrix handles the case with no segmentation labels provided
        seg_dir = os.path.join(temp_dir, 'segmentation')
        os.mkdir(seg_dir)

        # create sample segmentation data
        for fov in ['fov0', 'fov1']:
            rand_img = np.random.randint(0, 16, size=(10, 10))
            file_name = fov + "_whole_cell.tiff"
            io.imsave(os.path.join(seg_dir, file_name), rand_img,
                      check_contrast=False)

        # generate sample channel normalization values
        channel_norm_df = pd.DataFrame.from_dict({
            'channel': chans,
            'norm_val': np.repeat(10, repeats=len(chans))
        })

        # run the preprocessing for fov0
        # NOTE: don't test the return value, leave that for test_create_pixel_matrix
        pixel_cluster_utils.preprocess_fov(
            temp_dir, tiff_dir, 'pixel_mat_data', 'pixel_mat_subsetted',
            seg_dir, '_whole_cell.tiff', 'TIFs', False, ['chan0', 'chan1', 'chan2'],
            2, 0.1, 1, 42, channel_norm_df, 'fov0'
        )

        fov_data_path = os.path.join(
            temp_dir, 'pixel_mat_data', 'fov0.feather'
        )
        fov_sub_path = os.path.join(
            temp_dir, 'pixel_mat_subsetted', 'fov0.feather'
        )

        # assert we actually created a .feather preprocessed file
        # for each fov
        assert os.path.exists(fov_data_path)

        # assert that we actually created a .feather subsetted file
        # for each fov
        assert os.path.exists(fov_sub_path)

        # get the data for the specific fov
        flowsom_data_fov = feather.read_dataframe(fov_data_path)
        flowsom_sub_fov = feather.read_dataframe(fov_sub_path)

        # assert the channel names are the same
        misc_utils.verify_same_elements(
            flowsom_chans=flowsom_data_fov.columns.values[:-4],
            provided_chans=chans
        )

        # assert no rows sum to 0
        assert np.all(flowsom_data_fov.loc[:, chans].sum(
            axis=1
        ).values != 0)

        # assert the subsetted DataFrame size is 0.1 of the preprocessed DataFrame
        # NOTE: need to account for rounding if multiplying by 0.1 leads to non-int
        assert round(flowsom_data_fov.shape[0] * 0.1) == flowsom_sub_fov.shape[0]


# TODO: leaving out MIBItiff testing until someone needs it
@parametrize_with_cases(
    'fovs,chans,sub_dir,seg_dir_include,channel_norm_include,pixel_norm_include,norm_diff_chan',
    cases=CreatePixelMatrixBaseCases
)
@parametrize('multiprocess', [True, False])
def test_create_pixel_matrix_base(fovs, chans, sub_dir, seg_dir_include,
                                  channel_norm_include, pixel_norm_include,
                                  norm_diff_chan, multiprocess, mocker, capsys):
    with tempfile.TemporaryDirectory() as temp_dir:
        # create a directory to store the image data
        tiff_dir = os.path.join(temp_dir, 'sample_image_data')
        os.mkdir(tiff_dir)

        # invalid subset proportion specified
        with pytest.raises(ValueError):
            pixel_cluster_utils.create_pixel_matrix(
                fovs=['fov1', 'fov2'],
                channels=['chan1'],
                base_dir=temp_dir,
                tiff_dir=tiff_dir,
                seg_dir=None,
                subset_proportion=1.1
            )

        # pass invalid base directory
        with pytest.raises(FileNotFoundError):
            pixel_cluster_utils.create_pixel_matrix(
                fovs=['fov1', 'fov2'],
                channels=['chan1'],
                base_dir='bad_base_dir',
                tiff_dir=tiff_dir,
                seg_dir=None
            )

        # pass invalid tiff directory
        with pytest.raises(FileNotFoundError):
            pixel_cluster_utils.create_pixel_matrix(
                fovs=['fov1', 'fov2'],
                channels=['chan1'],
                base_dir=temp_dir,
                tiff_dir='bad_tiff_dir',
                seg_dir=None
            )

        # pass invalid pixel output directory
        with pytest.raises(FileNotFoundError):
            pixel_cluster_utils.create_pixel_matrix(
                fovs=['fov1', 'fov2'],
                channels=['chan1'],
                base_dir=temp_dir,
                tiff_dir=temp_dir,
                seg_dir=None,
                pixel_output_dir='bad_output_dir'
            )

        # make a dummy pixel_output_dir
        sample_pixel_output_dir = os.path.join(temp_dir, 'pixel_output_dir')
        os.mkdir(sample_pixel_output_dir)

        # create a dummy seg_dir with data if we're on a test that requires segmentation labels
        if seg_dir_include:
            seg_dir = os.path.join(temp_dir, 'segmentation')
            os.mkdir(seg_dir)

            # create sample segmentation data
            for fov in fovs:
                rand_img = np.random.randint(0, 16, size=(10, 10))
                file_name = fov + "_whole_cell.tiff"
                io.imsave(os.path.join(seg_dir, file_name), rand_img,
                          check_contrast=False)
        # otherwise, set seg_dir to None
        else:
            seg_dir = None

        # create sample image data
        test_utils.create_paired_xarray_fovs(
            base_dir=tiff_dir, fov_names=fovs,
            channel_names=['chan0', 'chan1', 'chan2'], sub_dir=sub_dir, img_shape=(10, 10)
        )

        # pass invalid fov names (fails in load_imgs_from_tree)
        with pytest.raises(FileNotFoundError):
            pixel_cluster_utils.create_pixel_matrix(
                fovs=['fov1', 'fov2', 'fov3'],
                channels=chans,
                base_dir=temp_dir,
                tiff_dir=tiff_dir,
                img_sub_folder=sub_dir,
                seg_dir=seg_dir
            )

        # pass invalid channel names
        with pytest.raises(ValueError):
            pixel_cluster_utils.create_pixel_matrix(
                fovs=fovs,
                channels=['chan1', 'chan2', 'chan3'],
                base_dir=temp_dir,
                tiff_dir=tiff_dir,
                img_sub_folder=sub_dir,
                seg_dir=seg_dir
            )

        # make the channel_norm.feather file if the test requires it
        # NOTE: pixel_mat_data already created in the previous validation tests
        if channel_norm_include:
            # helps test if channel_norm.feather contains a different set of channels
            norm_chans = [chans[0]] if norm_diff_chan else chans
            sample_channel_norm_df = pd.DataFrame({'channel': norm_chans,
                                                  'norm_val': np.random.rand(len(norm_chans))})

            feather.write_dataframe(
                sample_channel_norm_df,
                os.path.join(temp_dir, sample_pixel_output_dir, 'test_channel_norm.feather'),
                compression='uncompressed'
            )

        # make the pixel_norm.feather file if the test requires it
        if pixel_norm_include:
            sample_pixel_norm_df = pd.DataFrame({'pixel_norm_val': np.random.rand(1)})
            feather.write_dataframe(
                sample_pixel_norm_df,
                os.path.join(temp_dir, sample_pixel_output_dir, 'test_pixel_norm.feather'),
                compression='uncompressed'
            )

        # create the pixel matrices
        pixel_cluster_utils.create_pixel_matrix(
            fovs=fovs,
            channels=chans,
            base_dir=temp_dir,
            tiff_dir=tiff_dir,
            img_sub_folder=sub_dir,
            seg_dir=seg_dir,
            pixel_cluster_prefix='test',
            multiprocess=multiprocess
        )

        # assert we overwrote the original channel_norm and pixel_norm files
        # if new set of channels provided
        if norm_diff_chan:
            output_capture = capsys.readouterr().out
            assert 'New channels provided: overwriting whole cohort' in output_capture

        # check that we actually created a data directory
        assert os.path.exists(os.path.join(temp_dir, 'pixel_mat_data'))

        # check that we actually created a subsetted directory
        assert os.path.exists(os.path.join(temp_dir, 'pixel_mat_subsetted'))

        # if there wasn't originally a channel_norm.feather or if overwritten, assert one created
        if not channel_norm_include or norm_diff_chan:
            assert os.path.exists(
                os.path.join(temp_dir, sample_pixel_output_dir, 'test_channel_norm.feather')
            )

        # if there wasn't originally a pixel_norm.feather or if overwritten, assert one created
        if not pixel_norm_include or norm_diff_chan:
            assert os.path.exists(
                os.path.join(temp_dir, sample_pixel_output_dir, 'test_pixel_norm.feather')
            )

        for fov in fovs:
            fov_data_path = os.path.join(
                temp_dir, 'pixel_mat_data', fov + '.feather'
            )
            fov_sub_path = os.path.join(
                temp_dir, 'pixel_mat_subsetted', fov + '.feather'
            )

            # assert we actually created a .feather preprocessed file for each fov
            assert os.path.exists(fov_data_path)

            # assert that we actually created a .feather subsetted file for each fov
            assert os.path.exists(fov_sub_path)

            # get the data for the specific fov
            flowsom_data_fov = feather.read_dataframe(fov_data_path)
            flowsom_sub_fov = feather.read_dataframe(fov_sub_path)

            # assert the channel names are the same
            chan_index_stop = -3 if seg_dir is None else -4
            misc_utils.verify_same_elements(
                flowsom_chans=flowsom_data_fov.columns.values[:chan_index_stop],
                provided_chans=chans
            )

            # assert no rows sum to 0
            assert np.all(flowsom_data_fov.loc[:, chans].sum(
                axis=1
            ).values != 0)

            # assert the subsetted DataFrame size is 0.1 of the preprocessed DataFrame
            # NOTE: need to account for rounding if multiplying by 0.1 leads to non-int
            assert round(flowsom_data_fov.shape[0] * 0.1) == flowsom_sub_fov.shape[0]

        # check that correct values are passed to helper function
        mocker.patch(
            'ark.phenotyping.pixel_cluster_utils.preprocess_fov',
            mocked_preprocess_fov
        )

        if sub_dir is None:
            sub_dir = ''

        # create fake data where all channels in each fov are the same
        new_tiff_dir = os.path.join(temp_dir, 'new_tiff_dir')
        os.makedirs(new_tiff_dir)
        for fov in fovs:
            img = (np.random.rand(100) * 100).reshape((10, 10))
            fov_dir = os.path.join(new_tiff_dir, fov, sub_dir)
            os.makedirs(fov_dir)
            for chan in chans:
                io.imsave(os.path.join(fov_dir, chan + '.tiff'), img)

        # recreate the output directory
        rmtree(sample_pixel_output_dir)
        os.mkdir(sample_pixel_output_dir)

        # create normalization file
        data_dir = os.path.join(temp_dir, 'pixel_mat_data')

        # generate the data
        mults = [(1 / 2) ** i for i in range(len(chans))]

        sample_channel_norm_df = pd.DataFrame({'channel': chans,
                                               'norm_val': mults})
        feather.write_dataframe(
            sample_channel_norm_df,
            os.path.join(temp_dir, sample_pixel_output_dir, 'test_channel_norm.feather'),
            compression='uncompressed'
        )

        pixel_cluster_utils.create_pixel_matrix(
            fovs=fovs,
            channels=chans,
            base_dir=temp_dir,
            tiff_dir=new_tiff_dir,
            img_sub_folder=sub_dir,
            seg_dir=seg_dir,
            pixel_cluster_prefix='test',
            multiprocess=multiprocess
        )


# TODO: clean up the following tests
def generate_create_pixel_matrix_test_data(temp_dir):
    # create a directory to store the image data
    tiff_dir = os.path.join(temp_dir, 'sample_image_data')
    os.mkdir(tiff_dir)

    # create sample image data
    test_utils.create_paired_xarray_fovs(
        base_dir=tiff_dir, fov_names=PIXEL_MATRIX_FOVS,
        channel_names=PIXEL_MATRIX_CHANS, sub_dir=None, img_shape=(10, 10)
    )

    # make a sample pixel_output_dir
    os.mkdir(os.path.join(temp_dir, 'pixel_output_dir'))

    # create the data, this is just for generation
    pixel_cluster_utils.create_pixel_matrix(
        fovs=PIXEL_MATRIX_FOVS,
        channels=PIXEL_MATRIX_CHANS,
        base_dir=temp_dir,
        tiff_dir=tiff_dir,
        img_sub_folder=None,
        seg_dir=None
    )


@parametrize('multiprocess', [True, False])
def test_create_pixel_matrix_missing_fov(multiprocess, capsys):
    fov_files = [fov + '.feather' for fov in PIXEL_MATRIX_FOVS]

    with tempfile.TemporaryDirectory() as temp_dir:
        generate_create_pixel_matrix_test_data(temp_dir)
        capsys.readouterr()

        tiff_dir = os.path.join(temp_dir, 'sample_image_data')

        # test the case where we've already written FOVs to both data and subset folder
        os.remove(os.path.join(temp_dir, 'pixel_mat_data', 'fov1.feather'))
        os.remove(os.path.join(temp_dir, 'pixel_mat_subsetted', 'fov1.feather'))
        sample_quant_data = pd.DataFrame(
            np.random.rand(3, 2),
            index=PIXEL_MATRIX_CHANS,
            columns=['fov0', 'fov2']
        )
        feather.write_dataframe(
            sample_quant_data,
            os.path.join(temp_dir, 'pixel_output_dir', 'quant_dat.feather')
        )

        pixel_cluster_utils.create_pixel_matrix(
            fovs=PIXEL_MATRIX_FOVS,
            channels=PIXEL_MATRIX_CHANS,
            base_dir=temp_dir,
            tiff_dir=tiff_dir,
            img_sub_folder=None,
            seg_dir=None,
            multiprocess=multiprocess
        )

        output_capture = capsys.readouterr().out
        assert output_capture == (
            "Restarting preprocessing from FOV fov1, 1 fovs left to process\n"
            "Processed 1 fovs\n"
        )
        misc_utils.verify_same_elements(
            data_files=io_utils.list_files(os.path.join(temp_dir, 'pixel_mat_data')),
            written_files=fov_files
        )
        misc_utils.verify_same_elements(
            data_files=io_utils.list_files(os.path.join(temp_dir, 'pixel_mat_subsetted')),
            written_files=fov_files
        )

        capsys.readouterr()

        # test the case where we've written a FOV to data but not subset
        # NOTE: in this case, the value in quant_dat will also not have been written
        os.remove(os.path.join(temp_dir, 'pixel_mat_subsetted', 'fov1.feather'))
        feather.write_dataframe(
            sample_quant_data,
            os.path.join(temp_dir, 'pixel_output_dir', 'quant_dat.feather')
        )

        pixel_cluster_utils.create_pixel_matrix(
            fovs=PIXEL_MATRIX_FOVS,
            channels=PIXEL_MATRIX_CHANS,
            base_dir=temp_dir,
            tiff_dir=tiff_dir,
            img_sub_folder=None,
            seg_dir=None,
            multiprocess=multiprocess
        )

        output_capture = capsys.readouterr().out
        assert output_capture == (
            "Restarting preprocessing from FOV fov1, 1 fovs left to process\n"
            "Processed 1 fovs\n"
        )
        misc_utils.verify_same_elements(
            data_files=io_utils.list_files(os.path.join(temp_dir, 'pixel_mat_data')),
            written_files=fov_files
        )
        misc_utils.verify_same_elements(
            data_files=io_utils.list_files(os.path.join(temp_dir, 'pixel_mat_subsetted')),
            written_files=fov_files
        )


def test_create_pixel_matrix_all_fovs(capsys):
    fov_files = [fov + '.feather' for fov in PIXEL_MATRIX_FOVS]

    with tempfile.TemporaryDirectory() as temp_dir:
        generate_create_pixel_matrix_test_data(temp_dir)
        capsys.readouterr()

        tiff_dir = os.path.join(temp_dir, 'sample_image_data')

        pixel_cluster_utils.create_pixel_matrix(
            fovs=PIXEL_MATRIX_FOVS,
            channels=PIXEL_MATRIX_CHANS,
            base_dir=temp_dir,
            tiff_dir=tiff_dir,
            img_sub_folder=None,
            seg_dir=None
        )

        output_capture = capsys.readouterr().out
        assert output_capture == "There are no more FOVs to preprocess, skipping\n"
        misc_utils.verify_same_elements(
            data_files=io_utils.list_files(os.path.join(temp_dir, 'pixel_mat_data')),
            written_files=fov_files
        )
        misc_utils.verify_same_elements(
            data_files=io_utils.list_files(os.path.join(temp_dir, 'pixel_mat_subsetted')),
            written_files=fov_files
        )


def test_find_fovs_missing_col_no_temp():
    with tempfile.TemporaryDirectory() as temp_dir:
        # basic error check: provided data path does not exist
        with pytest.raises(FileNotFoundError):
            pixel_cluster_utils.find_fovs_missing_col(temp_dir, 'bad_data_dir', 'random_col')

        # define a sample data path
        data_path = os.path.join(temp_dir, 'data_dir')
        os.mkdir(data_path)

        # define the FOVs to use
        fovs = ['fov0', 'fov1', 'fov2', 'fov3']

        # write the data for each FOV
        for fov in fovs:
            fov_data = pd.DataFrame(
                np.random.rand(100, 2),
                columns=['chan0', 'chan1']
            )

            feather.write_dataframe(
                fov_data,
                os.path.join(data_path, fov + '.feather')
            )

        # test the case where none of the FOVs have the pixel_som_cluster column
        # all the FOVs should be returned and the _temp dir should be created
        fovs_missing = pixel_cluster_utils.find_fovs_missing_col(
            temp_dir, 'data_dir', 'pixel_som_cluster'
        )
        assert os.path.exists(os.path.join(temp_dir, 'data_dir_temp'))
        misc_utils.verify_same_elements(
            missing_fovs_returned=fovs_missing,
            fovs_without_som=fovs
        )

        # clear data_dir_temp for the next test
        rmtree(os.path.join(temp_dir, 'data_dir_temp'))

        # test the case where all the FOVs have the pixel_som_cluster column
        for fov in fovs:
            fov_data = feather.read_dataframe(os.path.join(temp_dir, 'data_dir', fov + '.feather'))
            fov_data['pixel_som_cluster'] = -1
            feather.write_dataframe(
                fov_data,
                os.path.join(temp_dir, 'data_dir', fov + '.feather')
            )

        # also intentionally corrupt a FOV for the next test
        with open(os.path.join(temp_dir, 'data_dir', 'fov0.feather'), 'w') as outfile:
            outfile.write('baddatabaddatabaddata')

        # no FOVs should be removed, no _temp dir should be created
        # NOTE: handling of corrupted FOVs gets passed to the channel averaging and later steps
        fovs_missing = pixel_cluster_utils.find_fovs_missing_col(
            temp_dir, 'data_dir', 'pixel_som_cluster'
        )
        assert not os.path.exists(os.path.join(temp_dir, 'data_dir_temp'))
        assert fovs_missing == []


def test_find_fovs_missing_col_temp_present():
    with tempfile.TemporaryDirectory() as temp_dir:
        # define a sample data path
        data_path = os.path.join(temp_dir, 'data_dir')
        os.mkdir(data_path)

        # define a sample temp path
        temp_path = os.path.join(temp_dir, 'data_dir_temp')
        os.mkdir(temp_path)

        fovs = ['fov0', 'fov1', 'fov2', 'fov3']
        fovs_som_labels = fovs[:2]

        for fov in fovs:
            fov_data = pd.DataFrame(
                np.random.rand(100, 2),
                columns=['chan0', 'chan1']
            )

            if fov in fovs_som_labels:
                fov_data['pixel_som_cluster'] = -1
                feather.write_dataframe(
                    fov_data,
                    os.path.join(temp_path, fov + '.feather')
                )

            feather.write_dataframe(
                fov_data,
                os.path.join(data_path, fov + '.feather')
            )

        # search for the fovs with the missing pixel_som_cluster column
        fovs_missing = pixel_cluster_utils.find_fovs_missing_col(
            temp_dir, 'data_dir', 'pixel_som_cluster'
        )

        # assert only fov2 and fov3 are contained in the returned list
        misc_utils.verify_same_elements(
            missing_fovs_returned=fovs_missing,
            fovs_without_som=['fov2', 'fov3']
        )


def test_train_pixel_som(mocker):
    # basic error check: bad path to subsetted matrix
    with tempfile.TemporaryDirectory() as temp_dir:
        with pytest.raises(FileNotFoundError):
            pixel_cluster_utils.train_pixel_som(
                fovs=['fov0'], channels=['Marker1'],
                base_dir=temp_dir, subset_dir='bad_path'
            )

    with tempfile.TemporaryDirectory() as temp_dir:
        # create list of markers and fovs we want to use
        chan_list = ['Marker1', 'Marker2', 'Marker3', 'Marker4']
        fovs = ['fov0', 'fov1', 'fov2']

        # make it easy to name columns
        colnames = chan_list + ['fov', 'row_index', 'column_index', 'segmentation_label']

        # make a dummy sub directory
        os.mkdir(os.path.join(temp_dir, 'pixel_mat_subsetted'))

        for fov in fovs:
            # create the dummy data for each fov
            fov_sub_matrix = pd.DataFrame(np.random.rand(100, 8), columns=colnames)

            # write the dummy data to the subsetted data dir
            feather.write_dataframe(fov_sub_matrix, os.path.join(temp_dir,
                                                                 'pixel_mat_subsetted',
                                                                 fov + '.feather'))

        # not all of the provided fovs exist
        with pytest.raises(ValueError):
            pixel_cluster_utils.train_pixel_som(
                fovs=['fov2', 'fov3'], channels=chan_list, base_dir=temp_dir
            )

        # column mismatch between provided channels and subsetted data
        with pytest.raises(ValueError):
            pixel_cluster_utils.train_pixel_som(
                fovs=fovs, channels=['Marker3', 'Marker4', 'MarkerBad'],
                base_dir=temp_dir
            )

        # add mocked function to "train" the SOM based on dummy subsetted data
        mocker.patch('ark.phenotyping.pixel_cluster_utils.train_pixel_som', mocked_train_pixel_som)

        # run "training" using mocked function
        pixel_cluster_utils.train_pixel_som(fovs=fovs, channels=chan_list, base_dir=temp_dir)

        # assert the weights file has been created
        assert os.path.exists(os.path.join(temp_dir, 'pixel_weights.feather'))

        # assert that the dimensions of the weights are correct
        weights = feather.read_dataframe(os.path.join(temp_dir, 'pixel_weights.feather'))
        assert weights.shape == (100, 4)

        # assert that the weights columns are the same as chan_list
        misc_utils.verify_same_elements(weights_channels=weights.columns.values,
                                        provided_channels=chan_list)

        # assert that the normalized file has been created
        assert os.path.exists(os.path.join(temp_dir, 'post_rowsum_chan_norm.feather'))

        # assert the shape of norm_vals contains 1 row and number of columns = len(chan_list)
        norm_vals = feather.read_dataframe(os.path.join(temp_dir, 'post_rowsum_chan_norm.feather'))
        assert norm_vals.shape == (1, 4)

        # assert the the norm_vals columns are the same as chan_list
        misc_utils.verify_same_elements(norm_vals_channels=norm_vals.columns.values,
                                        provided_channels=chan_list)


def test_cluster_pixels(mocker):
    # basic error checks: bad path to preprocessed data folder
    # norm vals matrix, and weights matrix
    with tempfile.TemporaryDirectory() as temp_dir:
        # bad path to preprocessed data folder
        with pytest.raises(FileNotFoundError):
            pixel_cluster_utils.cluster_pixels(
                fovs=['fov0'], channels=['chan0'],
                base_dir=temp_dir, data_dir='bad_path'
            )

        # create a preprocessed directory for the undefined norm file test
        os.mkdir(os.path.join(temp_dir, 'pixel_mat_preprocessed'))

        # bad path to norm file
        with pytest.raises(FileNotFoundError):
            pixel_cluster_utils.cluster_pixels(
                fovs=['fov0'], channels=['chan0'],
                base_dir=temp_dir, norm_vals_name='bad_path.feather'
            )

        # create a norm file for the undefined weight matrix file test
        norm_vals = pd.DataFrame(np.random.rand(1, 2), columns=['Marker1', 'Marker2'])
        feather.write_dataframe(norm_vals, os.path.join(temp_dir, 'post_rowsum_chan_norm.feather'))

        # bad path to weight matrix file
        with pytest.raises(FileNotFoundError):
            pixel_cluster_utils.cluster_pixels(
                fovs=['fov0'], channels=['chan0'],
                base_dir=temp_dir, weights_name='bad_path.feather'
            )

    with tempfile.TemporaryDirectory() as temp_dir:
        # create list of markers and fovs we want to use
        chan_list = ['Marker1', 'Marker2', 'Marker3', 'Marker4']
        fovs = ['fov0', 'fov1', 'fov2']

        # make it easy to name columns
        colnames = chan_list + ['fov', 'row_index', 'column_index', 'segmentation_label']

        # make a dummy pre dir
        os.mkdir(os.path.join(temp_dir, 'pixel_mat_data'))

        for fov in fovs:
            # create dummy preprocessed data for each fov
            fov_pre_matrix = pd.DataFrame(np.random.rand(100, 8), columns=colnames)

            # write the dummy data to the preprocessed data dir
            feather.write_dataframe(fov_pre_matrix, os.path.join(temp_dir,
                                                                 'pixel_mat_data',
                                                                 fov + '.feather'))

        with pytest.raises(ValueError):
            norm_vals = pd.DataFrame(
                np.random.rand(1, 4),
                columns=['Marker2', 'Marker3', 'Marker4', 'Marker5']
            )
            feather.write_dataframe(norm_vals, os.path.join(temp_dir,
                                                            'post_rowsum_chan_norm.feather'))

            weights = pd.DataFrame(
                np.random.rand(100, 4), columns=['Marker2', 'Marker3', 'Marker4', 'Marker1']
            )
            feather.write_dataframe(weights, os.path.join(temp_dir, 'pixel_weights.feather'))

            # bad column name passed for norm_vals
            pixel_cluster_utils.cluster_pixels(fovs=fovs, channels=chan_list, base_dir=temp_dir)

            # column name ordering mismatch for weights
            pixel_cluster_utils.cluster_pixels(fovs=fovs, channels=chan_list, base_dir=temp_dir)

            # not all the provided fovs exist
            pixel_cluster_utils.cluster_pixels(
                fovs=['fov2', 'fov3'], channels=chan_list, base_dir=temp_dir
            )

        # create a dummy normalized values matrix and write to feather
        norm_vals = pd.DataFrame(np.ones((1, 4)), columns=chan_list)
        feather.write_dataframe(norm_vals, os.path.join(temp_dir, 'post_rowsum_chan_norm.feather'))

        # create a dummy weights matrix and write to feather
        weights = pd.DataFrame(np.random.rand(100, 4), columns=chan_list)
        feather.write_dataframe(weights, os.path.join(temp_dir, 'pixel_weights.feather'))

        # add mocked function to "cluster" preprocessed data based on dummy weights
        mocker.patch('ark.phenotyping.pixel_cluster_utils.cluster_pixels', mocked_cluster_pixels)

        # run "clustering" using mocked function
        pixel_cluster_utils.cluster_pixels(fovs=fovs, channels=chan_list, base_dir=temp_dir)

        for fov in fovs:
            fov_cluster_data = feather.read_dataframe(os.path.join(temp_dir,
                                                                   'pixel_mat_data',
                                                                   fov + '.feather'))

            # assert we didn't assign any cluster 100 or above
            cluster_ids = fov_cluster_data['pixel_som_cluster']
            assert np.all(cluster_ids < 100)


<<<<<<< HEAD
def test_run_pixel_consensus_assignment():
=======
def test_generate_som_avg_files(capsys):
    with tempfile.TemporaryDirectory() as temp_dir:
        # create list of markers and fovs we want to use
        chan_list = ['Marker1', 'Marker2', 'Marker3', 'Marker4']
        fovs = ['fov0', 'fov1', 'fov2']

        # make it easy to name columns
        colnames = chan_list + ['fov', 'row_index', 'column_index', 'segmentation_label']

        # define sample pixel data for each FOV
        pixel_data_path = os.path.join(temp_dir, 'pixel_data_dir')
        os.mkdir(pixel_data_path)
        for i, fov in enumerate(fovs):
            fov_cluster_data = pd.DataFrame(np.random.rand(100, len(colnames)), columns=colnames)
            fov_cluster_data['pixel_som_cluster'] = i + 1
            feather.write_dataframe(
                fov_cluster_data, os.path.join(pixel_data_path, fov + '.feather')
            )

        # define a sample weights file
        weights_path = os.path.join(temp_dir, 'pixel_weights.feather')
        weights = pd.DataFrame(np.random.rand(3, 3))
        feather.write_dataframe(weights, weights_path)

        # test base generation with all subsetted FOVs
        pixel_cluster_utils.generate_som_avg_files(
            fovs, chan_list, temp_dir, 'pixel_data_dir', num_fovs_subset=3
        )

        # assert we created SOM avg file
        pc_som_avg_file = os.path.join(temp_dir, 'pixel_channel_avg_som_cluster.csv')
        assert os.path.exists(pc_som_avg_file)

        # load in the SOM avg file, assert all clusters and counts are correct
        # NOTE: more intensive testing done by compute_pixel_cluster_channel_avg
        pc_som_avg_data = pd.read_csv(pc_som_avg_file)
        assert list(pc_som_avg_data['pixel_som_cluster']) == [1, 2, 3]
        assert np.all(pc_som_avg_data['count'] == 100)

        # test that process doesn't run if SOM cluster file already generated
        capsys.readouterr()

        pixel_cluster_utils.generate_som_avg_files(
            fovs, chan_list, temp_dir, 'pixel_data_dir', num_fovs_subset=1
        )

        output = capsys.readouterr().out
        assert output == "Already generated SOM cluster channel average file, skipping\n"

        # remove average SOM file for final test
        os.remove(pc_som_avg_file)

        # ensure error gets thrown when not all SOM clusters make it in
        with pytest.raises(ValueError):
            pixel_cluster_utils.generate_som_avg_files(
                fovs, chan_list, temp_dir, 'pixel_data_dir', num_fovs_subset=1
            )


def test_pixel_consensus_cluster(mocker):
    # basic error check: bad path to data dir
    with tempfile.TemporaryDirectory() as temp_dir:
        with pytest.raises(FileNotFoundError):
            pixel_cluster_utils.pixel_consensus_cluster(
                fovs=['fov0'], channels=['chan0'],
                base_dir=temp_dir, data_dir='bad_path'
            )

>>>>>>> 306af195
    with tempfile.TemporaryDirectory() as temp_dir:
        # define fovs and channels
        fovs = ['fov0', 'fov1', 'fov2']
        chans = ['Marker1', 'Marker2', 'Marker3', 'Marker4']

        # make it easy to name metadata columns
        meta_colnames = ['fov', 'row_index', 'column_index', 'segmentation_label']

        # create a dummy data directory
        os.mkdir(os.path.join(temp_dir, 'pixel_mat_data'))

        # create a dummy temp directory
        os.mkdir(os.path.join(temp_dir, 'pixel_mat_data_temp'))

        # write dummy clustered data for two fovs
        for fov in ['fov0', 'fov1']:
            # create dummy preprocessed data for each fov
            fov_cluster_matrix = pd.DataFrame(
                np.repeat(np.array([[0.1, 0.2, 0.3, 0.4]]), repeats=1000, axis=0),
                columns=chans
            )

            # add metadata
            fov_cluster_matrix = pd.concat(
                [fov_cluster_matrix, pd.DataFrame(np.random.rand(1000, 4), columns=meta_colnames)],
                axis=1
            )

            # assign dummy SOM cluster labels
            fov_cluster_matrix['pixel_som_cluster'] = np.repeat(np.arange(1, 101), repeats=10)

            # write the dummy data to pixel_mat_data
            feather.write_dataframe(fov_cluster_matrix, os.path.join(temp_dir,
                                                                     'pixel_mat_data',
                                                                     fov + '.feather'))

        # write a sample averaged SOM file per pixel cluster
        sample_pixel_som_avg = pd.DataFrame(
            np.random.rand(100, len(chans)), columns=chans
        )
        sample_pixel_som_avg_path = os.path.join(temp_dir, 'pixel_channel_avg_som_cluster.csv')
        sample_pixel_som_avg.to_csv(sample_pixel_som_avg_path)

<<<<<<< HEAD
        # define example PixelConsensusCluster object
        sample_pixel_cc = cluster_helpers.PixieConsensusCluster(
            'pixel', sample_pixel_som_avg_path, chans
=======
        # compute averages by cluster, this happens before call to R
        cluster_avg = pixel_cluster_utils.compute_pixel_cluster_channel_avg(
            fovs, chans, temp_dir, 'pixel_som_cluster', 100
>>>>>>> 306af195
        )

        # force a sample mapping onto sample_pixel_cc
        sample_pixel_cc.mapping = pd.DataFrame.from_dict({
            'pixel_som_cluster': np.arange(1, 101),
            'pixel_meta_cluster': np.repeat(np.arange(1, 21), repeats=5)
        })

        fov_status = pixel_cluster_utils.run_pixel_consensus_assignment(
            os.path.join(temp_dir, 'pixel_mat_data'), sample_pixel_cc, 'fov0'
        )

        # assert the fov returned is fov0 and the status is 0
        assert fov_status == ('fov0', 0)

        # read consensus assigned fov0 data in
        consensus_fov_data = feather.read_dataframe(
            os.path.join(temp_dir, 'pixel_mat_data_temp', 'fov0.feather')
        )

        # assert the value counts of all renamed meta labels is 50
        assert np.all(consensus_fov_data['pixel_meta_cluster'].value_counts().values == 50)

        # assert each som cluster maps to the right meta cluster
        som_to_meta_gen = consensus_fov_data[
            ['pixel_som_cluster', 'pixel_meta_cluster']
        ].drop_duplicates().sort_values(by='pixel_som_cluster')
        assert np.all(som_to_meta_gen.values == sample_pixel_cc.mapping.values)

        # test a corrupted file
        with open(os.path.join(temp_dir, 'pixel_mat_data', 'fov1.feather'), 'w') as outfile:
            outfile.write('baddatabaddatabaddata')

        # attempt to run remapping for fov1
        fov_status = pixel_cluster_utils.run_pixel_consensus_assignment(
            os.path.join(temp_dir, 'pixel_mat_data'), sample_pixel_cc, 'fov1'
        )

        # assert the fov returned is fov1 and the status is 1
        assert fov_status == ('fov1', 1)


def generate_test_pixel_consensus_cluster_data(temp_dir, fovs, chans,
                                               generate_temp=False):
    # make it easy to name metadata columns
    meta_colnames = ['fov', 'row_index', 'column_index', 'segmentation_label']

    # create a dummy clustered matrix
    os.mkdir(os.path.join(temp_dir, 'pixel_mat_data'))

    # create a dummy temp directory if specified
    if generate_temp:
        os.mkdir(os.path.join(temp_dir, 'pixel_mat_data_temp'))

    # store the intermediate FOV data in a dict for future comparison
    fov_data = {}

    # write dummy clustered data for each fov
    for fov in fovs:
        # create dummy preprocessed data for each fov
        fov_cluster_matrix = pd.DataFrame(
            np.random.rand(1000, len(chans)),
            columns=chans
        )

        # assign dummy metadata labels
        fov_cluster_matrix['fov'] = fov
        fov_cluster_matrix['row_index'] = np.repeat(np.arange(1, 101), repeats=10)
        fov_cluster_matrix['col_index'] = np.tile(np.arange(1, 101), reps=10)
        fov_cluster_matrix['segmentation_label'] = np.arange(1, 1001)

        # assign dummy cluster labels
        fov_cluster_matrix['pixel_som_cluster'] = np.repeat(np.arange(100), repeats=10)

        # write the dummy data to pixel_mat_data
        feather.write_dataframe(fov_cluster_matrix, os.path.join(temp_dir,
                                                                 'pixel_mat_data',
                                                                 fov + '.feather'))

        fov_data[fov] = fov_cluster_matrix

    # if specified, write fov0 to pixel_mat_data_temp with sample pixel meta clusters
    if generate_temp:
        # append a dummy meta column to fov0
        fov0_cluster_matrix = feather.read_dataframe(
            os.path.join(temp_dir, 'pixel_mat_data', 'fov0.feather')
        )
        fov0_cluster_matrix['pixel_meta_cluster'] = np.repeat(np.arange(10), repeats=100)
        feather.write_dataframe(fov0_cluster_matrix, os.path.join(temp_dir,
                                                                  'pixel_mat_data_temp',
                                                                  'fov0.feather'))

    # compute averages by SOM cluster
    cluster_avg = pixel_cluster_utils.compute_pixel_cluster_channel_avg(
        fovs, chans, temp_dir, 'pixel_som_cluster'
    )

    # save the DataFrame
    cluster_avg.to_csv(
        os.path.join(temp_dir, 'pixel_channel_avg_som_cluster.csv'),
        index=False
    )

    return fov_data


@parametrize('multiprocess', [True, False])
def test_pixel_consensus_cluster_base(multiprocess):
    # basic error check: bad path to data dir
    with tempfile.TemporaryDirectory() as temp_dir:
        with pytest.raises(FileNotFoundError):
            pixel_cluster_utils.pixel_consensus_cluster(
                fovs=['fov0'], channels=['chan0'],
                base_dir=temp_dir, data_dir='bad_path'
            )

    with tempfile.TemporaryDirectory() as temp_dir:
        # define fovs and channels
        fovs = ['fov0', 'fov1', 'fov2']
        chans = ['Marker1', 'Marker2', 'Marker3', 'Marker4']

        fov_data = generate_test_pixel_consensus_cluster_data(
            temp_dir, fovs, chans
        )

        # run consensus clustering
        pixel_cluster_utils.pixel_consensus_cluster(fovs=fovs, channels=chans, base_dir=temp_dir)

        # assert we created the mapping file, then load it in
        assert os.path.exists(os.path.join(temp_dir, 'pixel_clust_to_meta.feather'))
        sample_mapping = feather.read_dataframe(
            os.path.join(temp_dir, 'pixel_clust_to_meta.feather')
        ).sort_values(by='pixel_som_cluster')

        for fov in fovs:
            fov_consensus_data = feather.read_dataframe(os.path.join(temp_dir,
                                                                     'pixel_mat_data',
                                                                     fov + '.feather'))

            # assert all assigned SOM cluster values contained in original fov-data
            # NOTE: can't test exact values because of randomization of channel averaging
            misc_utils.verify_in_list(
                assigned_som_values=fov_consensus_data['pixel_som_cluster'].unique(),
                valid_som_values=fov_data[fov]['pixel_som_cluster']
            )

            # assert we didn't assign any cluster 20 or above
            consensus_cluster_ids = fov_consensus_data['pixel_meta_cluster']
            assert np.all(consensus_cluster_ids <= 20)

            # assert the correct labels have been assigned
            fov_mapping = fov_consensus_data[
                ['pixel_som_cluster', 'pixel_meta_cluster']
            ].drop_duplicates().sort_values(by='pixel_som_cluster')

            assert np.all(sample_mapping.values == fov_mapping.values)

        # assert we generated a meta cluster average file, then load it in
        assert os.path.exists(os.path.join(temp_dir, 'pixel_channel_avg_meta_cluster.csv'))
        meta_cluster_avg = pd.read_csv(
            os.path.join(temp_dir, 'pixel_channel_avg_meta_cluster.csv')
        )

        # assert all the consensus labels have been assigned
        assert np.all(meta_cluster_avg['pixel_meta_cluster'] == np.arange(1, 21))

        # load in the SOM cluster average file
        som_cluster_avg = pd.read_csv(
            os.path.join(temp_dir, 'pixel_channel_avg_som_cluster.csv')
        )

        # assert the correct labels have been assigned
        som_avg_mapping = som_cluster_avg[
            ['pixel_som_cluster', 'pixel_meta_cluster']
        ].drop_duplicates().sort_values(by='pixel_som_cluster')

        assert np.all(som_avg_mapping.values == sample_mapping.values)


@parametrize('multiprocess', [True, False])
def test_pixel_consensus_cluster_corrupt(multiprocess, capsys):
    with tempfile.TemporaryDirectory() as temp_dir:
        # define fovs and channels
        fovs = ['fov0', 'fov1', 'fov2']
        chans = ['Marker1', 'Marker2', 'Marker3', 'Marker4']

        generate_test_pixel_consensus_cluster_data(
            temp_dir, fovs, chans, generate_temp=True
        )

        # corrupt a fov for this test
        with open(os.path.join(temp_dir, 'pixel_mat_data', 'fov1.feather'), 'w') as outfile:
            outfile.write('baddatabaddatabaddata')

        capsys.readouterr()

        # run the consensus clustering process
        pixel_cluster_utils.pixel_consensus_cluster(fovs=fovs, channels=chans, base_dir=temp_dir)

        # assert the _temp folder is now gone
        assert not os.path.exists(os.path.join(temp_dir, 'pixel_mat_data_temp'))

        output = capsys.readouterr().out
        desired_status_updates = "The data for FOV fov1 has been corrupted, skipping\n"
        assert desired_status_updates in output

        # verify that the FOVs in pixel_mat_data are correct
        # NOTE: fov1 should not be written because it was corrupted
        misc_utils.verify_same_elements(
            data_files=io_utils.list_files(os.path.join(temp_dir, 'pixel_mat_data')),
            written_files=['fov0.feather', 'fov2.feather']
        )


def test_generate_meta_avg_files(capsys):
    with tempfile.TemporaryDirectory() as temp_dir:
        # create list of markers and fovs we want to use
        chan_list = ['Marker1', 'Marker2', 'Marker3', 'Marker4']
        fovs = ['fov0', 'fov1', 'fov2']

        # make it easy to name columns
        colnames = chan_list + ['fov', 'row_index', 'column_index', 'segmentation_label']

        # define sample pixel data for each FOV
        pixel_data_path = os.path.join(temp_dir, 'pixel_data_dir')
        os.mkdir(pixel_data_path)
        for i, fov in enumerate(fovs):
            fov_cluster_data = pd.DataFrame(np.random.rand(100, len(colnames)), columns=colnames)
            fov_cluster_data['pixel_som_cluster'] = i + 1
            fov_cluster_data['pixel_meta_cluster'] = (i + 1) * 10
            feather.write_dataframe(
                fov_cluster_data, os.path.join(pixel_data_path, fov + '.feather')
            )

        # define a sample pixel channel SOM average file
        pc_som_avg_file = os.path.join(temp_dir, 'pixel_channel_avg_som_cluster.csv')
        pc_som_avg_data = pd.DataFrame(
            np.random.rand(3, len(chan_list) + 2),
            columns=['pixel_som_cluster'] + chan_list + ['count']
        )
        pc_som_avg_data['pixel_som_cluster'] = np.arange(1, 4)
        pc_som_avg_data['count'] = 100
        pc_som_avg_data.to_csv(pc_som_avg_file, index=False)

        # define a sample SOM to meta cluster map
        som_to_meta_file = os.path.join(temp_dir, 'pixel_clust_to_meta.feather')
        som_to_meta_data = {
            'pixel_som_cluster': np.arange(1, 4),
            'pixel_meta_cluster': np.arange(10, 40, 10)
        }
        som_to_meta_data = pd.DataFrame.from_dict(som_to_meta_data)
        feather.write_dataframe(som_to_meta_data, som_to_meta_file)

        # test base generation with all subsetted FOVs
        pixel_cluster_utils.generate_meta_avg_files(
            fovs, chan_list, temp_dir, 3, 'pixel_data_dir', num_fovs_subset=3
        )

        # assert we created meta avg file
        pc_meta_avg_file = os.path.join(temp_dir, 'pixel_channel_avg_meta_cluster.csv')
        assert os.path.exists(pc_som_avg_file)

        # load in the meta avg file, assert all clusters and counts are correct
        # NOTE: more intensive testing done by compute_pixel_cluster_channel_avg
        pc_meta_avg_data = pd.read_csv(pc_meta_avg_file)
        assert list(pc_meta_avg_data['pixel_meta_cluster']) == [10, 20, 30]
        assert np.all(pc_som_avg_data['count'] == 100)

        # ensure that the mapping in the SOM average file is correct
        pc_som_avg_file = os.path.join(temp_dir, 'pixel_channel_avg_som_cluster.csv')
        pc_som_avg_data = pd.read_csv(pc_som_avg_file)
        pc_som_mapping = pc_som_avg_data[['pixel_som_cluster', 'pixel_meta_cluster']]
        assert np.all(pc_som_mapping.values == som_to_meta_data.values)

        # test that process doesn't run if meta cluster file already generated
        capsys.readouterr()

        pixel_cluster_utils.generate_meta_avg_files(
            fovs, chan_list, temp_dir, 3, 'pixel_data_dir', num_fovs_subset=1
        )

        output = capsys.readouterr().out
        assert output == "Already generated meta cluster channel average file, skipping\n"

        # remove average meta file for final test
        os.remove(pc_meta_avg_file)

        # ensure error gets thrown when not all meta clusters make it in
        with pytest.raises(ValueError):
            pixel_cluster_utils.generate_meta_avg_files(
                fovs, chan_list, temp_dir, 3, 'pixel_data_dir', num_fovs_subset=1
            )


def test_update_pixel_meta_labels():
    with tempfile.TemporaryDirectory() as temp_dir:
        # define fovs and channels
        fovs = ['fov0', 'fov1', 'fov2']
        chans = ['Marker1', 'Marker2', 'Marker3', 'Marker4']

        # make it easy to name metadata columns
        meta_colnames = ['fov', 'row_index', 'column_index', 'segmentation_label']

        # create a dummy data directory
        os.mkdir(os.path.join(temp_dir, 'pixel_mat_data'))

        # create a dummy temp directory
        os.mkdir(os.path.join(temp_dir, 'pixel_mat_data_temp'))

        # write dummy clustered data for two fovs
        for fov in ['fov0', 'fov1']:
            # create dummy preprocessed data for each fov
            fov_cluster_matrix = pd.DataFrame(
                np.repeat(np.array([[0.1, 0.2, 0.3, 0.4]]), repeats=1000, axis=0),
                columns=chans
            )

            # add metadata
            fov_cluster_matrix = pd.concat(
                [fov_cluster_matrix, pd.DataFrame(np.random.rand(1000, 4), columns=meta_colnames)],
                axis=1
            )

            # assign dummy SOM cluster labels
            fov_cluster_matrix['pixel_som_cluster'] = np.repeat(np.arange(100), repeats=10)

            # assign dummy meta cluster labels
            fov_cluster_matrix['pixel_meta_cluster'] = np.repeat(np.arange(10), repeats=100)

            # write the dummy data to pixel_mat_data
            feather.write_dataframe(fov_cluster_matrix, os.path.join(temp_dir,
                                                                     'pixel_mat_data',
                                                                     fov + '.feather'))

        # define dummy remap schemes
        sample_pixel_remapped_dict = {i: int(i / 5) for i in np.arange(100)}
        sample_pixel_renamed_meta_dict = {i: 'meta_' + str(i) for i in sample_pixel_remapped_dict}

        # run remapping for fov0
        fov_status = pixel_cluster_utils.update_pixel_meta_labels(
            os.path.join(temp_dir, 'pixel_mat_data'), sample_pixel_remapped_dict,
            sample_pixel_renamed_meta_dict, 'fov0'
        )

        # assert the fov returned is fov0 and the status is 0
        assert fov_status == ('fov0', 0)

        # read remapped fov0 data in
        remapped_fov_data = feather.read_dataframe(
            os.path.join(temp_dir, 'pixel_mat_data_temp', 'fov0.feather')
        )

        # assert the value counts of all renamed meta labels is 50
        assert np.all(remapped_fov_data['pixel_meta_cluster_rename'].value_counts().values == 50)

        # assert each meta cluster label maps to the right renamed cluster
        remapped_meta_info = dict(
            remapped_fov_data[
                ['pixel_meta_cluster', 'pixel_meta_cluster_rename']
            ].drop_duplicates().values
        )
        for meta_cluster in remapped_meta_info:
            assert remapped_meta_info[meta_cluster] == sample_pixel_renamed_meta_dict[meta_cluster]

        # test a corrupted file
        with open(os.path.join(temp_dir, 'pixel_mat_data', 'fov1.feather'), 'w') as outfile:
            outfile.write('baddatabaddatabaddata')

        # attempt to run remapping for fov1
        fov_status = pixel_cluster_utils.update_pixel_meta_labels(
            os.path.join(temp_dir, 'pixel_mat_data'), sample_pixel_remapped_dict,
            sample_pixel_renamed_meta_dict, 'fov1'
        )

        # assert the fov returned is fov1 and the status is 1
        assert fov_status == ('fov1', 1)


def generate_test_apply_pixel_meta_cluster_remapping_data(temp_dir, fovs, chans,
                                                          generate_temp=False):
    # make it easy to name metadata columns
    meta_colnames = ['fov', 'row_index', 'column_index', 'segmentation_label']

    # create a dummy data directory
    os.mkdir(os.path.join(temp_dir, 'pixel_mat_data'))

    # create a dummy temp directory if specified
    if generate_temp:
        os.mkdir(os.path.join(temp_dir, 'pixel_mat_data_temp'))

    # write dummy clustered data for each fov
    for fov in fovs:
        # create dummy preprocessed data for each fov
        fov_cluster_matrix = pd.DataFrame(
            np.repeat(np.array([[0.1, 0.2, 0.3, 0.4]]), repeats=1000, axis=0),
            columns=chans
        )

        # add metadata
        fov_cluster_matrix = pd.concat(
            [fov_cluster_matrix, pd.DataFrame(np.random.rand(1000, 4), columns=meta_colnames)],
            axis=1
        )

        # assign dummy SOM cluster labels
        fov_cluster_matrix['pixel_som_cluster'] = np.repeat(np.arange(100), repeats=10)

        # assign dummy meta cluster labels
        fov_cluster_matrix['pixel_meta_cluster'] = np.repeat(np.arange(10), repeats=100)

        # write the dummy data to pixel_mat_data
        feather.write_dataframe(fov_cluster_matrix, os.path.join(temp_dir,
                                                                 'pixel_mat_data',
                                                                 fov + '.feather'))

    # if specified, write write fov0 to pixel_mat_data_temp with sample renamed pixel meta clusters
    if generate_temp and fov == 'fov0':
        # append a dummy meta column to fov0
        fov0_cluster_matrix = feather.read_dataframe(
            os.path.join(temp_dir, 'pixel_mat_data', 'fov0.feather')
        )
        fov0_cluster_matrix['pixel_meta_cluster_rename'] = np.repeat(np.arange(10), repeats=100)
        feather.write_dataframe(fov0_cluster_matrix, os.path.join(temp_dir,
                                                                  'pixel_mat_data_temp',
                                                                  'fov0.feather'))

    # define a dummy remap scheme and save
    # NOTE: we intentionally add more SOM cluster keys than necessary to show
    # that certain FOVs don't need to contain every SOM cluster available
    sample_pixel_remapping = {
        'cluster': [i for i in np.arange(105)],
        'metacluster': [int(i / 5) for i in np.arange(105)],
        'mc_name': ['meta' + str(int(i / 5)) for i in np.arange(105)]
    }
    sample_pixel_remapping = pd.DataFrame.from_dict(sample_pixel_remapping)
    sample_pixel_remapping.to_csv(
        os.path.join(temp_dir, 'sample_pixel_remapping.csv'),
        index=False
    )

    # make a basic average channel per SOM cluster file
    pixel_som_cluster_channel_avgs = pd.DataFrame(
        np.repeat(np.array([[0.1, 0.2, 0.3, 0.4]]), repeats=100, axis=0)
    )
    pixel_som_cluster_channel_avgs['pixel_som_cluster'] = np.arange(100)
    pixel_som_cluster_channel_avgs['pixel_meta_cluster'] = np.repeat(
        np.arange(10), repeats=10
    )
    pixel_som_cluster_channel_avgs.to_csv(
        os.path.join(temp_dir, 'sample_pixel_som_cluster_chan_avgs.csv'), index=False
    )

    # since the average channel per meta cluster file will be completely overwritten,
    # just make it a blank slate
    pd.DataFrame().to_csv(
        os.path.join(temp_dir, 'sample_pixel_meta_cluster_chan_avgs.csv'), index=False
    )


# TODO: split up this test function
@parametrize('multiprocess', [True, False])
def test_apply_pixel_meta_cluster_remapping_base(multiprocess):
    with tempfile.TemporaryDirectory() as temp_dir:
        # basic error check: bad path to pixel consensus dir
        with pytest.raises(FileNotFoundError):
            pixel_cluster_utils.apply_pixel_meta_cluster_remapping(
                ['fov0'], ['chan0'], temp_dir, 'bad_consensus_dir',
                'remapped_name.csv', 'chan_avgs_som.csv', 'chan_avgs_meta.csv'
            )

        # make a dummy consensus dir
        os.mkdir(os.path.join(temp_dir, 'pixel_consensus_dir'))

        # basic error check: bad path to remapped name
        with pytest.raises(FileNotFoundError):
            pixel_cluster_utils.apply_pixel_meta_cluster_remapping(
                ['fov0'], ['chan0'], temp_dir, 'pixel_consensus_dir',
                'bad_remapped_name.csv', 'chan_avgs_som.csv', 'chan_avgs_meta.csv'
            )

    with tempfile.TemporaryDirectory() as temp_dir:
        # define fovs and channels
        fovs = ['fov0', 'fov1', 'fov2']
        chans = ['Marker1', 'Marker2', 'Marker3', 'Marker4']

        # generate the test environment
        generate_test_apply_pixel_meta_cluster_remapping_data(temp_dir, fovs, chans)

        # error check: bad columns provided in the SOM to meta cluster map csv input
        with pytest.raises(ValueError):
            sample_pixel_remapping = pd.read_csv(
                os.path.join(temp_dir, 'sample_pixel_remapping.csv')
            )
            bad_sample_pixel_remapping = sample_pixel_remapping.copy()
            bad_sample_pixel_remapping = bad_sample_pixel_remapping.rename(
                {'mc_name': 'bad_col'},
                axis=1
            )
            bad_sample_pixel_remapping.to_csv(
                os.path.join(temp_dir, 'bad_sample_pixel_remapping.csv'),
                index=False
            )

            pixel_cluster_utils.apply_pixel_meta_cluster_remapping(
                fovs,
                chans,
                temp_dir,
                'pixel_mat_data',
                'bad_sample_pixel_remapping.csv'
            )

        # error check: mapping does not contain every SOM label
        with pytest.raises(ValueError):
            bad_sample_pixel_remapping = {
                'cluster': [1, 2],
                'metacluster': [1, 2],
                'mc_name': ['m1', 'm2']
            }
            bad_sample_pixel_remapping = pd.DataFrame.from_dict(bad_sample_pixel_remapping)
            bad_sample_pixel_remapping.to_csv(
                os.path.join(temp_dir, 'bad_sample_pixel_remapping.csv'),
                index=False
            )

            pixel_cluster_utils.apply_pixel_meta_cluster_remapping(
                fovs,
                chans,
                temp_dir,
                'pixel_mat_data',
                'bad_sample_pixel_remapping.csv'
            )

        # run the remapping process
        pixel_cluster_utils.apply_pixel_meta_cluster_remapping(
            fovs,
            chans,
            temp_dir,
            'pixel_mat_data',
            'sample_pixel_remapping.csv',
            multiprocess=multiprocess
        )

        # assert _temp dir no longer exists (pixel_mat_data_temp should be renamed pixel_mat_data)
        assert not os.path.exists(os.path.join(temp_dir, 'pixel_mat_data_temp'))

        # used for mapping verification
        actual_som_to_meta = sample_pixel_remapping[
            ['cluster', 'metacluster']
        ].drop_duplicates().sort_values(by='cluster')
        actual_meta_id_to_name = sample_pixel_remapping[
            ['metacluster', 'mc_name']
        ].drop_duplicates().sort_values(by='metacluster')

        for fov in fovs:
            # read remapped fov data in
            remapped_fov_data = feather.read_dataframe(
                os.path.join(temp_dir, 'pixel_mat_data', fov + '.feather')
            )

            # assert the counts for each FOV on every meta cluster is 50
            assert np.all(remapped_fov_data['pixel_meta_cluster'].value_counts().values == 50)

            # assert the mapping is the same for pixel SOM to meta cluster
            som_to_meta = remapped_fov_data[
                ['pixel_som_cluster', 'pixel_meta_cluster']
            ].drop_duplicates().sort_values(by='pixel_som_cluster')

            # this tests the case where a FOV doesn't necessarily need to have all the possible
            # SOM clusters in it
            actual_som_to_meta_subset = actual_som_to_meta[
                actual_som_to_meta['cluster'].isin(som_to_meta['pixel_som_cluster'])
            ]

            assert np.all(som_to_meta.values == actual_som_to_meta_subset.values)

            # assert the mapping is the same for pixel meta cluster to renamed pixel meta cluster
            meta_id_to_name = remapped_fov_data[
                ['pixel_meta_cluster', 'pixel_meta_cluster_rename']
            ].drop_duplicates().sort_values(by='pixel_meta_cluster')

            # this tests the case where a FOV doesn't necessarily need to have all the possible
            # meta clusters in it
            actual_meta_id_to_name_subset = actual_meta_id_to_name[
                actual_meta_id_to_name['metacluster'].isin(meta_id_to_name['pixel_meta_cluster'])
            ]

            assert np.all(meta_id_to_name.values == actual_meta_id_to_name_subset.values)


@parametrize('multiprocess', [True, False])
def test_apply_pixel_meta_cluster_remapping_temp_corrupt(multiprocess, capsys):
    with tempfile.TemporaryDirectory() as temp_dir:
        # define fovs and channels
        fovs = ['fov0', 'fov1', 'fov2']
        chans = ['Marker1', 'Marker2', 'Marker3', 'Marker4']

        # generate the test environment
        generate_test_apply_pixel_meta_cluster_remapping_data(
            temp_dir, fovs, chans, generate_temp=True
        )

        # corrupt a fov for this test
        with open(os.path.join(temp_dir, 'pixel_mat_data', 'fov1.feather'), 'w') as outfile:
            outfile.write('baddatabaddatabaddata')

        capsys.readouterr()

        # run the remapping process
        pixel_cluster_utils.apply_pixel_meta_cluster_remapping(
            fovs,
            chans,
            temp_dir,
            'pixel_mat_data',
            'sample_pixel_remapping.csv',
            multiprocess=multiprocess
        )

        # assert the _temp folder is now gone
        assert not os.path.exists(os.path.join(temp_dir, 'pixel_mat_data_temp'))

        output = capsys.readouterr().out
<<<<<<< HEAD
        desired_status_updates = "The data for FOV fov1 has been corrupted, skipping\n"
=======
        desired_status_updates = "Using re-mapping scheme to re-label pixel meta clusters\n"
        desired_status_updates += "The data for FOV fov1 has been corrupted, skipping\n"
>>>>>>> 306af195
        assert desired_status_updates in output

        # verify that the FOVs in pixel_mat_data are correct
        # NOTE: fov1 should not be written because it was corrupted
        misc_utils.verify_same_elements(
            data_files=io_utils.list_files(os.path.join(temp_dir, 'pixel_mat_data')),
            written_files=['fov0.feather', 'fov2.feather']
        )


def test_generate_remap_avg_files():
    with tempfile.TemporaryDirectory() as temp_dir:
        # create list of markers and fovs we want to use
        chan_list = ['Marker1', 'Marker2', 'Marker3', 'Marker4']
        fovs = ['fov0', 'fov1', 'fov2']

        # make it easy to name columns
        colnames = chan_list + ['fov', 'row_index', 'column_index', 'segmentation_label']

        # define sample pixel data for each FOV
        pixel_data_path = os.path.join(temp_dir, 'pixel_data_dir')
        os.mkdir(pixel_data_path)
        for i, fov in enumerate(fovs):
            fov_cluster_data = pd.DataFrame(np.random.rand(100, len(colnames)), columns=colnames)
            fov_cluster_data['pixel_som_cluster'] = i + 1
            fov_cluster_data['pixel_meta_cluster'] = (i + 1) * 10
            feather.write_dataframe(
                fov_cluster_data, os.path.join(pixel_data_path, fov + '.feather')
            )

        # define a sample pixel channel SOM average file
        pc_som_avg_file = os.path.join(temp_dir, 'pixel_channel_avg_som_cluster.csv')
        pc_som_avg_data = pd.DataFrame(
            np.random.rand(3, len(chan_list) + 2),
            columns=['pixel_som_cluster'] + chan_list + ['count']
        )
        pc_som_avg_data['pixel_som_cluster'] = np.arange(1, 4)
        pc_som_avg_data['count'] = 100
        pc_som_avg_data.to_csv(pc_som_avg_file, index=False)

        # define a sample pixel channel meta average file
        pc_meta_avg_file = os.path.join(temp_dir, 'pixel_channel_avg_meta_cluster.csv')
        pc_meta_avg_data = pd.DataFrame(
            np.random.rand(3, len(chan_list) + 3),
            columns=['pixel_som_cluster', 'pixel_meta_cluster'] + chan_list + ['count']
        )
        pc_meta_avg_data['pixel_som_cluster'] = np.arange(1, 4)
        pc_meta_avg_data['pixel_meta_cluster'] = np.arange(10, 40, 10)
        pc_meta_avg_data['count'] = 100
        pc_meta_avg_data.to_csv(pc_meta_avg_file, index=False)

        # define a sample meta remap file
        meta_remap_path = os.path.join(temp_dir, 'meta_remap.csv')
        meta_remap_data = {
            'cluster': np.arange(1, 4),
            'metacluster': np.arange(10, 40, 10),
            'mc_name': [f'meta_rename_{i}' for i in np.arange(10, 40, 10)]
        }
        meta_remap_data = pd.DataFrame.from_dict(meta_remap_data)
        meta_remap_data.to_csv(meta_remap_path, index=False)

        # test base generation with all subsetted FOVs
        pixel_cluster_utils.generate_remap_avg_files(
            fovs, chan_list, temp_dir, 'pixel_data_dir', 'meta_remap.csv',
            'pixel_channel_avg_som_cluster.csv', 'pixel_channel_avg_meta_cluster.csv',
            num_fovs_subset=3
        )

        # load in the meta average file and assert the mappings are correct
        pc_meta_remap_data = pd.read_csv(pc_meta_avg_file)
        pc_meta_mappings = pc_meta_remap_data[
            ['pixel_meta_cluster', 'pixel_meta_cluster_rename']
        ]
        assert np.all(
            pc_meta_mappings.values == meta_remap_data.drop(columns='cluster').values
        )

        # load in the som average file and assert the mappings are correct
        pc_som_remap_data = pd.read_csv(pc_som_avg_file)
        pc_som_mappings = pc_som_remap_data[
            ['pixel_som_cluster', 'pixel_meta_cluster', 'pixel_meta_cluster_rename']
        ]
        assert np.all(
            pc_som_mappings.values == meta_remap_data.values
        )

        # ensure error gets thrown when not all meta clusters make it in
        with pytest.raises(ValueError):
            pixel_cluster_utils.generate_remap_avg_files(
                fovs, chan_list, temp_dir, 'pixel_data_dir', 'meta_remap.csv',
                'pixel_channel_avg_som_cluster.csv', 'pixel_channel_avg_meta_cluster.csv',
                num_fovs_subset=1
            )<|MERGE_RESOLUTION|>--- conflicted
+++ resolved
@@ -1491,9 +1491,6 @@
             assert np.all(cluster_ids < 100)
 
 
-<<<<<<< HEAD
-def test_run_pixel_consensus_assignment():
-=======
 def test_generate_som_avg_files(capsys):
     with tempfile.TemporaryDirectory() as temp_dir:
         # create list of markers and fovs we want to use
@@ -1553,16 +1550,7 @@
             )
 
 
-def test_pixel_consensus_cluster(mocker):
-    # basic error check: bad path to data dir
-    with tempfile.TemporaryDirectory() as temp_dir:
-        with pytest.raises(FileNotFoundError):
-            pixel_cluster_utils.pixel_consensus_cluster(
-                fovs=['fov0'], channels=['chan0'],
-                base_dir=temp_dir, data_dir='bad_path'
-            )
-
->>>>>>> 306af195
+def test_run_pixel_consensus_assignment():
     with tempfile.TemporaryDirectory() as temp_dir:
         # define fovs and channels
         fovs = ['fov0', 'fov1', 'fov2']
@@ -1606,15 +1594,9 @@
         sample_pixel_som_avg_path = os.path.join(temp_dir, 'pixel_channel_avg_som_cluster.csv')
         sample_pixel_som_avg.to_csv(sample_pixel_som_avg_path)
 
-<<<<<<< HEAD
         # define example PixelConsensusCluster object
         sample_pixel_cc = cluster_helpers.PixieConsensusCluster(
             'pixel', sample_pixel_som_avg_path, chans
-=======
-        # compute averages by cluster, this happens before call to R
-        cluster_avg = pixel_cluster_utils.compute_pixel_cluster_channel_avg(
-            fovs, chans, temp_dir, 'pixel_som_cluster', 100
->>>>>>> 306af195
         )
 
         # force a sample mapping onto sample_pixel_cc
@@ -1709,7 +1691,7 @@
 
     # compute averages by SOM cluster
     cluster_avg = pixel_cluster_utils.compute_pixel_cluster_channel_avg(
-        fovs, chans, temp_dir, 'pixel_som_cluster'
+        fovs, chans, temp_dir, 'pixel_som_cluster', 100
     )
 
     # save the DataFrame
@@ -1771,27 +1753,6 @@
             ].drop_duplicates().sort_values(by='pixel_som_cluster')
 
             assert np.all(sample_mapping.values == fov_mapping.values)
-
-        # assert we generated a meta cluster average file, then load it in
-        assert os.path.exists(os.path.join(temp_dir, 'pixel_channel_avg_meta_cluster.csv'))
-        meta_cluster_avg = pd.read_csv(
-            os.path.join(temp_dir, 'pixel_channel_avg_meta_cluster.csv')
-        )
-
-        # assert all the consensus labels have been assigned
-        assert np.all(meta_cluster_avg['pixel_meta_cluster'] == np.arange(1, 21))
-
-        # load in the SOM cluster average file
-        som_cluster_avg = pd.read_csv(
-            os.path.join(temp_dir, 'pixel_channel_avg_som_cluster.csv')
-        )
-
-        # assert the correct labels have been assigned
-        som_avg_mapping = som_cluster_avg[
-            ['pixel_som_cluster', 'pixel_meta_cluster']
-        ].drop_duplicates().sort_values(by='pixel_som_cluster')
-
-        assert np.all(som_avg_mapping.values == sample_mapping.values)
 
 
 @parametrize('multiprocess', [True, False])
@@ -1866,11 +1827,19 @@
             'pixel_meta_cluster': np.arange(10, 40, 10)
         }
         som_to_meta_data = pd.DataFrame.from_dict(som_to_meta_data)
-        feather.write_dataframe(som_to_meta_data, som_to_meta_file)
+
+        # define a sample ConsensusCluster object
+        # define a dummy input file for data, we won't need it for expression average testing
+        consensus_dummy_file = os.path.join(temp_dir, 'dummy_consensus_input.csv')
+        pd.DataFrame().to_csv(consensus_dummy_file)
+        pixel_cc = cluster_helpers.PixieConsensusCluster(
+            'pixel', consensus_dummy_file, chan_list, max_k=3
+        )
+        pixel_cc.mapping = som_to_meta_data
 
         # test base generation with all subsetted FOVs
         pixel_cluster_utils.generate_meta_avg_files(
-            fovs, chan_list, temp_dir, 3, 'pixel_data_dir', num_fovs_subset=3
+            fovs, chan_list, temp_dir, pixel_cc, 'pixel_data_dir', num_fovs_subset=3
         )
 
         # assert we created meta avg file
@@ -1893,7 +1862,7 @@
         capsys.readouterr()
 
         pixel_cluster_utils.generate_meta_avg_files(
-            fovs, chan_list, temp_dir, 3, 'pixel_data_dir', num_fovs_subset=1
+            fovs, chan_list, temp_dir, pixel_cc, 'pixel_data_dir', num_fovs_subset=1
         )
 
         output = capsys.readouterr().out
@@ -1905,7 +1874,7 @@
         # ensure error gets thrown when not all meta clusters make it in
         with pytest.raises(ValueError):
             pixel_cluster_utils.generate_meta_avg_files(
-                fovs, chan_list, temp_dir, 3, 'pixel_data_dir', num_fovs_subset=1
+                fovs, chan_list, temp_dir, pixel_cc, 'pixel_data_dir', num_fovs_subset=1
             )
 
 
@@ -2236,12 +2205,8 @@
         assert not os.path.exists(os.path.join(temp_dir, 'pixel_mat_data_temp'))
 
         output = capsys.readouterr().out
-<<<<<<< HEAD
-        desired_status_updates = "The data for FOV fov1 has been corrupted, skipping\n"
-=======
         desired_status_updates = "Using re-mapping scheme to re-label pixel meta clusters\n"
         desired_status_updates += "The data for FOV fov1 has been corrupted, skipping\n"
->>>>>>> 306af195
         assert desired_status_updates in output
 
         # verify that the FOVs in pixel_mat_data are correct
