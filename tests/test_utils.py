from collections.abc import Mapping
from copy import deepcopy
<<<<<<< HEAD

=======
from functools import partial
from random import choices
from string import ascii_lowercase
from anndata import AnnData
from anndata.experimental import AnnCollection
>>>>>>> f3391e56
import numpy as np
import pandas as pd
import synthetic_spatial_datagen
import xarray as xr
from ark.utils.data_utils import AnnCollectionKwargs

import ark.settings as settings
<<<<<<< HEAD


=======
from typing import Tuple, List, Union
try:
    from typing import Unpack, Literal
except ImportError:
    from typing_extensions import Unpack


>>>>>>> f3391e56
def make_cell_table(n_cells: int, n_markers: int, extra_cols: Mapping = None):
    """Generate a cell table with default column names for testing purposes.

    Args:
        n_cells (int):
            Number of rows (cells) in the cell table
        n_markers (int):
            Number of markers / channels in the cell table.
        extra_cols (Mapping):
            Extra columns to add in the format ``{'Column_Name' : data_1D, ...}``

    Returns:
        pandas.DataFrame:
            A structural example of a cell table containing simulated marker expressions,
            cluster labels, centroid coordinates, and more.

    """
    # columns from regionprops extraction
    region_cols = [
        x for x in settings.REGIONPROPS_BASE if x not in ("label", "area", "centroid")
    ]
    post_marker_columns = [
        settings.CELL_LABEL,
        *region_cols,
        *settings.REGIONPROPS_SINGLE_COMP,
        *settings.REGIONPROPS_MULTI_COMP,
        settings.FOV_ID,
        settings.PATIENT_ID,
        settings.CENTROID_0,
        settings.CENTROID_1,
        settings.CELL_TYPE,
    ]

    test_markers = [f"marker_{i}" for i in range(n_markers)]

    cell_table_column_names = [settings.CELL_SIZE, *test_markers, *post_marker_columns]

    if extra_cols is not None:
        cell_table_column_names += list(extra_cols.keys())

    cell_data = pd.DataFrame(
        data=np.empty((n_cells, len(cell_table_column_names))),
        columns=cell_table_column_names,
    )

    rng = np.random.default_rng()

    cell_data[settings.CELL_SIZE] = rng.integers(low=90, high=2000, size=n_cells)
    cell_data[test_markers] = rng.random(size=(n_cells, n_markers))
    cell_data[settings.CELL_LABEL] = np.arange(n_cells)

    # Region Columns
    for rc in region_cols:
        cell_data[rc] = rng.random(size=n_cells)

    # Region props single component
    for rc in settings.REGIONPROPS_SINGLE_COMP:
        cell_data[rc] = rng.random(size=n_cells)

    # Region props multi component
    for rc in settings.REGIONPROPS_MULTI_COMP:
        cell_data[rc] = rng.random(size=n_cells)

    # FOV ID
    cell_data[settings.FOV_ID] = rng.integers(low=0, high=10, size=n_cells)

    # Patient ID
    cell_data[settings.PATIENT_ID] = rng.integers(low=0, high=5, size=n_cells)

    # Centroid
    cell_data[settings.CENTROID_0] = rng.integers(low=0, high=1024, size=n_cells)
    cell_data[settings.CENTROID_1] = rng.integers(low=0, high=1024, size=n_cells)

    # Cell Type
    cell_data[settings.CELL_TYPE] = rng.choice(a=["A", "B", "C"], size=n_cells)

    return cell_data


# TODO: Use these below


EXCLUDE_CHANNELS = [
    "Background",
    "HH3",
    "summed_channel",
]

DEFAULT_COLUMNS_LIST = \
    [settings.CELL_SIZE] \
    + list(range(1, 24)) \
    + [
        settings.CELL_LABEL,
        'area',
        'eccentricity',
        'maj_axis_length',
        'min_axis_length',
        'perimeter',
        settings.FOV_ID,
        settings.CELL_TYPE,
    ]
list(map(
    DEFAULT_COLUMNS_LIST.__setitem__, [1, 14, 23], EXCLUDE_CHANNELS
))

DEFAULT_COLUMNS = dict(zip(range(33), DEFAULT_COLUMNS_LIST))


def create_test_extraction_data():
    """Generate hardcoded extraction test data

    Returns:
        tuple (numpy.ndarray, numpy.ndarray):

        - a sample segmentation mask
        - sample corresponding channel data
    """
    # first create segmentation masks
    cell_mask = np.zeros((1, 40, 40, 1), dtype='int16')
    cell_mask[:, 4:10, 4:10:, :] = 1
    cell_mask[:, 15:25, 20:30, :] = 2
    cell_mask[:, 27:32, 3:28, :] = 3
    cell_mask[:, 35:40, 15:22, :] = 5

    # then create channels data
    channel_data = np.zeros((1, 40, 40, 5), dtype="int16")
    channel_data[:, :, :, 0] = 1
    channel_data[:, :, :, 1] = 5
    channel_data[:, :, :, 2] = 5
    channel_data[:, :, :, 3] = 10
    channel_data[:, :, :, 4] = 0

    # cell1 is the only cell negative for channel 3
    channel_data[:, 4:10, 4:10, 3] = 0

    # cell2 is the only cell positive for channel 4
    channel_data[:, 15:25, 20:30, 4] = 10

    return cell_mask, channel_data


def _make_neighborhood_matrix():
    """Generate a sample neighborhood matrix

    Returns:
        pandas.DataFrame:
            a sample neighborhood matrix with three different populations,
            intended to test clustering
    """
    col_names = {0: settings.FOV_ID, 1: settings.CELL_LABEL, 2: settings.CELL_TYPE,
                 3: 'feature1', 4: 'feature2'}
    neighbor_counts = pd.DataFrame(np.zeros((200, 5)))
    neighbor_counts = neighbor_counts.rename(col_names, axis=1)

    neighbor_counts.iloc[0:100, 0] = "fov1"
    neighbor_counts.iloc[0:100, 1] = np.arange(100) + 1
    neighbor_counts.iloc[0:100, 2] = "cell_type"
    neighbor_counts.iloc[0:50, 3:5] = np.random.randint(low=0, high=10, size=(50, 2))
    neighbor_counts.iloc[50:100, 3:5] = np.random.randint(low=990, high=1000, size=(50, 2))

    neighbor_counts.iloc[100:200, 0] = "fov2"
    neighbor_counts.iloc[100:200, 1] = np.arange(100) + 1
    neighbor_counts.iloc[100:200, 2] = "cell_type"
    neighbor_counts.iloc[100:150, 3:5] = np.random.randint(low=990, high=1000, size=(50, 2))
    neighbor_counts.iloc[150:200, 3] = np.random.randint(low=0, high=10, size=50)
    neighbor_counts.iloc[150:200, 4] = np.random.randint(low=990, high=1000, size=50)

    return neighbor_counts


# TODO: it's very clunky and confusing to have to separate spatial analysis
# from spatial analysis utils synthetic data generation, here's an example
# of a function that I'd like to see be shared across both testing modules
# in the future
def _make_threshold_mat(in_utils):
    """Generate sample marker thresholds for testing channel enrichment

    Args:
        in_utils (bool):
            whether to generate for spatial_analysis or spatial_analysis_utils testing

    Returns:
        pandas.DataFrame:
            a sample marker threshold matrix for thresholding specifically for channel enrichment
    """

    thresh = pd.DataFrame(np.zeros((20, 2)), columns=["marker", "threshold"])
    thresh.iloc[:, 1] = .5

    if not in_utils:
        thresh.iloc[:, 0] = np.concatenate([np.arange(2, 14), np.arange(15, 23)])

        # spatial analysis should still be correct regardless of the marker threshold ordering
        thresh = thresh.sample(frac=1).reset_index(drop=True)

    return thresh


def _make_dist_mat_sa(enrichment_type, dist_lim):
    """Generate a sample distance matrix to test spatial_analysis

    Args:
        enrichment_type (str):
            whether to generate for positive, negative, or no enrichment
        dist_lim (int):
            the threshold to use for selecting entries in the distance matrix for enrichment

    Returns:
        xarray.DataArray:
            a sample distance matrix to use for testing spatial_analysis
    """

    if enrichment_type not in ["none", "positive", "negative"]:
        raise ValueError("enrichment_type must be none, positive, or negative")

    if enrichment_type == "none":
        # Create a 60 x 60 euclidian distance matrix of random values for no enrichment
        np.random.seed(0)
        rand_mat = np.random.randint(0, 200, size=(60, 60))
        np.fill_diagonal(rand_mat[:, :], 0)

        rand_mat = xr.DataArray(rand_mat,
                                coords=[np.arange(rand_mat.shape[0]) + 1,
                                        np.arange(rand_mat.shape[1]) + 1])

        fovs = ["fov8", "fov9"]
        mats = [rand_mat, rand_mat]
        rand_matrix = dict(zip(fovs, mats))

        return rand_matrix
    elif enrichment_type == "positive":
        # Create positive enrichment distance matrix where 10 cells mostly positive for marker 1
        # are located close in proximity to 10 cells mostly positive for marker 2.
        # Other included cells are not significantly positive for either marker and are located
        # far from the two positive populations.

        dist_mat_pos = synthetic_spatial_datagen.generate_test_dist_matrix(
            num_A=10, num_B=10, num_C=60, distr_AB=(int(dist_lim / 5), 1),
            distr_random=(int(dist_lim * 5), 1)
        )

        fovs = ["fov8", "fov9"]
        mats = [dist_mat_pos, dist_mat_pos]
        dist_mat_pos = dict(zip(fovs, mats))

        return dist_mat_pos
    elif enrichment_type == "negative":
        # This creates a distance matrix where there are two groups of cells significant for 2
        # different markers that are not located near each other (not within the dist_lim).

        dist_mat_neg = synthetic_spatial_datagen.generate_test_dist_matrix(
            num_A=20, num_B=20, num_C=20, distr_AB=(int(dist_lim * 5), 1),
            distr_random=(int(dist_lim / 5), 1)
        )

        fovs = ["fov8", "fov9"]
        mats = [dist_mat_neg, dist_mat_neg]
        dist_mat_neg = dict(zip(fovs, mats))

        return dist_mat_neg


def spoof_cell_table_from_labels(labels, cell_count=4, positive_population_ratio=1/4):
    """Generates example cell table from label images to test spatial_analysis batching

    Args:
        labels (xr.DataArray):
            data array with segmentation labels
        cell_count (int):
            number of cells per fov
        positive_population_ratio (float):
            fraction of cells per fov to assign unique trait to.  This is performed twice for two
            unique populations, so it must be smaller than 1/2.

    Returns:
        pandas.DataFrame:
            cell table which matches the provided label images
    """
    num_fovs = len(labels.fovs.values)

    if positive_population_ratio > 1/2:
        raise ValueError('population_ratio must be less than 1/2')

    cell_table = pd.DataFrame(np.zeros((num_fovs * cell_count, 33)))
    for i, fov in enumerate(labels.fovs.values):
        fov_rows = np.arange(start=i * cell_count, stop=(i + 1) * cell_count)

        pop_count = int(cell_count * positive_population_ratio)

        cell_table.loc[fov_rows, 30] = fov

        cell_table.loc[fov_rows, 24] = np.unique(labels.loc[fov, :, :, :])[1:]

        # create unique populations
        cell_table.iloc[fov_rows[0:pop_count], (i % 2) + 2] = 1
        cell_table.iloc[fov_rows[pop_count:2 * pop_count], ((i + 1) % 2) + 2] = 1

        cell_table.iloc[fov_rows[0:pop_count], 31] = 1 + (i % 2)
        cell_table.iloc[fov_rows[0:pop_count], 32] = f"Pheno{1 + (i % 2)}"
        cell_table.iloc[fov_rows[pop_count:2 * pop_count], 31] = 1 + ((i + 1) % 2)
        cell_table.iloc[fov_rows[pop_count:2 * pop_count], 32] = f"Pheno{1 + ((i + 1) % 2)}"

    cell_table = cell_table.rename(DEFAULT_COLUMNS, axis=1)

    cell_table.loc[cell_table.iloc[:, 31] == 0, settings.CELL_TYPE] = "Pheno3"

    return cell_table


def _make_expression_mat_sa(enrichment_type):
    """Generate a sample expression matrix to test spatial_analysis

    Args:
        enrichment_type (str):
            whether to generate for positive, negative, or no enrichment

    Returns:
        pandas.DataFrame:
            an expression matrix with cell labels and patient labels
    """

    if enrichment_type not in ["none", "positive", "negative"]:
        raise ValueError("enrichment_type must be none, positive, or negative")

    if enrichment_type == "none":
        all_data = pd.DataFrame(np.zeros((120, 32)))
        # Assigning values to the patient label and cell label columns
        # We create data for two fovs, with the second fov being the same as the first but the
        # cell expression data for marker 1 and marker 2 are inverted. cells 0-59 are fov8 and
        # cells 60-119 are fov9
        all_data.loc[0:59, 30] = "fov8"
        all_data.loc[60:, 30] = "fov9"
        all_data.loc[0:59, 24] = np.arange(60) + 1
        all_data.loc[60:, 24] = np.arange(60) + 1
        # We create two populations of 20 cells, each positive for different marker (index 2 and 3)
        all_data.iloc[0:20, 2] = 1
        all_data.iloc[20:40, 3] = 1

        all_data.iloc[60:80, 3] = 1
        all_data.iloc[80:100, 2] = 1
        # We assign the two populations of cells different cell phenotypes
        all_data.iloc[0:20, 31] = "Pheno1"
        all_data.iloc[60:80, 31] = "Pheno2"

        all_data.iloc[20:40, 31] = "Pheno2"
        all_data.iloc[80:100, 31] = "Pheno1"

        # Assign column names to columns not for markers (columns to be excluded)
        all_patient_data = all_data.rename(DEFAULT_COLUMNS, axis=1)

        all_patient_data.loc[all_patient_data.iloc[:, 31] == 0, settings.CELL_TYPE] = "Pheno3"
        return all_patient_data
    elif enrichment_type == "positive":
        all_data_pos = pd.DataFrame(np.zeros((160, 32)))
        # Assigning values to the patient label and cell label columns
        all_data_pos.loc[0:79, 30] = "fov8"
        all_data_pos.loc[80:, 30] = "fov9"
        all_data_pos.loc[0:79, 24] = np.arange(80) + 1
        all_data_pos.loc[80:, 24] = np.arange(80) + 1
        # We create 8 cells positive for column index 2, and 8 cells positive for column index 3.
        # These are within the dist_lim in dist_mat_pos (positive enrichment distance matrix).
        all_data_pos.iloc[0:8, 2] = 1
        all_data_pos.iloc[10:18, 3] = 1

        all_data_pos.iloc[80:88, 3] = 1
        all_data_pos.iloc[90:98, 2] = 1
        # We assign the two populations of cells different cell phenotypes
        all_data_pos.iloc[0:8, 31] = "Pheno1"
        all_data_pos.iloc[80:88, 31] = "Pheno2"

        all_data_pos.iloc[10:18, 31] = "Pheno2"
        all_data_pos.iloc[90:98, 31] = "Pheno1"
        # We create 4 cells in column index 2 and column index 3 that are also positive
        # for their respective markers.
        all_data_pos.iloc[28:32, 2] = 1
        all_data_pos.iloc[32:36, 3] = 1
        all_data_pos.iloc[108:112, 3] = 1
        all_data_pos.iloc[112:116, 2] = 1
        # We assign the two populations of cells different cell phenotypes
        all_data_pos.iloc[28:32, 31] = "Pheno1"
        all_data_pos.iloc[108:112, 31] = "Pheno2"

        all_data_pos.iloc[32:36, 31] = "Pheno2"
        all_data_pos.iloc[112:116, 31] = "Pheno1"

        # Assign column names to columns not for markers (columns to be excluded)
        all_patient_data_pos = all_data_pos.rename(DEFAULT_COLUMNS, axis=1)

        all_patient_data_pos.loc[all_patient_data_pos.iloc[:, 31] == 0,
                                 settings.CELL_TYPE] = "Pheno3"
        return all_patient_data_pos
    elif enrichment_type == "negative":
        all_data_neg = pd.DataFrame(np.zeros((120, 32)))
        # Assigning values to the patient label and cell label columns
        all_data_neg.loc[0:59, 30] = "fov8"
        all_data_neg.loc[60:, 30] = "fov9"
        all_data_neg.loc[0:59, 24] = np.arange(60) + 1
        all_data_neg.loc[60:, 24] = np.arange(60) + 1
        # We create two groups of 20 cells positive for marker 1 (in column index 2)
        # and marker 2 (in column index 3) respectively.
        # The two populations are not within the dist_lim in dist_mat_neg
        all_data_neg.iloc[0:20, 2] = 1
        all_data_neg.iloc[20:40, 3] = 1

        all_data_neg.iloc[60:80, 3] = 1
        all_data_neg.iloc[80:100, 2] = 1
        # We assign the two populations of cells different cell phenotypes
        all_data_neg.iloc[0:20, 31] = "Pheno1"
        all_data_neg.iloc[60:80, 31] = "Pheno2"

        all_data_neg.iloc[20:40, 31] = "Pheno2"
        all_data_neg.iloc[80:100, 31] = "Pheno1"

        # Assign column names to columns not for markers (columns to be excluded)
        all_patient_data_neg = all_data_neg.rename(DEFAULT_COLUMNS, axis=1)

        all_patient_data_neg.loc[all_patient_data_neg.iloc[:, 31] == 0,
                                 settings.CELL_TYPE] = "Pheno3"
        return all_patient_data_neg


def _make_dist_exp_mats_spatial_test(enrichment_type, dist_lim):
    """Generate example expression and distance matrices for testing spatial_analysis

    Args:
        enrichment_type (str):
            whether to generate for positive, negative, or no enrichment
        dist_lim (int):
            the threshold to use for selecting entries in the distance matrix for enrichment

    Returns:
        tuple (pandas.DataFrame, xarray.DataArray):

        - a sample expression matrix
        - a sample distance matrix
    """

    all_data = _make_expression_mat_sa(enrichment_type=enrichment_type)
    dist_mat = _make_dist_mat_sa(enrichment_type=enrichment_type, dist_lim=dist_lim)

    return all_data, dist_mat


def _make_context_dist_exp_mats_spatial_test(dist_lim):
    all_data = _make_expression_mat_sa("none")
    dist_mat = _make_dist_mat_sa("none", dist_lim)

    all_data['context_col'] = (['context_A', ] * 60) + (['context_B', ] * 60)
    return all_data, dist_mat


def _make_dist_exp_mats_dist_feature_spatial_test(dist_lim):
    all_data = _make_expression_mat_sa("none")
    dist_mat = _make_dist_mat_sa("none", dist_lim)

    all_data['dist_whole_cell'] = (dist_lim / 2) * np.ones(all_data.shape[0])
    return all_data, dist_mat


def _make_dist_mat_sa_utils():
    """Generate a sample distance matrix to test spatial_analysis_utils

    Returns:
        xarray.DataArray:
            a sample distance matrix to use for testing spatial_analysis_utils
    """

    dist_mat = np.zeros((10, 10))
    np.fill_diagonal(dist_mat, 0)

    # Create distance matrix where cells positive for marker 1 and 2 are within the dist_lim of
    # each other, but not the other groups. This is repeated for cells positive for marker 3 and 4,
    # and for cells positive for marker 5.
    dist_mat[1:4, 0] = 50
    dist_mat[0, 1:4] = 50
    dist_mat[4:9, 0] = 200
    dist_mat[0, 4:9] = 200
    dist_mat[9, 0] = 500
    dist_mat[0, 9] = 500
    dist_mat[2:4, 1] = 50
    dist_mat[1, 2:4] = 50
    dist_mat[4:9, 1] = 150
    dist_mat[1, 4:9] = 150
    dist_mat[9, 1:9] = 200
    dist_mat[1:9, 9] = 200
    dist_mat[3, 2] = 50
    dist_mat[2, 3] = 50
    dist_mat[4:9, 2] = 150
    dist_mat[2, 4:9] = 150
    dist_mat[4:9, 3] = 150
    dist_mat[3, 4:9] = 150
    dist_mat[5:9, 4] = 50
    dist_mat[4, 5:9] = 50
    dist_mat[6:9, 5] = 50
    dist_mat[5, 6:9] = 50
    dist_mat[7:9, 6] = 50
    dist_mat[6, 7:9] = 50
    dist_mat[8, 7] = 50
    dist_mat[7, 8] = 50

    # add some randomization to the ordering
    coords_in_order = np.arange(dist_mat.shape[0])
    coords_permuted = deepcopy(coords_in_order)
    np.random.shuffle(coords_permuted)
    dist_mat = dist_mat[np.ix_(coords_permuted, coords_permuted)]

    # we have to 1-index coords because people will be labeling their cells 1-indexed
    coords_dist_mat = [coords_permuted + 1, coords_permuted + 1]
    dist_mat = xr.DataArray(dist_mat, coords=coords_dist_mat)

    return dist_mat


def _make_expression_mat_sa_utils():
    """Generate a sample expression matrix to test spatial_analysis_utils

    Returns:
        pandas.DataFrame:
            an expression matrix with cell labels and patient labels
    """

    # Create example all_patient_data cell expression matrix
    all_data = pd.DataFrame(np.zeros((10, 32)))

    # Assigning values to the patient label and cell label columns
    all_data[30] = "fov8"
    all_data[24] = np.arange(len(all_data[1])) + 1

    colnames = {
        0: settings.CELL_SIZE,
        24: settings.CELL_LABEL,
        30: settings.FOV_ID,
        31: settings.CELL_TYPE,
    }
    all_data = all_data.rename(colnames, axis=1)

    # Create 4 cells positive for marker 1 and 2, 5 cells positive for markers 3 and 4,
    # and 1 cell positive for marker 5
    all_data.iloc[0:4, 2] = 1
    all_data.iloc[0:4, 3] = 1
    all_data.iloc[4:9, 5] = 1
    all_data.iloc[4:9, 6] = 1
    all_data.iloc[9, 7] = 1
    all_data.iloc[9, 8] = 1

    # 4 cells assigned one phenotype, 5 cells assigned another phenotype,
    # and the last cell assigned a different phenotype
    all_data.iloc[0:4, 31] = "Pheno1"
    all_data.iloc[4:9, 31] = "Pheno2"
    all_data.iloc[9, 31] = "Pheno3"

    return all_data


def _make_dist_exp_mats_spatial_utils_test():
    """Generate example expression and distance matrices for testing spatial_analysis_utils

    Returns:
        tuple (pandas.DataFrame, xarray.DataArray):

        - a sample expression matrix
        - a sample distance matrix
    """

    all_data = _make_expression_mat_sa_utils()
    dist_mat = _make_dist_mat_sa_utils()

    return all_data, dist_mat


def generate_sample_fov_tiling_entry(coord, name):
    """Generates a sample fov entry to put in a sample fovs list for tiling

    Args:
        coord (tuple):
            Defines the starting x and y point for the fov
        name (str):
            Defines the name of the fov

    Returns:
        dict:
            An entry to be placed in the fovs list with provided coordinate and name
    """

    sample_fov_tiling_entry = {
        "scanCount": 1,
        "centerPointMicrons": {
            "x": coord[0],
            "y": coord[1]
        },
        "timingChoice": 7,
        "frameSizePixels": {
            "width": 2048,
            "height": 2048
        },
        "imagingPreset": {
            "preset": "Normal",
            "aperture": "2",
            "displayName": "Fine",
            "defaults": {
                "timingChoice": 7
            }
        },
        "sectionId": 8201,
        "slideId": 5931,
        "name": name,
        "timingDescription": "1 ms"
    }

    return sample_fov_tiling_entry


def generate_sample_fovs_list(fov_coords, fov_names):
    """Generate a sample dictionary of fovs for tiling

    Args:
        fov_coords (list):
            A list of tuples listing the starting x and y coordinates of each fov
        fov_names (list):
            A list of strings identifying the name of each fov

    Returns:
        dict:
            A dummy fovs list with starting x and y set to the provided coordinates and name
    """

    sample_fovs_list = {
        "exportDateTime": "2021-03-12T19:02:37.920Z",
        "fovFormatVersion": "1.5",
        "fovs": []
    }

    for coord, name in zip(fov_coords, fov_names):
        sample_fovs_list["fovs"].append(
            generate_sample_fov_tiling_entry(coord, name)
        )

    return sample_fovs_list


def generate_anndata_table(
    rng: np.random.Generator,
    n_obs: int,
    n_vars: int,
    fov_id: Union[str, int],
    obs_properties: int,
    obs_categorical_properties: int,
) -> AnnData:
    """Generates an AnnData Table with the following structure:

     `AnnData`

     ├── `X`: `n_obs` x `n_vars`

     ├── `obs`: `n_obs` x (1 + `obs_properties` + `obs_categorical_properties`)

     └── `obsm`: `n_obs` x 2

    Args:
        rng (np.random.Generator): The random number generator for reproducibility.
        n_obs (int): The number of observations (cells, fiber segments, ezseg objects, etc...)
        n_vars (int): The number of markers (channels).
        fov_id (Union[str, int]): The FOV ID, can be a integer or a string used as a suffix.
        `1` would make a FOV named `"fov_1"`, `"test"` would make a FOV named `"fov_test"`.
        obs_properties (int): The number of floating point properties to add to the `obs` table.
        obs_categorical_properties (int): The number of categorical properties to add to the
        `obs` table.

    Returns:
        AnnData: The generated AnnData table.
    """

    _index = [f"cell_{i}" for i in range(n_obs)]

    _X = pd.DataFrame(
        data=rng.random(size=(n_obs, n_vars)),
        index=_index,
        columns=[f"channel_{i}" for i in range(n_vars)],
    )

    _obs = pd.DataFrame(
        data={
            settings.FOV_ID: [fov_id for _ in range(n_obs)],
            settings.CELL_LABEL: np.arange(n_obs),
            settings.CELL_TYPE: [
                f"cell_type_{i}" for i in rng.integers(0, 10, size=n_obs)
            ],
            **{f"obs_prop_{i}": rng.random(size=n_obs) for i in range(obs_properties)},
            **{
                f"obs_cat_prop_{i}": [
                    f"obs_cat_prop_{j}" for j in rng.integers(0, 10, size=n_obs)
                ]
                for i in range(obs_categorical_properties)
            },
        },
        index=_index,
    )
    _obsm = {
        "spatial": pd.DataFrame(
            data={
                "centroid_y": rng.integers(0, 1024, size=n_obs),
                "centroid_x": rng.integers(0, 1024, size=n_obs),
            },
            index=_index,
        )
    }

    adata = AnnData(
        X=_X,
        obs=_obs,
        obsm=_obsm,
    )

    return adata


def generate_anncollection(
    rng: np.random.Generator = np.random.default_rng(),
    fovs: Union[int, list[str]] = 10,
    n_obs: int = 100,
    n_vars: int = 10,
    obs_properties: int = 10,
    obs_categorical_properties: int = 10,
    random_n_obs: bool = True,
    **anncollection_kwargs: Unpack[AnnCollectionKwargs],
) -> Tuple[List[str], AnnCollection]:
    """Generates an AnnCollection with the following parameters:


    Args:
        rng (np.random.Generator): The random number generator for reproducibility.
        fovs (Union[int, list[str]]): The number of FOVs to generate, or a list of FOV IDs.
        n_obs (int): The number of observations (cells, fiber segments, ezseg objects, etc...)
        per FOV / AnnData Table.
        n_vars (int): The number of markers (channels).
        obs_properties (int): The number of floating point properties to add to the `obs` table.
        obs_categorical_properties (int): The number of categorical properties to add to the
        `obs` table.
        random_n_obs (bool, optional): If True, `n_obs` is the upper bound for the number of
        observations per FOV / AnnData Table.The number of `obs` is drawn from the discrete
        uniform from [0, n_obs]. Defaults to True.

    Returns:
        Tuple[List[str], AnnCollection]: A list of FOV IDs and the generated AnnCollection.
    """
    if isinstance(fovs, int):
        fovs = [f"fov_{i}" for i in range(fovs)]

    adatas = {}

    gen_ct_adata_func = partial(
        generate_anndata_table,
        rng=rng,
        n_vars=n_vars,
        obs_properties=obs_properties,
        obs_categorical_properties=obs_categorical_properties,
    )

    for fov in fovs:
        if random_n_obs:
            n_obs_rand = rng.integers(n_obs)

            fov_adata = gen_ct_adata_func(
                n_obs=n_obs_rand, fov_id=fov
            )
        else:
            fov_adata = gen_ct_adata_func(n_obs=n_obs, fov_id=fov)
        adatas[fov] = fov_adata

    return (fovs, AnnCollection(adatas=adatas, **anncollection_kwargs))<|MERGE_RESOLUTION|>--- conflicted
+++ resolved
@@ -1,14 +1,10 @@
 from collections.abc import Mapping
 from copy import deepcopy
-<<<<<<< HEAD
-
-=======
 from functools import partial
 from random import choices
 from string import ascii_lowercase
 from anndata import AnnData
 from anndata.experimental import AnnCollection
->>>>>>> f3391e56
 import numpy as np
 import pandas as pd
 import synthetic_spatial_datagen
@@ -16,10 +12,6 @@
 from ark.utils.data_utils import AnnCollectionKwargs
 
 import ark.settings as settings
-<<<<<<< HEAD
-
-
-=======
 from typing import Tuple, List, Union
 try:
     from typing import Unpack, Literal
@@ -27,7 +19,6 @@
     from typing_extensions import Unpack
 
 
->>>>>>> f3391e56
 def make_cell_table(n_cells: int, n_markers: int, extra_cols: Mapping = None):
     """Generate a cell table with default column names for testing purposes.
 
