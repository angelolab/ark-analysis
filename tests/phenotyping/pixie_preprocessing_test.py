--- conflicted
+++ resolved
@@ -486,7 +486,6 @@
             # NOTE: need to account for rounding if multiplying by 0.1 leads to non-int
             assert round(flowsom_data_fov.shape[0] * 0.1) == flowsom_sub_fov.shape[0]
 
-<<<<<<< HEAD
         # check that correct values are passed to helper function
         mocker.patch(
             'ark.phenotyping.pixie_preprocessing.preprocess_fov',
@@ -537,8 +536,6 @@
             multiprocess=multiprocess
         )
 
-=======
->>>>>>> e604956d
 
 # TODO: clean up the following tests
 def generate_create_pixel_matrix_test_data(temp_dir):
