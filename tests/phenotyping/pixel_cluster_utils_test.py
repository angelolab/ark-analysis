--- conflicted
+++ resolved
@@ -480,550 +480,6 @@
             )
 
 
-<<<<<<< HEAD
-def test_create_fov_pixel_data():
-    # tests for all fovs and some fovs
-    fovs = ['fov0', 'fov1']
-    chans = ['chan0', 'chan1', 'chan2']
-
-    # create sample data
-    sample_img_xr = test_utils.make_images_xarray(tif_data=None,
-                                                  fov_ids=fovs,
-                                                  channel_names=chans)
-
-    sample_labels = test_utils.make_labels_xarray(label_data=None,
-                                                  fov_ids=fovs,
-                                                  compartment_names=['whole_cell'])
-
-    # test for each fov
-    for fov in fovs:
-        sample_img_data = sample_img_xr.loc[fov, ...].values.astype(np.float32)
-        seg_labels = sample_labels.loc[fov, ...].values.reshape(10, 10)
-
-        # TEST 1: run fov preprocessing for one fov with seg_labels and no blank pixels
-        sample_pixel_mat, sample_pixel_mat_subset = pixel_cluster_utils.create_fov_pixel_data(
-            fov=fov, channels=chans, img_data=sample_img_data, seg_labels=seg_labels,
-            pixel_thresh_val=1
-        )
-
-        # assert the channel names are the same
-        misc_utils.verify_same_elements(flowsom_chans=sample_pixel_mat.columns.values[:-4],
-                                        provided_chans=chans)
-        misc_utils.verify_same_elements(flowsom_chans=sample_pixel_mat_subset.columns.values[:-4],
-                                        provided_chans=chans)
-
-        # assert all rows sum to 1 (within tolerance because of floating-point errors)
-        assert np.all(np.allclose(sample_pixel_mat.loc[:, chans].sum(axis=1).values, 1))
-
-        # assert we didn't lose any pixels for this test
-        assert sample_pixel_mat.shape[0] == (sample_img_data.shape[0] * sample_img_data.shape[1])
-
-        # assert the size of the subsetted DataFrame is 0.1 of the preprocessed DataFrame
-        # NOTE: need to account for rounding if multiplying by 0.1 leads to non-int
-        assert round(sample_pixel_mat.shape[0] * 0.1) == sample_pixel_mat_subset.shape[0]
-
-        # TEST 2: run fov preprocessing for one fov without seg_labels and no blank pixels
-        sample_pixel_mat, sample_pixel_mat_subset = pixel_cluster_utils.create_fov_pixel_data(
-            fov=fov, channels=chans, img_data=sample_img_data, seg_labels=None, pixel_thresh_val=1
-        )
-
-        # assert the channel names are the same
-        misc_utils.verify_same_elements(flowsom_chans=sample_pixel_mat.columns.values[:-3],
-                                        provided_chans=chans)
-        misc_utils.verify_same_elements(flowsom_chans=sample_pixel_mat_subset.columns.values[:-3],
-                                        provided_chans=chans)
-
-        # assert all rows sum to 1 (within tolerance because of floating-point errors)
-        assert np.all(np.allclose(sample_pixel_mat.loc[:, chans].sum(axis=1).values, 1))
-
-        # assert we didn't lose any pixels for this test
-        assert sample_pixel_mat.shape[0] == (sample_img_data.shape[0] * sample_img_data.shape[1])
-
-        # assert the size of the subsetted DataFrame is 0.1 of the preprocessed DataFrame
-        # NOTE: need to account for rounding if multiplying by 0.1 leads to non-int
-        assert round(sample_pixel_mat.shape[0] * 0.1) == sample_pixel_mat_subset.shape[0]
-
-        # TEST 3: run fov preprocessing with a pixel_thresh_val to ensure rows get removed
-        sample_pixel_mat, sample_pixel_mat_subset = pixel_cluster_utils.create_fov_pixel_data(
-            fov=fov, channels=chans, img_data=sample_img_data / 1000, seg_labels=seg_labels,
-            pixel_thresh_val=0.5
-        )
-
-        # assert the channel names are the same
-        misc_utils.verify_same_elements(flowsom_chans=sample_pixel_mat.columns.values[:-4],
-                                        provided_chans=chans)
-        misc_utils.verify_same_elements(flowsom_chans=sample_pixel_mat_subset.columns.values[:-4],
-                                        provided_chans=chans)
-
-        # assert all rows sum to 1 (within tolerance because of floating-point errors)
-        assert np.all(np.allclose(sample_pixel_mat.loc[:, chans].sum(axis=1).values, 1))
-
-        # assert the size of the subsetted DataFrame is less than 0.1 of the preprocessed DataFrame
-        # NOTE: need to account for rounding if multiplying by 0.1 leads to non-int
-        assert round(sample_pixel_mat.shape[0] * 0.1) == sample_pixel_mat_subset.shape[0]
-
-        # TODO: add a test where after Gaussian blurring one or more rows in sample_pixel_mat
-        # are all 0 after, tested successfully via hard-coding values in create_fov_pixel_data
-
-
-def test_preprocess_fov(mocker):
-    with tempfile.TemporaryDirectory() as temp_dir:
-        # define the channel names
-        chans = ['chan0', 'chan1', 'chan2']
-
-        # define sample data_dir and subset_dir paths, and make them
-        data_dir = os.path.join(temp_dir, 'pixel_mat_data')
-        subset_dir = os.path.join(temp_dir, 'pixel_mat_subsetted')
-        os.mkdir(data_dir)
-        os.mkdir(subset_dir)
-
-        # create sample image data
-        # NOTE: test_create_pixel_matrix tests if the sub_dir is None
-        tiff_dir = os.path.join(temp_dir, 'sample_image_data')
-        os.mkdir(tiff_dir)
-        test_utils.create_paired_xarray_fovs(
-            base_dir=tiff_dir, fov_names=['fov0', 'fov1'],
-            channel_names=chans, sub_dir='TIFs', img_shape=(10, 10)
-        )
-
-        # create a dummy segmentation directory
-        # NOTE: test_create_pixel_matrix handles the case with no segmentation labels provided
-        seg_dir = os.path.join(temp_dir, 'segmentation')
-        os.mkdir(seg_dir)
-
-        # create sample segmentation data
-        for fov in ['fov0', 'fov1']:
-            rand_img = np.random.randint(0, 16, size=(10, 10))
-            file_name = fov + "_whole_cell.tiff"
-            image_utils.save_image(os.path.join(seg_dir, file_name), rand_img)
-
-        channel_norm_df = pd.DataFrame(
-            np.expand_dims(np.repeat(10, repeats=len(chans)), axis=0),
-            columns=chans
-        )
-
-        # run the preprocessing for fov0
-        # NOTE: don't test the return value, leave that for test_create_pixel_matrix
-        pixel_cluster_utils.preprocess_fov(
-            temp_dir, tiff_dir, 'pixel_mat_data', 'pixel_mat_subsetted',
-            seg_dir, '_whole_cell.tiff', 'TIFs', False, ['chan0', 'chan1', 'chan2'],
-            2, 0.1, 1, 42, channel_norm_df, 'fov0'
-        )
-
-        fov_data_path = os.path.join(
-            temp_dir, 'pixel_mat_data', 'fov0.feather'
-        )
-        fov_sub_path = os.path.join(
-            temp_dir, 'pixel_mat_subsetted', 'fov0.feather'
-        )
-
-        # assert we actually created a .feather preprocessed file
-        # for each fov
-        assert os.path.exists(fov_data_path)
-
-        # assert that we actually created a .feather subsetted file
-        # for each fov
-        assert os.path.exists(fov_sub_path)
-
-        # get the data for the specific fov
-        flowsom_data_fov = feather.read_dataframe(fov_data_path)
-        flowsom_sub_fov = feather.read_dataframe(fov_sub_path)
-
-        # assert the channel names are the same
-        misc_utils.verify_same_elements(
-            flowsom_chans=flowsom_data_fov.columns.values[:-4],
-            provided_chans=chans
-        )
-
-        # assert no rows sum to 0
-        assert np.all(flowsom_data_fov.loc[:, chans].sum(
-            axis=1
-        ).values != 0)
-
-        # assert the subsetted DataFrame size is 0.1 of the preprocessed DataFrame
-        # NOTE: need to account for rounding if multiplying by 0.1 leads to non-int
-        assert round(flowsom_data_fov.shape[0] * 0.1) == flowsom_sub_fov.shape[0]
-
-
-# TODO: leaving out MIBItiff testing until someone needs it
-@parametrize_with_cases(
-    'fovs,chans,sub_dir,seg_dir_include,channel_norm_include,pixel_thresh_include,norm_diff_chan',
-    cases=CreatePixelMatrixBaseCases
-)
-@parametrize('multiprocess', [True, False])
-def test_create_pixel_matrix_base(fovs, chans, sub_dir, seg_dir_include,
-                                  channel_norm_include, pixel_thresh_include,
-                                  norm_diff_chan, multiprocess, mocker, capsys):
-    with tempfile.TemporaryDirectory() as temp_dir:
-        # create a directory to store the image data
-        tiff_dir = os.path.join(temp_dir, 'sample_image_data')
-        os.mkdir(tiff_dir)
-
-        # invalid subset proportion specified
-        with pytest.raises(ValueError):
-            pixel_cluster_utils.create_pixel_matrix(
-                fovs=['fov1', 'fov2'],
-                channels=['chan1'],
-                base_dir=temp_dir,
-                tiff_dir=tiff_dir,
-                seg_dir=None,
-                subset_proportion=1.1
-            )
-
-        # pass invalid base directory
-        with pytest.raises(FileNotFoundError):
-            pixel_cluster_utils.create_pixel_matrix(
-                fovs=['fov1', 'fov2'],
-                channels=['chan1'],
-                base_dir='bad_base_dir',
-                tiff_dir=tiff_dir,
-                seg_dir=None
-            )
-
-        # pass invalid tiff directory
-        with pytest.raises(FileNotFoundError):
-            pixel_cluster_utils.create_pixel_matrix(
-                fovs=['fov1', 'fov2'],
-                channels=['chan1'],
-                base_dir=temp_dir,
-                tiff_dir='bad_tiff_dir',
-                seg_dir=None
-            )
-
-        # pass invalid pixel output directory
-        with pytest.raises(FileNotFoundError):
-            pixel_cluster_utils.create_pixel_matrix(
-                fovs=['fov1', 'fov2'],
-                channels=['chan1'],
-                base_dir=temp_dir,
-                tiff_dir=temp_dir,
-                seg_dir=None,
-                pixel_output_dir='bad_output_dir'
-            )
-
-        # make a dummy pixel_output_dir
-        sample_pixel_output_dir = os.path.join(temp_dir, 'pixel_output_dir')
-        os.mkdir(sample_pixel_output_dir)
-
-        # create a dummy seg_dir with data if we're on a test that requires segmentation labels
-        if seg_dir_include:
-            seg_dir = os.path.join(temp_dir, 'segmentation')
-            os.mkdir(seg_dir)
-
-            # create sample segmentation data
-            for fov in fovs:
-                rand_img = np.random.randint(0, 16, size=(10, 10))
-                file_name = fov + "_whole_cell.tiff"
-                image_utils.save_image(os.path.join(seg_dir, file_name), rand_img)
-        # otherwise, set seg_dir to None
-        else:
-            seg_dir = None
-
-        # create sample image data
-        test_utils.create_paired_xarray_fovs(
-            base_dir=tiff_dir, fov_names=fovs,
-            channel_names=['chan0', 'chan1', 'chan2'], sub_dir=sub_dir, img_shape=(10, 10)
-        )
-
-        # pass invalid fov names (fails in load_imgs_from_tree)
-        with pytest.raises(FileNotFoundError):
-            pixel_cluster_utils.create_pixel_matrix(
-                fovs=['fov1', 'fov2', 'fov3'],
-                channels=chans,
-                base_dir=temp_dir,
-                tiff_dir=tiff_dir,
-                img_sub_folder=sub_dir,
-                seg_dir=seg_dir
-            )
-
-        # pass invalid channel names
-        with pytest.raises(ValueError):
-            pixel_cluster_utils.create_pixel_matrix(
-                fovs=fovs,
-                channels=['chan1', 'chan2', 'chan3'],
-                base_dir=temp_dir,
-                tiff_dir=tiff_dir,
-                img_sub_folder=sub_dir,
-                seg_dir=seg_dir
-            )
-
-        # create the pixel matrices
-        pixel_cluster_utils.create_pixel_matrix(
-            fovs=fovs,
-            channels=chans,
-            base_dir=temp_dir,
-            tiff_dir=tiff_dir,
-            img_sub_folder=sub_dir,
-            seg_dir=seg_dir,
-            multiprocess=multiprocess
-        )
-
-        # check that we actually created a data directory
-        assert os.path.exists(os.path.join(temp_dir, 'pixel_mat_data'))
-
-        # check that we actually created a subsetted directory
-        assert os.path.exists(os.path.join(temp_dir, 'pixel_mat_subsetted'))
-
-        # check that we created a norm vals file
-        assert os.path.exists(os.path.join(temp_dir, 'channel_norm_post_rowsum.feather'))
-
-        for fov in fovs:
-            fov_data_path = os.path.join(
-                temp_dir, 'pixel_mat_data', fov + '.feather'
-            )
-            fov_sub_path = os.path.join(
-                temp_dir, 'pixel_mat_subsetted', fov + '.feather'
-            )
-
-            # assert we actually created a .feather preprocessed file for each fov
-            assert os.path.exists(fov_data_path)
-
-            # assert that we actually created a .feather subsetted file for each fov
-            assert os.path.exists(fov_sub_path)
-
-            # get the data for the specific fov
-            flowsom_data_fov = feather.read_dataframe(fov_data_path)
-            flowsom_sub_fov = feather.read_dataframe(fov_sub_path)
-
-            # assert the channel names are the same
-            chan_index_stop = -3 if seg_dir is None else -4
-            misc_utils.verify_same_elements(
-                flowsom_chans=flowsom_data_fov.columns.values[:chan_index_stop],
-                provided_chans=chans
-            )
-
-            # assert no rows sum to 0
-            assert np.all(flowsom_data_fov.loc[:, chans].sum(
-                axis=1
-            ).values != 0)
-
-            # assert the subsetted DataFrame size is 0.1 of the preprocessed DataFrame
-            # NOTE: need to account for rounding if multiplying by 0.1 leads to non-int
-            assert round(flowsom_data_fov.shape[0] * 0.1) == flowsom_sub_fov.shape[0]
-
-        # check that correct values are passed to helper function
-        mocker.patch(
-            'ark.phenotyping.pixel_cluster_utils.preprocess_fov',
-            mocked_preprocess_fov
-        )
-
-        if sub_dir is None:
-            sub_dir = ''
-
-        # create fake data where all channels in each fov are the same
-        new_tiff_dir = os.path.join(temp_dir, 'new_tiff_dir')
-        os.makedirs(new_tiff_dir)
-        for fov in fovs:
-            img = (np.random.rand(100) * 100).reshape((10, 10))
-            fov_dir = os.path.join(new_tiff_dir, fov, sub_dir)
-            os.makedirs(fov_dir)
-            for chan in chans:
-                image_utils.save_image(os.path.join(fov_dir, chan + '.tiff'), img)
-
-        # recreate the output directory
-        rmtree(sample_pixel_output_dir)
-        os.mkdir(sample_pixel_output_dir)
-
-        # create normalization file
-        data_dir = os.path.join(temp_dir, 'pixel_mat_data')
-
-        # generate the data
-        mults = [(1 / 2) ** i for i in range(len(chans))]
-
-        sample_channel_norm_df = pd.DataFrame(
-            np.expand_dims(mults, axis=0),
-            columns=chans
-        )
-
-        feather.write_dataframe(
-            sample_channel_norm_df,
-            os.path.join(temp_dir, sample_pixel_output_dir, 'channel_norm.feather'),
-            compression='uncompressed'
-        )
-
-        pixel_cluster_utils.create_pixel_matrix(
-            fovs=fovs,
-            channels=chans,
-            base_dir=temp_dir,
-            tiff_dir=new_tiff_dir,
-            img_sub_folder=sub_dir,
-            seg_dir=seg_dir,
-            multiprocess=multiprocess
-        )
-
-
-# TODO: clean up the following tests
-def generate_create_pixel_matrix_test_data(temp_dir):
-    # create a directory to store the image data
-    tiff_dir = os.path.join(temp_dir, 'sample_image_data')
-    os.mkdir(tiff_dir)
-
-    # create sample image data
-    test_utils.create_paired_xarray_fovs(
-        base_dir=tiff_dir, fov_names=PIXEL_MATRIX_FOVS,
-        channel_names=PIXEL_MATRIX_CHANS, sub_dir=None, img_shape=(10, 10)
-    )
-
-    # make a sample pixel_output_dir
-    os.mkdir(os.path.join(temp_dir, 'pixel_output_dir'))
-
-    # create the data, this is just for generation
-    pixel_cluster_utils.create_pixel_matrix(
-        fovs=PIXEL_MATRIX_FOVS,
-        channels=PIXEL_MATRIX_CHANS,
-        base_dir=temp_dir,
-        tiff_dir=tiff_dir,
-        img_sub_folder=None,
-        seg_dir=None
-    )
-
-
-@parametrize('multiprocess', [True, False])
-def test_create_pixel_matrix_missing_fov(multiprocess, capsys):
-    fov_files = [fov + '.feather' for fov in PIXEL_MATRIX_FOVS]
-
-    with tempfile.TemporaryDirectory() as temp_dir:
-        generate_create_pixel_matrix_test_data(temp_dir)
-        capsys.readouterr()
-
-        tiff_dir = os.path.join(temp_dir, 'sample_image_data')
-
-        # test the case where we've already written FOVs to both data and subset folder
-        os.remove(os.path.join(temp_dir, 'pixel_mat_data', 'fov1.feather'))
-        os.remove(os.path.join(temp_dir, 'pixel_mat_subsetted', 'fov1.feather'))
-        sample_quant_data = pd.DataFrame(
-            np.random.rand(3, 2),
-            index=PIXEL_MATRIX_CHANS,
-            columns=['fov0', 'fov2']
-        )
-        feather.write_dataframe(
-            sample_quant_data,
-            os.path.join(temp_dir, 'pixel_output_dir', 'quant_dat.feather')
-        )
-
-        pixel_cluster_utils.create_pixel_matrix(
-            fovs=PIXEL_MATRIX_FOVS,
-            channels=PIXEL_MATRIX_CHANS,
-            base_dir=temp_dir,
-            tiff_dir=tiff_dir,
-            img_sub_folder=None,
-            seg_dir=None,
-            multiprocess=multiprocess
-        )
-
-        output_capture = capsys.readouterr().out
-        assert output_capture == (
-            "Restarting preprocessing from FOV fov1, 1 fovs left to process\n"
-            "Processed 1 fovs\n"
-        )
-        misc_utils.verify_same_elements(
-            data_files=io_utils.list_files(os.path.join(temp_dir, 'pixel_mat_data')),
-            written_files=fov_files
-        )
-        misc_utils.verify_same_elements(
-            data_files=io_utils.list_files(os.path.join(temp_dir, 'pixel_mat_subsetted')),
-            written_files=fov_files
-        )
-
-        capsys.readouterr()
-
-        # test the case where we've written a FOV to data but not subset
-        # NOTE: in this case, the value in quant_dat will also not have been written
-        os.remove(os.path.join(temp_dir, 'pixel_mat_subsetted', 'fov1.feather'))
-        feather.write_dataframe(
-            sample_quant_data,
-            os.path.join(temp_dir, 'pixel_output_dir', 'quant_dat.feather')
-        )
-
-        pixel_cluster_utils.create_pixel_matrix(
-            fovs=PIXEL_MATRIX_FOVS,
-            channels=PIXEL_MATRIX_CHANS,
-            base_dir=temp_dir,
-            tiff_dir=tiff_dir,
-            img_sub_folder=None,
-            seg_dir=None,
-            multiprocess=multiprocess
-        )
-
-        output_capture = capsys.readouterr().out
-        assert output_capture == (
-            "Restarting preprocessing from FOV fov1, 1 fovs left to process\n"
-            "Processed 1 fovs\n"
-        )
-        misc_utils.verify_same_elements(
-            data_files=io_utils.list_files(os.path.join(temp_dir, 'pixel_mat_data')),
-            written_files=fov_files
-        )
-        misc_utils.verify_same_elements(
-            data_files=io_utils.list_files(os.path.join(temp_dir, 'pixel_mat_subsetted')),
-            written_files=fov_files
-        )
-
-        # test the case where we've written a FOV to subset but not data (very rare)
-        # NOTE: in this case, the value in quant_dat will also not have been written
-        os.remove(os.path.join(temp_dir, 'pixel_mat_data', 'fov1.feather'))
-        feather.write_dataframe(
-            sample_quant_data,
-            os.path.join(temp_dir, 'pixel_output_dir', 'quant_dat.feather')
-        )
-
-        pixel_cluster_utils.create_pixel_matrix(
-            fovs=PIXEL_MATRIX_FOVS,
-            channels=PIXEL_MATRIX_CHANS,
-            base_dir=temp_dir,
-            tiff_dir=tiff_dir,
-            img_sub_folder=None,
-            seg_dir=None,
-            multiprocess=multiprocess
-        )
-
-        output_capture = capsys.readouterr().out
-        assert output_capture == (
-            "Restarting preprocessing from FOV fov1, 1 fovs left to process\n"
-            "Processed 1 fovs\n"
-        )
-        misc_utils.verify_same_elements(
-            data_files=io_utils.list_files(os.path.join(temp_dir, 'pixel_mat_data')),
-            written_files=fov_files
-        )
-        misc_utils.verify_same_elements(
-            data_files=io_utils.list_files(os.path.join(temp_dir, 'pixel_mat_subsetted')),
-            written_files=fov_files
-        )
-
-
-def test_create_pixel_matrix_all_fovs(capsys):
-    fov_files = [fov + '.feather' for fov in PIXEL_MATRIX_FOVS]
-
-    with tempfile.TemporaryDirectory() as temp_dir:
-        generate_create_pixel_matrix_test_data(temp_dir)
-        capsys.readouterr()
-
-        tiff_dir = os.path.join(temp_dir, 'sample_image_data')
-
-        pixel_cluster_utils.create_pixel_matrix(
-            fovs=PIXEL_MATRIX_FOVS,
-            channels=PIXEL_MATRIX_CHANS,
-            base_dir=temp_dir,
-            tiff_dir=tiff_dir,
-            img_sub_folder=None,
-            seg_dir=None
-        )
-
-        output_capture = capsys.readouterr().out
-        assert output_capture == "There are no more FOVs to preprocess, skipping\n"
-        misc_utils.verify_same_elements(
-            data_files=io_utils.list_files(os.path.join(temp_dir, 'pixel_mat_data')),
-            written_files=fov_files
-        )
-        misc_utils.verify_same_elements(
-            data_files=io_utils.list_files(os.path.join(temp_dir, 'pixel_mat_subsetted')),
-            written_files=fov_files
-        )
-
-
-=======
->>>>>>> f5b89bd7
 def test_find_fovs_missing_col_no_temp():
     with tempfile.TemporaryDirectory() as temp_dir:
         # basic error check: provided data path does not exist
