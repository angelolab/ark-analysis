import numpy as np
import os
import pandas as pd
import copy
import skimage.measure
import matplotlib.pyplot as plt
import matplotlib as mpl
import scipy
import scipy.stats as stats
from PIL import Image
import skimage.io as io


# first attempt to evaluate accuracy of different networks by comparing to gold standard contoured data

# read in TIFs containing ground truth contoured data, along with predicted segmentation
image_direc = '/Users/noahgreenwald/Documents/Grad_School/Lab/Segmentation_Project/Contours/First_Run/Point23/'

deep_direc = '/Users/noahgreenwald/Documents/Grad_School/Lab/Segmentation_Project/Contours/First_Run/cnn_data/Deepcell_docker/output/Point1_12_18_23_3X/'
#deep_direc = '/Users/noahgreenwald/Documents/Grad_School/Lab/Segmentation_Project/Contours/First_Run/cnn_data/Deepcell_gcloud/Point1_12_18_23_3X/'
plot_direc = '/Users/noahgreenwald/Documents/Grad_School/Lab/Segmentation_Project/Contours/First_Run/Figs/'

files = ["interior_2", "interior_5", "interior_border_2", "interior_border_5",
         "interior_border_border_2", "interior_border_border_5", "interior_border_border_20"]

files = ["interior_border_5", "interior_border_border_20"]

suffixs = ["_7threshold_1cutoff", "_7threshold_2cutoff"]


files = ["python_watershed_15"]

suffixs = [""]
for i in range(len(files)):
    file_base = files[i]
    for j in range(len(suffixs)):
        file_suf = suffixs[j]
        predicted_data = io.imread(deep_direc + 'mask_' + file_base + file_suf + '.tiff')
        predicted_data[predicted_data > 1] = 1
        contour_data = io.imread(image_direc + "Nuclear_Interior_Mask.tif")
        contour_data[contour_data > 1] = 2

        overlap = predicted_data + contour_data
        # mask_nuc_cap = copy.copy(mask_nuc)
        # mask_nuc_cap[mask_nuc_cap > 0.15] = 1
        # io.imshow(mask_nuc_cap + contour_data)


        # generates labels (L) for each distinct object in the image, along with their indices
        # For some reason, the regionprops output is 0 indexed, such that the 1st cell appears at index 0.
        # However, the labeling of these cells is 1-indexed, so that the 1st cell is given the label of 1
        # It's hard to describe how dumb and confusing this is.
        # Cell 452, for example, can have its regionprops data output by accessing the 451st index

        predicted_L, predicted_idx = skimage.measure.label(predicted_data > 0, return_num=True, connectivity=1)
        predicted_props = skimage.measure.regionprops(predicted_L)

        contour_L, contour_idx = skimage.measure.label(contour_data, return_num=True, connectivity=1)
        contour_props = skimage.measure.regionprops(contour_L)



        # remove labels from contour data that appear in padded region. Deepcell 1.0 doesn't do border regions
        # set padding
        # pad = 0
        # row = 0
        # while pad == 0:
        #     if np.sum(predicted_data[row, :] > 0):
        #         pad = row
        #     else:
        #         row += 1
        #
        # pad_mask = np.zeros((1024, 1024), dtype="bool")
        # pad_mask[0:30, :] = True
        # pad_mask[:, 0:30] = True
        # pad_mask[:, -30:-1] = True
        # pad_mask[-30:-1, :] = True
        # remove_ids = np.unique(contour_L[pad_mask])
        # remove_idx = np.isin(contour_L, remove_ids)
        # contour_data[contour_L == 0] = 0
        # contour_data[pad_mask] = 0
        #
        # padded_contour = Image.fromarray(contour_data)
        # padded_contour.save(image_direc + '/Nuclear_Interior_Mask_padded.tif')
        #
        #
        # # regenerate object IDs after removing regions that overlap with padding
        # contour_L, contour_idx = skimage.measure.label(contour_data,return_num=True, connectivity=1)
        # contour_props = skimage.measure.regionprops(contour_L)


        #  determine how well the contoured data was recapitulated by the predicted segmentaiton data
        cell_frame = pd.DataFrame(columns=["contour_cell", "contour_cell_size", "predicted_cell", "predicted_cell_size",
                                           "percent_overlap", "merged", "split", "missing"], dtype="float")

        for contour_cell in range(1, contour_idx + 1):

            # generate a mask for the contoured cell, get all predicted cells that overlap the mask
            mask = contour_L == contour_cell
            overlap_id, overlap_count = np.unique(predicted_L[mask], return_counts=True)
            overlap_id, overlap_count = np.array(overlap_id), np.array(overlap_count)

            # remove cells that aren't at least 5% of current cell
            contour_cell_size = sum(sum(mask))
            idx = overlap_count > 0.05 * contour_cell_size
            overlap_id, overlap_count = overlap_id[idx], overlap_count[idx]

            # sort the overlap counts in decreasing order
            sort_idx = np.argsort(-overlap_count)
            overlap_id, overlap_count = overlap_id[sort_idx], overlap_count[sort_idx]

            # check and see if maps primarily to background
            if overlap_id[0] == 0:
                cell_frame = cell_frame.append({"contour_cell": contour_cell, "contour_cell_size": contour_cell_size,
                                                "predicted_cell": pred_cell, "predicted_cell_size": pred_cell_size,
                                                "percent_overlap": overlap_count / contour_cell_size, "merged": False,
                                                "split": False, "missing": True}, ignore_index=True)
            else:
                # remove background as target cell and change cell size to for calculation
                keep_idx = overlap_id != 0
                contour_cell_size -= overlap_count[~keep_idx]
                overlap_id, overlap_count = overlap_id[keep_idx], overlap_count[keep_idx]

            # go through logic to determine relationship between overlapping cells
            if overlap_count[0] / contour_cell_size > 0.9:

                # if greater than 90% of pixels contained in first overlap, assign to that cell
                pred_cell = overlap_id[0]
                pred_cell_size = predicted_props[pred_cell - 1].area
                split = False
                percnt = overlap_count[0] / contour_cell_size

                cell_frame = cell_frame.append({"contour_cell": contour_cell, "contour_cell_size": contour_cell_size,
                                                "predicted_cell": pred_cell, "predicted_cell_size": pred_cell_size,
                                                "percent_overlap": percnt, "merged": False, "split": False,
                                                "missing": False}, ignore_index=True)
            else:

                # Determine whether any other predicted cells contribute primarily to this contoured cell

                # Identify number of cells needed to get to 80% of total volume of cell
                cum_size = overlap_count[0]
                idx = 0
                while (cum_size / contour_cell_size) < 0.8:
                    idx += 1
                    cum_size += overlap_count[idx]

                    if idx > 20:
                        raise Exception("Something failed in the while loop")

                # Figure out which of these cells have at least 80% of their volume contained in original cell
                split_flag = False
                for cell in range(1, idx + 1):
                    pred_cell_size = predicted_props[overlap_id[cell] - 1].area
                    percnt = overlap_count[cell] / contour_cell_size
                    if overlap_count[cell] / pred_cell_size > 0.7 and overlap_id[cell] != 0:

                        split_flag = True
                        cell_frame = cell_frame.append({"contour_cell": contour_cell, "contour_cell_size": contour_cell_size,
                                                        "predicted_cell": overlap_id[cell], "predicted_cell_size": pred_cell_size,
                                                        "percent_overlap": percnt, "merged": False, "split": True,
                                                        "missing": False}, ignore_index=True)
                    else:
                        # this cell hasn't been split, just poorly assigned
                        pass

                # assign the first cell, based on whether or not subsequent cells indicate split
                cell_frame = cell_frame.append({"contour_cell": contour_cell, "contour_cell_size": contour_cell_size,
                                                "predicted_cell": overlap_id[0], "predicted_cell_size": overlap_count[0],
                                                "percent_overlap": overlap_count[0] / contour_cell_size, "merged": False,
                                                "split": split_flag, "missing": False}, ignore_index=True)


        def outline_objects(L_matrix, list_of_lists):
            """takes in an L matrix generated by skimage.label, along with a list of lists, and returns a mask that has the
            pixels for all cells from each list represented as different decimal number for easy plotting"""

            L_plot = copy.deepcopy(L_matrix).astype(float)

            for idx, list in enumerate(list_of_lists):
                mask = np.isin(L_plot, list)
                L_plot[mask] = idx + 1.99

            L_plot[L_plot > idx + 2] = 1

            return(L_plot)


        # identify categories of poorly classified cells
        cell_frame = cell_frame[cell_frame["contour_cell_size"] > 10]
        cell_frame = cell_frame[cell_frame["predicted_cell_size"] > 10]
        missing_idx = cell_frame["missing"] == True

        # ignore those cells mapping to 0 (background), as these weren't actually merged into one cell
        merge_idx = np.logical_and(cell_frame["predicted_cell"].duplicated(), ~missing_idx)
        split_idx = cell_frame["split"] == 1

        bad_idx = np.logical_or(cell_frame["contour_cell_size"] / cell_frame["predicted_cell_size"] > 1.3,
                                cell_frame["contour_cell_size"] / cell_frame["predicted_cell_size"] < 0.7)

        cell_frame.loc[merge_idx, "merged"] = True
        cell_frame.loc[missing_idx, "missing"] = True
        split_cells = cell_frame.loc[split_idx, "predicted_cell"]
        split_cells = [x for x in split_cells if x != 0]
        merged_cells = cell_frame.loc[merge_idx, "predicted_cell"]
        merged_cells = [x for x in merged_cells if x != 0]
        bad_cells = cell_frame.loc[bad_idx, "predicted_cell"]
        bad_cells = [x for x in bad_cells if x != 0]
        bad_cells = [x for x in bad_cells if ~np.isin(x, split_cells + merged_cells)]
<<<<<<< HEAD
        # TODO add missing and created cell categories
=======

        def randomize_labels(label_map):
            """Takes in a labeled matrix and swaps the integers around so that color gradient has better contrast

            Inputs:
            label_map(2D numpy array): labeled TIF with each object assigned a unique value

            Outputs:
            swapped_map(2D numpy array): labeled TIF with object labels permuted"""

            max_val = np.max(label_map)
            for iteration in range(max_val // 2):
                swap_1 = np.random.randint(1, max_val)
                swap_2 = np.random.randint(1, max_val)
                swap_1_mask = label_map == swap_1
                swap_2_mask = label_map == swap_2
                label_map[swap_1_mask] = swap_2
                label_map[swap_2_mask] = swap_1

            return label_map

        swapped = randomize_labels(copy.copy(contour_L))
>>>>>>> 8646a670

        classify_outline = outline_objects(predicted_L, [split_cells, merged_cells, bad_cells])

        fig, ax = plt.subplots(nrows=1, ncols=2)

        cmap = mpl.colors.ListedColormap(['Black', 'Grey', 'Blue', 'Red', 'Yellow'])

        # set limits .5 outside true range
        mat = ax[0].imshow(classify_outline, cmap=cmap, vmin=np.min(classify_outline)-.5, vmax=np.max(classify_outline)+.5)
        ax[1].imshow(swapped)

        # tell the colorbar to tick at integers
        cbar = fig.colorbar(mat, ticks=np.arange(np.min(classify_outline), np.max(classify_outline)+1))
        cbar.ax.set_yticklabels(['Background', 'Normal', 'Split', 'Merged', 'Low Quality'])
        fig.tight_layout()

        fig.savefig(plot_direc + file_base + file_suf + '_color_map.tiff', dpi=200)

        # make subplots for two simple plots
        fig, ax = plt.subplots(2, 1, figsize=(10,10))

        ax[0].scatter(cell_frame["contour_cell_size"], cell_frame["predicted_cell_size"])
        ax[0].set_xlabel("Contoured Cell")
        ax[0].set_ylabel("Predicted Cell")

        # compute percentage of different error types
        errors = np.array([len(set(merged_cells)), len(set(split_cells)), len(set(bad_cells))]) / len(set(cell_frame["predicted_cell"]))
        position = range(len(errors))
        categories = ["Merged", "Split", "Bad"]
        ax[1].bar(position, errors)

        ax[1].set_xticks(position)
        ax[1].set_xticklabels(categories)
        ax[1].set_title("Percentage of cells misclassified")

        fig.savefig(plot_direc + file_base + file_suf + '_stats.tiff', dpi=200)

        prob_data = Image.open(deep_direc + file_base + '_border' + '.tiff')
        prob_data = np.array(prob_data)
        hist_data = prob_data.reshape(-1, 1).squeeze()
        hist_data = [x for x in hist_data if x > 0.05]
        fig, ax = plt.subplots()
        ax.hist(hist_data, bins=np.arange(0,1.1, .1))
        ax.set_ylim(0, 200000)
        plt.xticks(np.arange(0, 1.1, 0.1))
        fig.savefig(plot_direc + file_base + "_hist.tiff")

# combine all three plots above into one
# fig3 = plt.figure(figsize=(15,9))
# gs = mpl.gridspec.GridSpec(2,2)
# f3_ax1 = fig3.add_subplot(gs[0, 0])
# f3_ax1.scatter(cell_frame["contour_cell_size"], cell_frame["predicted_cell_size"])
# f3_ax1.set_xlabel("Contoured Cell")
# f3_ax1.set_ylabel("Predicted Cell")
#
#
# f3_ax2 = fig3.add_subplot(gs[1, 0])
# f3_ax2.set_title('gs[1, :-1]')
# f3_ax2.bar(position, errors)
# f3_ax2.set_xticks(position)
# f3_ax2.set_xticklabels(categories)
# f3_ax2.set_title("Percentage of cells misclassified")
#
# cmap = mpl.colors.ListedColormap(['Black', 'Grey', 'Blue', 'Red', 'Yellow'])
# f3_ax3 = fig3.add_subplot(gs[:, 1])
# f3_ax3.imshow(classify_outline, cmap=cmap, vmin=np.min(classify_outline)-.5, vmax=np.max(classify_outline)+.5)
#
# # set limits .5 outside true range
# mat = f3_ax3.imshow(classify_outline, cmap=cmap, vmin=np.min(classify_outline)-.5, vmax=np.max(classify_outline)+.5)
#
# # tell the colorbar to tick at integers
# cbar = fig3.colorbar(mat, ticks=np.arange(np.min(classify_outline), np.max(classify_outline)+1))
# cbar.ax.set_yticklabels(['Background', 'Accurate', 'Split', 'Merged', 'Low Accuracy'])

# fig3.savefig("Deep_Segmentation_Border.tif")


# histogram plotting
prob_maps = np.zeros((1024, 1024, 5))
prob_maps[:, :, 0] = io.imread(deep_direc + 'interior_2' + '_border' + '.tiff')
prob_maps[:, :, 1] = io.imread(deep_direc + 'interior_5' + '_border' + '.tiff')
prob_maps[:, :, 2] = io.imread(deep_direc + 'interior_border_border_5' + '_border' + '.tiff')
prob_maps[:, :, 3] = io.imread(deep_direc + 'interior_border_border_20' + '_border' + '.tiff')

original_values = prob_maps[:, :, 1].flatten()
delta_values = (prob_maps[:, :, 3] - prob_maps[:, :, 1]).flatten()
# delta_values = prob_maps[:, :, 3].flatten()


heatmap, xedges, yedges = np.histogram2d(original_values, delta_values, bins=100, range=[[0, 1], [-1, 1]])
np.quantile(heatmap, [.85, .90, .95, .98, .99])
heatmap[heatmap > 500] = 500
heatmap_log = np.log(heatmap + 0.1)
extent = [xedges[0], xedges[-1], yedges[0], yedges[-1]]
xs = np.linspace(0, 1, 100)
plt.imshow(heatmap.T, origin='lower', extent=extent)
plt.plot(xs, xs, '-r')



# other code

# plot values for the different classes of cells

# create matrix to keep track of number of neighbors each cell has
contour_stats = pd.DataFrame(np.zeros((contour_idx + 1, 2)))
contour_stats.columns = ["neighbors_5", "neighbors_7"]

contour_L_5 = scipy.ndimage.grey_dilation(contour_L, (5, 5))
contour_L_7 = scipy.ndimage.grey_dilation(contour_L, (7, 7))

# count number of times each cell overlaps with neighbor
for cell in range(1,contour_idx):
    overlap_ids = np.unique(contour_L_7[contour_L == cell])
    if len(overlap_ids) > 1:
        # don't count overlap with self
        idx = overlap_ids != cell
        overlap_ids = overlap_ids[idx]
        for overlap in overlap_ids:
            contour_stats.iloc[overlap, 1] += 1


cell_frame['ratio'] = cell_frame['base_cell_size'] / cell_frame['mapped_cell_size']

# loop through different neighbor values, plotting each one
neighbor_num = [-1, 0, 1, 2]
neighbor_labels = ["All cells", "No Adjacent Cells", "One Adjacent Cell", "2+ Adjacent Cells"]
plot_scatter = False
plt.figure()

for idx, val in enumerate(neighbor_num):
    cell_frame_small = cell_frame.copy()
    cell_frame_small = cell_frame_small[cell_frame_small['base_cell_size'] > 1]
    cell_frame_small = cell_frame_small[cell_frame_small['mapped_cell_size'] != 0]

    if idx == 0:
        plot_ids = contour_stats.index

    else:
        plot_ids = contour_stats[contour_stats['neighbors_7'] == val].index

    cell_frame_small = cell_frame_small[cell_frame_small['base_cell'].isin(plot_ids)]

    plt.subplot(2, 4, idx + 5)
    if plot_scatter:
        plt.scatter(cell_frame_small['base_cell_size'], (cell_frame_small['mapped_cell_size']), s=10)
    else:
        heatmap, xedges, yedges = np.histogram2d(cell_frame_small['base_cell_size'].astype(float),
                                                 cell_frame_small['mapped_cell_size'].astype(float), bins=80)
        extent = [xedges[0], xedges[-1], yedges[0], yedges[-1]]
        plt.imshow(heatmap.T, extent=extent, origin='lower')

    plt.title(neighbor_labels[idx])

    if idx == 0:
        plt.ylabel("Cell Size: DeepCell")

    if idx == 2:
        plt.xlabel("Cell Size: Contoured")




cell_frame_small = cell_frame_small[cell_frame_small['ratio'] < 1.5]

heatmap, xedges, yedges = np.histogram2d(cell_frame_small['base_cell_size'].astype(float), cell_frame_small['mapped_cell_size'].astype(float), bins=80)
extent = [xedges[0], xedges[-1], yedges[0], yedges[-1]]

plt.imshow(heatmap.T, extent=extent, origin='lower')
plt.show()




seq1 = np.arange(0,10,1)
seq2 = np.arange(10,15,0.5)

example1 = pd.DataFrame(np.random.randn(10,3), columns=["One", "Two","Three"])




# identify cutoff values. Cells without issues are plotted in dark blue, small in light green, big in yellow
# if ratio of contoured / deep is greater than 1, that means the deep output is too small, and cells have been
# hyper segmented. If ratio is less than 1, that means deep ouput is too big, and cells have been merged together


# calculate percent of background pixels in true image that are included in cells in image 2
cell_frame['base_in_background'] = 0
cell_frame['mapped_in_background'] = 0

for idx, cell in enumerate(cell_frame['base_cell']):
    mask = contour_L == cell
    target = deep_L[mask]
    cell_frame.loc[idx, 'base_in_background'] = sum(target == 0) / np.sum(mask)


my_fig = plt.figure()
plt.hist(cell_frame['base_in_background'][cell_frame['base_cell'] > 1])
plt.xlabel("Percentage of contoured cell in background in deep map")
my_fig.savefig(plot_path + "Figure_4.pdf")


# this likely puts the value in the wrong row, but since using it for histogram only doesn't matter
for idx, cell in enumerate(cell_frame['mapped_cell'][cell_frame['mapped_cell'] > 0]):
     mask = deep_L == cell
     target = contour_L[mask]
     cell_frame.loc[idx, 'mapped_in_background'] = sum(target == 0) / np.sum(mask)


my_fig = plt.figure()
plt.hist(cell_frame['mapped_in_background'][cell_frame['base_cell'] > 1])
plt.xlabel("Percentage of deep cells in background in contoured map")
my_fig.savefig(plot_path + "Figure_5.pdf")


# This is likely an artifact due to imdilate command being run on deep images, which makes them much bigger<|MERGE_RESOLUTION|>--- conflicted
+++ resolved
@@ -23,7 +23,7 @@
 files = ["interior_2", "interior_5", "interior_border_2", "interior_border_5",
          "interior_border_border_2", "interior_border_border_5", "interior_border_border_20"]
 
-files = ["interior_border_5", "interior_border_border_20"]
+files = ["interior_border_30", "interior_border_border_20"]
 
 suffixs = ["_7threshold_1cutoff", "_7threshold_2cutoff"]
 
@@ -207,10 +207,8 @@
         bad_cells = cell_frame.loc[bad_idx, "predicted_cell"]
         bad_cells = [x for x in bad_cells if x != 0]
         bad_cells = [x for x in bad_cells if ~np.isin(x, split_cells + merged_cells)]
-<<<<<<< HEAD
+
         # TODO add missing and created cell categories
-=======
-
         def randomize_labels(label_map):
             """Takes in a labeled matrix and swaps the integers around so that color gradient has better contrast
 
@@ -232,7 +230,6 @@
             return label_map
 
         swapped = randomize_labels(copy.copy(contour_L))
->>>>>>> 8646a670
 
         classify_outline = outline_objects(predicted_L, [split_cells, merged_cells, bad_cells])
 
@@ -312,24 +309,26 @@
 
 # histogram plotting
 prob_maps = np.zeros((1024, 1024, 5))
-prob_maps[:, :, 0] = io.imread(deep_direc + 'interior_2' + '_border' + '.tiff')
-prob_maps[:, :, 1] = io.imread(deep_direc + 'interior_5' + '_border' + '.tiff')
-prob_maps[:, :, 2] = io.imread(deep_direc + 'interior_border_border_5' + '_border' + '.tiff')
-prob_maps[:, :, 3] = io.imread(deep_direc + 'interior_border_border_20' + '_border' + '.tiff')
+prob_maps[:, :, 0] = io.imread(deep_direc + 'interior_10' + '_border' + '.tiff')
+prob_maps[:, :, 1] = io.imread(deep_direc + 'interior_30' + '_border' + '.tiff')
+prob_maps[:, :, 2] = io.imread(deep_direc + 'interior_border_10' + '_border' + '.tiff')
+prob_maps[:, :, 3] = io.imread(deep_direc + 'interior_border_30' + '_border' + '.tiff')
 
 original_values = prob_maps[:, :, 1].flatten()
 delta_values = (prob_maps[:, :, 3] - prob_maps[:, :, 1]).flatten()
-# delta_values = prob_maps[:, :, 3].flatten()
-
-
-heatmap, xedges, yedges = np.histogram2d(original_values, delta_values, bins=100, range=[[0, 1], [-1, 1]])
+delta_values = prob_maps[:, :, 3].flatten()
+
+
+heatmap, xedges, yedges = np.histogram2d(original_values, delta_values, bins=100, range=[[0, 1], [0, 1]])
 np.quantile(heatmap, [.85, .90, .95, .98, .99])
 heatmap[heatmap > 500] = 500
 heatmap_log = np.log(heatmap + 0.1)
 extent = [xedges[0], xedges[-1], yedges[0], yedges[-1]]
 xs = np.linspace(0, 1, 100)
+xs2 = np.repeat(0, 100)
 plt.imshow(heatmap.T, origin='lower', extent=extent)
 plt.plot(xs, xs, '-r')
+plt.savefig(deep_direc + '/figs/interior_border_30vsinterior30_hist.tiff')
 
 
 
