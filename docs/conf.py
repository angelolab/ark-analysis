--- conflicted
+++ resolved
@@ -56,14 +56,7 @@
               'sphinx.ext.napoleon', # support for Google style docstrings (STAR)
               'sphinx.ext.todo', # support fo TODO
               'sphinx.ext.viewcode', # support for adding links to highlighted source code, looks at Python object descriptions and tries to find source files where objects are contained
-<<<<<<< HEAD
-              'm2r2'#, allows you to include Markdown files in .rst, use mdinclude for this, choosing this over m2r because m2r is not supported anymore
-              # 'nbsphinx', # support for Jupyter notebooks (STAR)
-              # 'nbsphinx_link'] # include notebook files from outside sphinx src root (STAR)]
-              ]
-=======
               'm2r2'] # allows you to include Markdown files in .rst, use mdinclude for this, choosing this over m2r because m2r is not supported anymore
->>>>>>> b142c510
 
 # set parameter to read Google docstring and not NumPy
 # redundant to add since it's default True but good to know
