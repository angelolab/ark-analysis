--- conflicted
+++ resolved
@@ -30,9 +30,4 @@
 
 ### Using ark functions directly
 
-<<<<<<< HEAD
-If you will only be using functions in `ark` without developing on top of it, do not clone the repo. Simply run `pip install ark-analysis` to gain access to our functions. To verify installation, type `conda list ark-analysis` after completion. If `ark-analysis` is listed, the installation was successful. You can now access the `ark` library with `import ark`.
-=======
-If you will only be using functions in `ark` without developing on top of it, do not clone the repo. Simply run `pip install ark-analysis` inside the virtual environment to gain access to our functions. To verify installation, type `conda list ark-analysis` after completion. If `ark-analysis` is listed, the installation was successful. You can now access the `ark` library with `import ark`.
->>>>>>> 7f8eeba4
- +If you will only be using functions in `ark` without developing on top of it, do not clone the repo. Simply run `pip install ark-analysis` inside the virtual environment to gain access to our functions. To verify installation, type `conda list ark-analysis` after completion. If `ark-analysis` is listed, the installation was successful. You can now access the `ark` library with `import ark`.