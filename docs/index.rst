.. mdinclude:: _rtd/landing.md

.. toctree::
   :hidden:
   :caption: Getting Started
   :maxdepth: 4

   Home <self>
   About MIBI Pipeline <_rtd/pipeline>
   Data Type Info <_rtd/data_types>
   Developer Info <_rtd/development>
   Contributing Guidelines <_rtd/contributing>
   FAQ <_rtd/faq>

.. toctree::
   :hidden:
   :caption: Modules
   :maxdepth: 4

   analysis <_markdown/ark.analysis>
<<<<<<< HEAD
   phenotyping <_markdown/ark.phenotyping>
=======
   mibi <_markdown/ark.mibi>
>>>>>>> 823ecb5f
   segmentation <_markdown/ark.segmentation>
   utils <_markdown/ark.utils><|MERGE_RESOLUTION|>--- conflicted
+++ resolved
@@ -18,10 +18,7 @@
    :maxdepth: 4
 
    analysis <_markdown/ark.analysis>
-<<<<<<< HEAD
+   mibi <_markdown/ark.mibi>
    phenotyping <_markdown/ark.phenotyping>
-=======
-   mibi <_markdown/ark.mibi>
->>>>>>> 823ecb5f
    segmentation <_markdown/ark.segmentation>
    utils <_markdown/ark.utils>