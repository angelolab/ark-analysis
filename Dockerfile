--- conflicted
+++ resolved
@@ -15,7 +15,6 @@
 # Install the package via setup.py
 RUN pip install /opt/ark-analysis
 
-<<<<<<< HEAD
 # Install R dependency packages
 RUN R -e "install.packages('arrow')"
 RUN R -e "install.packages('data.table')"
@@ -23,9 +22,5 @@
 RUN R -e "BiocManager::install('FlowSOM')"
 RUN R -e "BiocManager::install('ConsensusClusterPlus')"
 
-# jupyter notebook
-CMD ["jupyter", "notebook", "--ip=0.0.0.0", "--allow-root"]
-=======
 # jupyter lab
-CMD jupyter lab --ip=0.0.0.0 --allow-root --no-browser --port=$JUPYTER_PORT
->>>>>>> 9ef485e7
+CMD jupyter lab --ip=0.0.0.0 --allow-root --no-browser --port=$JUPYTER_PORT