--- conflicted
+++ resolved
@@ -1,11 +1,5 @@
-<<<<<<< HEAD
 # Stage 1: Start from the official Python-3.8 image: https://hub.docker.com/_/python/
 FROM python:3.8 AS base
-=======
-# ANY CHANGES REQURIE A NEW RELEASE
-
-FROM python:3.8
->>>>>>> e362e528
 
 # system maintenance
 RUN apt-get update
@@ -13,23 +7,19 @@
 # install dependencies needed for setting up R
 RUN apt-get install -y lsb-release dirmngr gnupg apt-transport-https ca-certificates software-properties-common
 RUN apt-get install -y libharfbuzz-dev libfribidi-dev
-RUN apt-get install -y libcurl4-openssl-dev libssl-dev
-RUN apt-get install -y libcurl4-gnutls-dev
-RUN apt-get install -y libopenblas-base libgit2-dev
+RUN apt-get -y install libcurl4-gnutls-dev
 
-# add the correct Debian R repo
-RUN apt-key adv --keyserver keyserver.ubuntu.com --recv-keys '95C0FAF38DB3CCAD0C080A7BDC78B2DDEABC47B7'
-RUN add-apt-repository 'deb http://cloud.r-project.org/bin/linux/debian bullseye-cran40/'
+# set up the key for adding the R repo
+RUN apt-key adv --keyserver keyserver.ubuntu.com --recv-keys 95C0FAF38DB3CCAD0C080A7BDC78B2DDEABC47B7
+
+# add the correct Linux R repo
+RUN add-apt-repository 'deb https://cloud.r-project.org/bin/linux/debian bullseye-cran40/'
+
 # re-update based on previous setup
-RUN apt-get update && apt -y upgrade
+RUN apt-get update && apt-get -y upgrade
 
-# install R
-ARG rversion=4.0.4-1
-RUN apt-get install -y \
-    r-base-core=${rversion} \
-    r-base-dev=${rversion} \
-    r-base-html=${rversion} \
-    r-doc-html=${rversion}
+# install gcc and R
+RUN apt-get install -y gcc r-base
 
 # install cmake (needed for nloptr)
 RUN apt-get install -y cmake
