--- conflicted
+++ resolved
@@ -1014,11 +1014,7 @@
    "name": "python",
    "nbconvert_exporter": "python",
    "pygments_lexer": "ipython3",
-<<<<<<< HEAD
    "version": "3.11.5"
-=======
-   "version": "3.11.4"
->>>>>>> 5ee9a5d0
   },
   "nbdime-conflicts": {
    "local_diff": [
