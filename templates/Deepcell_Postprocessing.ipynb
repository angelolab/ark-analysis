--- conflicted
+++ resolved
@@ -9,21 +9,6 @@
   },
   {
    "cell_type": "code",
-<<<<<<< HEAD
-   "execution_count": 1,
-   "metadata": {},
-   "outputs": [
-    {
-     "ename": "ModuleNotFoundError",
-     "evalue": "No module named 'mibidata'",
-     "output_type": "error",
-     "traceback": [
-      "\u001B[0;31m---------------------------------------------------------------------------\u001B[0m",
-      "\u001B[0;31mModuleNotFoundError\u001B[0m                       Traceback (most recent call last)",
-      "\u001B[0;32m<ipython-input-1-76937dc7a3c9>\u001B[0m in \u001B[0;36m<module>\u001B[0;34m\u001B[0m\n\u001B[1;32m      4\u001B[0m \u001B[0;32mimport\u001B[0m \u001B[0mskimage\u001B[0m\u001B[0;34m.\u001B[0m\u001B[0mio\u001B[0m \u001B[0;32mas\u001B[0m \u001B[0mio\u001B[0m\u001B[0;34m\u001B[0m\u001B[0;34m\u001B[0m\u001B[0m\n\u001B[1;32m      5\u001B[0m \u001B[0;34m\u001B[0m\u001B[0m\n\u001B[0;32m----> 6\u001B[0;31m \u001B[0;32mfrom\u001B[0m \u001B[0mark\u001B[0m\u001B[0;34m.\u001B[0m\u001B[0mutils\u001B[0m \u001B[0;32mimport\u001B[0m \u001B[0mdata_utils\u001B[0m\u001B[0;34m,\u001B[0m \u001B[0msegmentation_utils\u001B[0m\u001B[0;34m,\u001B[0m \u001B[0mio_utils\u001B[0m\u001B[0;34m\u001B[0m\u001B[0;34m\u001B[0m\u001B[0m\n\u001B[0m\u001B[1;32m      7\u001B[0m \u001B[0;32mfrom\u001B[0m \u001B[0mark\u001B[0m\u001B[0;34m.\u001B[0m\u001B[0msegmentation\u001B[0m \u001B[0;32mimport\u001B[0m \u001B[0mmarker_quantification\u001B[0m\u001B[0;34m\u001B[0m\u001B[0;34m\u001B[0m\u001B[0m\n\u001B[1;32m      8\u001B[0m \u001B[0;34m\u001B[0m\u001B[0m\n",
-      "\u001B[0;32m~/PycharmProjects/ark-analysis/ark/utils/data_utils.py\u001B[0m in \u001B[0;36m<module>\u001B[0;34m\u001B[0m\n\u001B[1;32m      6\u001B[0m \u001B[0;32mimport\u001B[0m \u001B[0mnumpy\u001B[0m \u001B[0;32mas\u001B[0m \u001B[0mnp\u001B[0m\u001B[0;34m\u001B[0m\u001B[0;34m\u001B[0m\u001B[0m\n\u001B[1;32m      7\u001B[0m \u001B[0;32mimport\u001B[0m \u001B[0mxarray\u001B[0m \u001B[0;32mas\u001B[0m \u001B[0mxr\u001B[0m\u001B[0;34m\u001B[0m\u001B[0;34m\u001B[0m\u001B[0m\n\u001B[0;32m----> 8\u001B[0;31m \u001B[0;32mfrom\u001B[0m \u001B[0mmibidata\u001B[0m \u001B[0;32mimport\u001B[0m \u001B[0mtiff\u001B[0m\u001B[0;34m\u001B[0m\u001B[0;34m\u001B[0m\u001B[0m\n\u001B[0m\u001B[1;32m      9\u001B[0m \u001B[0;34m\u001B[0m\u001B[0m\n\u001B[1;32m     10\u001B[0m \u001B[0;32mfrom\u001B[0m \u001B[0mark\u001B[0m\u001B[0;34m.\u001B[0m\u001B[0mutils\u001B[0m \u001B[0;32mimport\u001B[0m \u001B[0mio_utils\u001B[0m \u001B[0;32mas\u001B[0m \u001B[0miou\u001B[0m\u001B[0;34m\u001B[0m\u001B[0;34m\u001B[0m\u001B[0m\n",
-      "\u001B[0;31mModuleNotFoundError\u001B[0m: No module named 'mibidata'"
-=======
    "execution_count": 2,
    "metadata": {},
    "outputs": [
@@ -35,7 +20,6 @@
       "C:\\Users\\kevin\\AppData\\Local\\Continuum\\anaconda3\\lib\\site-packages\\numpy\\.libs\\libopenblas.IPBC74C7KURV7CB2PKT5Z5FNR3SIBV4J.gfortran-win_amd64.dll\n",
       "C:\\Users\\kevin\\AppData\\Local\\Continuum\\anaconda3\\lib\\site-packages\\numpy\\.libs\\libopenblas.NOIJJG62EMASZI6NYURL6JBKM4EVBGM7.gfortran-win_amd64.dll\n",
       "  stacklevel=1)\n"
->>>>>>> 61621590
      ]
     }
    ],
@@ -52,11 +36,7 @@
   },
   {
    "cell_type": "code",
-<<<<<<< HEAD
-   "execution_count": null,
-=======
    "execution_count": 3,
->>>>>>> 61621590
    "metadata": {
     "tags": []
    },
@@ -72,11 +52,7 @@
   },
   {
    "cell_type": "code",
-<<<<<<< HEAD
-   "execution_count": null,
-=======
    "execution_count": 4,
->>>>>>> 61621590
    "metadata": {},
    "outputs": [],
    "source": [
@@ -89,11 +65,7 @@
   },
   {
    "cell_type": "code",
-<<<<<<< HEAD
-   "execution_count": null,
-=======
    "execution_count": 5,
->>>>>>> 61621590
    "metadata": {},
    "outputs": [],
    "source": [
@@ -116,11 +88,7 @@
   },
   {
    "cell_type": "code",
-<<<<<<< HEAD
-   "execution_count": null,
-=======
    "execution_count": 6,
->>>>>>> 61621590
    "metadata": {},
    "outputs": [],
    "source": [
@@ -139,13 +107,17 @@
   },
   {
    "cell_type": "code",
-<<<<<<< HEAD
-   "execution_count": null,
-=======
    "execution_count": 7,
->>>>>>> 61621590
-   "metadata": {},
-   "outputs": [],
+   "metadata": {},
+   "outputs": [
+    {
+     "name": "stdout",
+     "output_type": "stream",
+     "text": [
+      "overwriting previously generated processed output file\n"
+     ]
+    }
+   ],
    "source": [
     "segmentation_labels = data_utils.load_imgs_from_dir(data_dir=label_dir,\n",
     "                                                    imgdim_name='compartments',\n",
@@ -170,13 +142,6 @@
   },
   {
    "cell_type": "code",
-<<<<<<< HEAD
-   "execution_count": null,
-   "metadata": {
-    "tags": []
-   },
-   "outputs": [],
-=======
    "execution_count": 8,
    "metadata": {
     "tags": []
@@ -210,7 +175,6 @@
      ]
     }
    ],
->>>>>>> 61621590
    "source": [
     "# get input data for overlay\n",
     "input_data_xr = data_utils.load_imgs_from_multitiff(deepcell_input_dir, multitiff_files=points_input)\n",
