{
 "cells": [
  {
   "cell_type": "markdown",
   "metadata": {},
   "source": [
    "## This notebook takes the output of deepcell, processes it, segments cells, and outputs the extracted channel information"
   ]
  },
  {
   "cell_type": "code",
   "execution_count": 1,
   "metadata": {},
   "outputs": [
    {
     "ename": "ImportError",
     "evalue": "dlopen(/Users/williamxu/.conda/envs/ark-analysis/lib/python3.8/site-packages/skimage/feature/_cascade.cpython-38-darwin.so, 2): Library not loaded: @rpath/libomp.dylib\n  Referenced from: /Users/williamxu/.conda/envs/ark-analysis/lib/python3.8/site-packages/skimage/feature/_cascade.cpython-38-darwin.so\n  Reason: image not found",
     "output_type": "error",
     "traceback": [
      "\u001B[0;31m---------------------------------------------------------------------------\u001B[0m",
      "\u001B[0;31mImportError\u001B[0m                               Traceback (most recent call last)",
      "\u001B[0;32m<ipython-input-1-384440a446ef>\u001B[0m in \u001B[0;36m<module>\u001B[0;34m\u001B[0m\n\u001B[1;32m      5\u001B[0m \u001B[0;32mimport\u001B[0m \u001B[0mnumpy\u001B[0m \u001B[0;32mas\u001B[0m \u001B[0mnp\u001B[0m\u001B[0;34m\u001B[0m\u001B[0;34m\u001B[0m\u001B[0m\n\u001B[1;32m      6\u001B[0m \u001B[0;34m\u001B[0m\u001B[0m\n\u001B[0;32m----> 7\u001B[0;31m \u001B[0;32mfrom\u001B[0m \u001B[0mark\u001B[0m\u001B[0;34m.\u001B[0m\u001B[0mutils\u001B[0m \u001B[0;32mimport\u001B[0m \u001B[0mdata_utils\u001B[0m\u001B[0;34m,\u001B[0m \u001B[0msegmentation_utils\u001B[0m\u001B[0;34m,\u001B[0m \u001B[0mio_utils\u001B[0m\u001B[0;34m,\u001B[0m \u001B[0mtest_utils\u001B[0m\u001B[0;34m\u001B[0m\u001B[0;34m\u001B[0m\u001B[0m\n\u001B[0m\u001B[1;32m      8\u001B[0m \u001B[0;32mfrom\u001B[0m \u001B[0mark\u001B[0m\u001B[0;34m.\u001B[0m\u001B[0msegmentation\u001B[0m \u001B[0;32mimport\u001B[0m \u001B[0mmarker_quantification\u001B[0m\u001B[0;34m\u001B[0m\u001B[0;34m\u001B[0m\u001B[0m\n\u001B[1;32m      9\u001B[0m \u001B[0;34m\u001B[0m\u001B[0m\n",
      "\u001B[0;32m~/PycharmProjects/ark-analysis/ark/utils/segmentation_utils.py\u001B[0m in \u001B[0;36m<module>\u001B[0;34m\u001B[0m\n\u001B[1;32m      7\u001B[0m \u001B[0;32mfrom\u001B[0m \u001B[0mskimage\u001B[0m\u001B[0;34m.\u001B[0m\u001B[0mmeasure\u001B[0m \u001B[0;32mimport\u001B[0m \u001B[0mregionprops_table\u001B[0m\u001B[0;34m\u001B[0m\u001B[0;34m\u001B[0m\u001B[0m\n\u001B[1;32m      8\u001B[0m \u001B[0;34m\u001B[0m\u001B[0m\n\u001B[0;32m----> 9\u001B[0;31m \u001B[0;32mfrom\u001B[0m \u001B[0mark\u001B[0m\u001B[0;34m.\u001B[0m\u001B[0mutils\u001B[0m \u001B[0;32mimport\u001B[0m \u001B[0mplot_utils\u001B[0m\u001B[0;34m,\u001B[0m \u001B[0mio_utils\u001B[0m\u001B[0;34m\u001B[0m\u001B[0;34m\u001B[0m\u001B[0m\n\u001B[0m\u001B[1;32m     10\u001B[0m \u001B[0;34m\u001B[0m\u001B[0m\n\u001B[1;32m     11\u001B[0m \u001B[0;34m\u001B[0m\u001B[0m\n",
      "\u001B[0;32m~/PycharmProjects/ark-analysis/ark/utils/plot_utils.py\u001B[0m in \u001B[0;36m<module>\u001B[0;34m\u001B[0m\n\u001B[1;32m      8\u001B[0m \u001B[0;32mimport\u001B[0m \u001B[0mmatplotlib\u001B[0m\u001B[0;34m.\u001B[0m\u001B[0mpyplot\u001B[0m \u001B[0;32mas\u001B[0m \u001B[0mplt\u001B[0m\u001B[0;34m\u001B[0m\u001B[0;34m\u001B[0m\u001B[0m\n\u001B[1;32m      9\u001B[0m \u001B[0;34m\u001B[0m\u001B[0m\n\u001B[0;32m---> 10\u001B[0;31m \u001B[0;32mfrom\u001B[0m \u001B[0mskimage\u001B[0m\u001B[0;34m.\u001B[0m\u001B[0msegmentation\u001B[0m \u001B[0;32mimport\u001B[0m \u001B[0mfind_boundaries\u001B[0m\u001B[0;34m\u001B[0m\u001B[0;34m\u001B[0m\u001B[0m\n\u001B[0m\u001B[1;32m     11\u001B[0m \u001B[0;32mfrom\u001B[0m \u001B[0mskimage\u001B[0m\u001B[0;34m.\u001B[0m\u001B[0mexposure\u001B[0m \u001B[0;32mimport\u001B[0m \u001B[0mrescale_intensity\u001B[0m\u001B[0;34m\u001B[0m\u001B[0;34m\u001B[0m\u001B[0m\n\u001B[1;32m     12\u001B[0m \u001B[0;34m\u001B[0m\u001B[0m\n",
      "\u001B[0;32m~/.conda/envs/ark-analysis/lib/python3.8/site-packages/skimage/segmentation/__init__.py\u001B[0m in \u001B[0;36m<module>\u001B[0;34m\u001B[0m\n\u001B[1;32m      1\u001B[0m \u001B[0;32mfrom\u001B[0m \u001B[0;34m.\u001B[0m\u001B[0mrandom_walker_segmentation\u001B[0m \u001B[0;32mimport\u001B[0m \u001B[0mrandom_walker\u001B[0m\u001B[0;34m\u001B[0m\u001B[0;34m\u001B[0m\u001B[0m\n\u001B[0;32m----> 2\u001B[0;31m \u001B[0;32mfrom\u001B[0m \u001B[0;34m.\u001B[0m\u001B[0mactive_contour_model\u001B[0m \u001B[0;32mimport\u001B[0m \u001B[0mactive_contour\u001B[0m\u001B[0;34m\u001B[0m\u001B[0;34m\u001B[0m\u001B[0m\n\u001B[0m\u001B[1;32m      3\u001B[0m \u001B[0;32mfrom\u001B[0m \u001B[0;34m.\u001B[0m\u001B[0m_felzenszwalb\u001B[0m \u001B[0;32mimport\u001B[0m \u001B[0mfelzenszwalb\u001B[0m\u001B[0;34m\u001B[0m\u001B[0;34m\u001B[0m\u001B[0m\n\u001B[1;32m      4\u001B[0m \u001B[0;32mfrom\u001B[0m \u001B[0;34m.\u001B[0m\u001B[0mslic_superpixels\u001B[0m \u001B[0;32mimport\u001B[0m \u001B[0mslic\u001B[0m\u001B[0;34m\u001B[0m\u001B[0;34m\u001B[0m\u001B[0m\n\u001B[1;32m      5\u001B[0m \u001B[0;32mfrom\u001B[0m \u001B[0;34m.\u001B[0m\u001B[0m_quickshift\u001B[0m \u001B[0;32mimport\u001B[0m \u001B[0mquickshift\u001B[0m\u001B[0;34m\u001B[0m\u001B[0;34m\u001B[0m\u001B[0m\n",
      "\u001B[0;32m~/.conda/envs/ark-analysis/lib/python3.8/site-packages/skimage/segmentation/active_contour_model.py\u001B[0m in \u001B[0;36m<module>\u001B[0;34m\u001B[0m\n\u001B[1;32m      3\u001B[0m \u001B[0;32mfrom\u001B[0m \u001B[0mscipy\u001B[0m\u001B[0;34m.\u001B[0m\u001B[0minterpolate\u001B[0m \u001B[0;32mimport\u001B[0m \u001B[0mRectBivariateSpline\u001B[0m\u001B[0;34m\u001B[0m\u001B[0;34m\u001B[0m\u001B[0m\n\u001B[1;32m      4\u001B[0m \u001B[0;32mfrom\u001B[0m \u001B[0;34m.\u001B[0m\u001B[0;34m.\u001B[0m\u001B[0mutil\u001B[0m \u001B[0;32mimport\u001B[0m \u001B[0mimg_as_float\u001B[0m\u001B[0;34m\u001B[0m\u001B[0;34m\u001B[0m\u001B[0m\n\u001B[0;32m----> 5\u001B[0;31m \u001B[0;32mfrom\u001B[0m \u001B[0;34m.\u001B[0m\u001B[0;34m.\u001B[0m\u001B[0mfilters\u001B[0m \u001B[0;32mimport\u001B[0m \u001B[0msobel\u001B[0m\u001B[0;34m\u001B[0m\u001B[0;34m\u001B[0m\u001B[0m\n\u001B[0m\u001B[1;32m      6\u001B[0m \u001B[0;34m\u001B[0m\u001B[0m\n\u001B[1;32m      7\u001B[0m \u001B[0;34m\u001B[0m\u001B[0m\n",
      "\u001B[0;32m~/.conda/envs/ark-analysis/lib/python3.8/site-packages/skimage/filters/__init__.py\u001B[0m in \u001B[0;36m<module>\u001B[0;34m\u001B[0m\n\u001B[1;32m     16\u001B[0m                            \u001B[0mthreshold_multiotsu\u001B[0m\u001B[0;34m,\u001B[0m \u001B[0mtry_all_threshold\u001B[0m\u001B[0;34m,\u001B[0m\u001B[0;34m\u001B[0m\u001B[0;34m\u001B[0m\u001B[0m\n\u001B[1;32m     17\u001B[0m                            apply_hysteresis_threshold)\n\u001B[0;32m---> 18\u001B[0;31m \u001B[0;32mfrom\u001B[0m \u001B[0;34m.\u001B[0m\u001B[0mridges\u001B[0m \u001B[0;32mimport\u001B[0m \u001B[0;34m(\u001B[0m\u001B[0mmeijering\u001B[0m\u001B[0;34m,\u001B[0m \u001B[0msato\u001B[0m\u001B[0;34m,\u001B[0m \u001B[0mfrangi\u001B[0m\u001B[0;34m,\u001B[0m \u001B[0mhessian\u001B[0m\u001B[0;34m)\u001B[0m\u001B[0;34m\u001B[0m\u001B[0;34m\u001B[0m\u001B[0m\n\u001B[0m\u001B[1;32m     19\u001B[0m \u001B[0;32mfrom\u001B[0m \u001B[0;34m.\u001B[0m \u001B[0;32mimport\u001B[0m \u001B[0mrank\u001B[0m\u001B[0;34m\u001B[0m\u001B[0;34m\u001B[0m\u001B[0m\n\u001B[1;32m     20\u001B[0m \u001B[0;32mfrom\u001B[0m \u001B[0;34m.\u001B[0m\u001B[0m_median\u001B[0m \u001B[0;32mimport\u001B[0m \u001B[0mmedian\u001B[0m\u001B[0;34m\u001B[0m\u001B[0;34m\u001B[0m\u001B[0m\n",
      "\u001B[0;32m~/.conda/envs/ark-analysis/lib/python3.8/site-packages/skimage/filters/ridges.py\u001B[0m in \u001B[0;36m<module>\u001B[0;34m\u001B[0m\n\u001B[1;32m     16\u001B[0m \u001B[0;32mfrom\u001B[0m \u001B[0;34m.\u001B[0m\u001B[0;34m.\u001B[0m\u001B[0mutil\u001B[0m \u001B[0;32mimport\u001B[0m \u001B[0mimg_as_float\u001B[0m\u001B[0;34m,\u001B[0m \u001B[0minvert\u001B[0m\u001B[0;34m\u001B[0m\u001B[0;34m\u001B[0m\u001B[0m\n\u001B[1;32m     17\u001B[0m \u001B[0;32mfrom\u001B[0m \u001B[0;34m.\u001B[0m\u001B[0;34m.\u001B[0m\u001B[0m_shared\u001B[0m\u001B[0;34m.\u001B[0m\u001B[0mutils\u001B[0m \u001B[0;32mimport\u001B[0m \u001B[0mcheck_nD\u001B[0m\u001B[0;34m\u001B[0m\u001B[0;34m\u001B[0m\u001B[0m\n\u001B[0;32m---> 18\u001B[0;31m \u001B[0;32mfrom\u001B[0m \u001B[0;34m.\u001B[0m\u001B[0;34m.\u001B[0m\u001B[0mfeature\u001B[0m\u001B[0;34m.\u001B[0m\u001B[0mcorner\u001B[0m \u001B[0;32mimport\u001B[0m \u001B[0mhessian_matrix\u001B[0m\u001B[0;34m,\u001B[0m \u001B[0mhessian_matrix_eigvals\u001B[0m\u001B[0;34m\u001B[0m\u001B[0;34m\u001B[0m\u001B[0m\n\u001B[0m\u001B[1;32m     19\u001B[0m \u001B[0;34m\u001B[0m\u001B[0m\n\u001B[1;32m     20\u001B[0m \u001B[0;34m\u001B[0m\u001B[0m\n",
      "\u001B[0;32m~/.conda/envs/ark-analysis/lib/python3.8/site-packages/skimage/feature/__init__.py\u001B[0m in \u001B[0;36m<module>\u001B[0;34m\u001B[0m\n\u001B[1;32m      2\u001B[0m \u001B[0;34m\u001B[0m\u001B[0m\n\u001B[1;32m      3\u001B[0m \u001B[0;32mfrom\u001B[0m \u001B[0;34m.\u001B[0m\u001B[0m_canny\u001B[0m \u001B[0;32mimport\u001B[0m \u001B[0mcanny\u001B[0m\u001B[0;34m\u001B[0m\u001B[0;34m\u001B[0m\u001B[0m\n\u001B[0;32m----> 4\u001B[0;31m \u001B[0;32mfrom\u001B[0m \u001B[0;34m.\u001B[0m\u001B[0m_cascade\u001B[0m \u001B[0;32mimport\u001B[0m \u001B[0mCascade\u001B[0m\u001B[0;34m\u001B[0m\u001B[0;34m\u001B[0m\u001B[0m\n\u001B[0m\u001B[1;32m      5\u001B[0m \u001B[0;32mfrom\u001B[0m \u001B[0;34m.\u001B[0m\u001B[0m_daisy\u001B[0m \u001B[0;32mimport\u001B[0m \u001B[0mdaisy\u001B[0m\u001B[0;34m\u001B[0m\u001B[0;34m\u001B[0m\u001B[0m\n\u001B[1;32m      6\u001B[0m \u001B[0;32mfrom\u001B[0m \u001B[0;34m.\u001B[0m\u001B[0m_hog\u001B[0m \u001B[0;32mimport\u001B[0m \u001B[0mhog\u001B[0m\u001B[0;34m\u001B[0m\u001B[0;34m\u001B[0m\u001B[0m\n",
      "\u001B[0;31mImportError\u001B[0m: dlopen(/Users/williamxu/.conda/envs/ark-analysis/lib/python3.8/site-packages/skimage/feature/_cascade.cpython-38-darwin.so, 2): Library not loaded: @rpath/libomp.dylib\n  Referenced from: /Users/williamxu/.conda/envs/ark-analysis/lib/python3.8/site-packages/skimage/feature/_cascade.cpython-38-darwin.so\n  Reason: image not found"
     ]
    }
   ],
   "source": [
    "import os\n",
    "\n",
    "from ark.utils import load_utils, segmentation_utils, io_utils\n",
    "from ark.segmentation import marker_quantification"
   ]
  },
  {
   "cell_type": "code",
   "execution_count": null,
   "metadata": {
    "tags": []
   },
   "outputs": [],
   "source": [
    "# set up file paths\n",
    "base_dir = \"../data/example_dataset\"\n",
    "input_dir = os.path.join(base_dir, \"input_data\")\n",
    "deepcell_input_dir = os.path.join(input_dir, 'deepcell_input')\n",
    "tiff_dir = os.path.join(input_dir, 'single_channel_inputs')\n",
    "label_dir = os.path.join(base_dir, 'deepcell_output')"
   ]
  },
  {
   "cell_type": "code",
   "execution_count": null,
   "metadata": {},
   "outputs": [],
   "source": [
    "# set to true if base images are MIBItiffs\n",
    "MIBItiff = False\n",
    "\n",
    "# points to look at (None for all)\n",
    "points = None"
   ]
  },
  {
   "cell_type": "code",
   "execution_count": null,
   "metadata": {},
   "outputs": [],
   "source": [
    "# validate file paths (add extra paths to this list)\n",
    "io_utils.validate_paths([\n",
    "    base_dir,\n",
    "    input_dir,\n",
    "    deepcell_input_dir,\n",
    "    tiff_dir,\n",
    "    label_dir,\n",
    "])"
   ]
  },
  {
   "cell_type": "markdown",
   "metadata": {},
   "source": [
    "### We compute the paths for the deepcell input TIFFs"
   ]
  },
  {
   "cell_type": "code",
   "execution_count": null,
   "metadata": {},
   "outputs": [],
   "source": [
    "if points is None or points == []:\n",
    "    points_input = io_utils.list_files(deepcell_input_dir, substrs=['tif'])\n",
    "else:\n",
    "    points_input = io_utils.list_files(deepcell_input_dir, substrs=points)"
   ]
  },
  {
   "cell_type": "markdown",
   "metadata": {},
   "source": [
    "### We can then load the segmented mask from deepcell via label-map TIFFs and save as an xarray"
   ]
  },
  {
   "cell_type": "code",
   "execution_count": null,
   "metadata": {},
   "outputs": [],
   "source": [
    "segmentation_labels = load_utils.load_imgs_from_dir(data_dir=label_dir,\n",
    "                                                    imgdim_name='compartments',\n",
    "                                                    image_name='whole_cell',\n",
    "                                                    delimiter='_feature_0',\n",
    "                                                    force_ints=True)\n",
    "\n",
    "save_name = os.path.join(label_dir, 'segmentation_labels.xr')\n",
    "if os.path.exists(save_name):\n",
    "    print(\"overwriting previously generated processed output file\")\n",
    "    os.remove(save_name)\n",
    "\n",
    "segmentation_labels.to_netcdf(save_name, format=\"NETCDF3_64BIT\")"
   ]
  },
  {
   "cell_type": "markdown",
   "metadata": {},
   "source": [
    "### We can also then save the segmented mask overlaid on the imaging data"
   ]
  },
  {
   "cell_type": "code",
<<<<<<< HEAD
   "execution_count": null,
   "metadata": {
    "tags": []
   },
   "outputs": [],
=======
   "execution_count": 28,
   "metadata": {
    "tags": []
   },
   "outputs": [
    {
     "name": "stderr",
     "output_type": "stream",
     "text": [
      "C:\\Users\\kevin\\PycharmProjects\\ark-analysis\\ark\\utils\\segmentation_utils.py:219: UserWarning: ../data/example_dataset\\deepcell_output\\Point8_segmentation_labels.tiff is a low contrast image\n"
     ]
    }
   ],
>>>>>>> c8d4713e
   "source": [
    "# Get input for overlay\n",
    "input_data_xr = load_utils.load_imgs_from_multitiff(deepcell_input_dir,\n",
    "                                                  multitiff_files=points_input)\n",
    "\n",
    "# Overlaying the DNA\n",
    "overlay_channels = [input_data_xr.channels.values[:2]]\n",
    "\n",
    "segmentation_utils.visualize_segmentation(\n",
    "            segmentation_labels_xr=segmentation_labels,\n",
    "            fovs=input_data_xr.fovs.values, channel_data_xr=input_data_xr,\n",
    "            chan_list = overlay_channels[0], output_dir=label_dir)"
   ]
  },
  {
   "cell_type": "markdown",
   "metadata": {},
   "source": [
    "### Afterwards, we can generate expression matrices from the labeling + imaging data"
   ]
  },
  {
   "cell_type": "markdown",
   "metadata": {},
   "source": [
    "Returns:\n",
    "* cell_size_normalized_data: computed by dividing the marker counts in segmentation_labels by their corresponding cell size.\n",
    "* arcsinh_transformed_data: first, linearly scale each value of cell_size_normalized_data by multiplying by 100. Then, pass the linearly scaled cell_size_normalized_data through the arcsinh function."
   ]
  },
  {
   "cell_type": "code",
   "execution_count": null,
   "metadata": {},
   "outputs": [],
   "source": [
    "# now extract the segmented imaging data to create normalized and transformed expression matrices\n",
    "# note that if you're loading your own dataset, please make sure all the imaging data is in the same folder\n",
    "# with each FOV given it's own folder and all FOVs having the same channels\n",
    "combined_cell_size_normalized_data, combined_arcsinh_transformed_data = \\\n",
    "    marker_quantification.compute_complete_expression_matrices(segmentation_labels=segmentation_labels,\n",
    "                                                               tiff_dir=tiff_dir,\n",
    "                                                               img_sub_folder=\"TIFs\",\n",
    "                                                               is_mibitiff=MIBItiff,\n",
    "                                                               points=points,\n",
    "                                                               batch_size=5)"
   ]
  },
  {
   "cell_type": "code",
   "execution_count": null,
   "metadata": {},
   "outputs": [],
   "source": [
    "# specify the path to the single_cell_output folder, and create it if it doesn't already exist\n",
    "# this is where we will store our combined_normalized_data and combined_transformed_data output\n",
    "single_cell_dir = os.path.join(base_dir, \"single_cell_output\")\n",
    "\n",
    "if not os.path.exists(single_cell_dir):\n",
    "    os.makedirs(single_cell_dir)"
   ]
  },
  {
   "cell_type": "code",
   "execution_count": null,
   "metadata": {},
   "outputs": [],
   "source": [
    "# save output as CSV\n",
    "combined_cell_size_normalized_data.to_csv(os.path.join(single_cell_dir, 'cell_size_normalized_data.csv'), index=False)\n",
    "combined_arcsinh_transformed_data.to_csv(os.path.join(single_cell_dir, 'arcsinh_transformed_data.csv'), index=False)"
   ]
  }
 ],
 "metadata": {
  "kernelspec": {
   "display_name": "Python 3",
   "language": "python",
   "name": "python3"
  },
  "language_info": {
   "codemirror_mode": {
    "name": "ipython",
    "version": 3
   },
   "file_extension": ".py",
   "mimetype": "text/x-python",
   "name": "python",
   "nbconvert_exporter": "python",
   "pygments_lexer": "ipython3",
   "version": "3.6.11"
  }
 },
 "nbformat": 4,
 "nbformat_minor": 4
}<|MERGE_RESOLUTION|>--- conflicted
+++ resolved
@@ -9,28 +9,9 @@
   },
   {
    "cell_type": "code",
-   "execution_count": 1,
-   "metadata": {},
-   "outputs": [
-    {
-     "ename": "ImportError",
-     "evalue": "dlopen(/Users/williamxu/.conda/envs/ark-analysis/lib/python3.8/site-packages/skimage/feature/_cascade.cpython-38-darwin.so, 2): Library not loaded: @rpath/libomp.dylib\n  Referenced from: /Users/williamxu/.conda/envs/ark-analysis/lib/python3.8/site-packages/skimage/feature/_cascade.cpython-38-darwin.so\n  Reason: image not found",
-     "output_type": "error",
-     "traceback": [
-      "\u001B[0;31m---------------------------------------------------------------------------\u001B[0m",
-      "\u001B[0;31mImportError\u001B[0m                               Traceback (most recent call last)",
-      "\u001B[0;32m<ipython-input-1-384440a446ef>\u001B[0m in \u001B[0;36m<module>\u001B[0;34m\u001B[0m\n\u001B[1;32m      5\u001B[0m \u001B[0;32mimport\u001B[0m \u001B[0mnumpy\u001B[0m \u001B[0;32mas\u001B[0m \u001B[0mnp\u001B[0m\u001B[0;34m\u001B[0m\u001B[0;34m\u001B[0m\u001B[0m\n\u001B[1;32m      6\u001B[0m \u001B[0;34m\u001B[0m\u001B[0m\n\u001B[0;32m----> 7\u001B[0;31m \u001B[0;32mfrom\u001B[0m \u001B[0mark\u001B[0m\u001B[0;34m.\u001B[0m\u001B[0mutils\u001B[0m \u001B[0;32mimport\u001B[0m \u001B[0mdata_utils\u001B[0m\u001B[0;34m,\u001B[0m \u001B[0msegmentation_utils\u001B[0m\u001B[0;34m,\u001B[0m \u001B[0mio_utils\u001B[0m\u001B[0;34m,\u001B[0m \u001B[0mtest_utils\u001B[0m\u001B[0;34m\u001B[0m\u001B[0;34m\u001B[0m\u001B[0m\n\u001B[0m\u001B[1;32m      8\u001B[0m \u001B[0;32mfrom\u001B[0m \u001B[0mark\u001B[0m\u001B[0;34m.\u001B[0m\u001B[0msegmentation\u001B[0m \u001B[0;32mimport\u001B[0m \u001B[0mmarker_quantification\u001B[0m\u001B[0;34m\u001B[0m\u001B[0;34m\u001B[0m\u001B[0m\n\u001B[1;32m      9\u001B[0m \u001B[0;34m\u001B[0m\u001B[0m\n",
-      "\u001B[0;32m~/PycharmProjects/ark-analysis/ark/utils/segmentation_utils.py\u001B[0m in \u001B[0;36m<module>\u001B[0;34m\u001B[0m\n\u001B[1;32m      7\u001B[0m \u001B[0;32mfrom\u001B[0m \u001B[0mskimage\u001B[0m\u001B[0;34m.\u001B[0m\u001B[0mmeasure\u001B[0m \u001B[0;32mimport\u001B[0m \u001B[0mregionprops_table\u001B[0m\u001B[0;34m\u001B[0m\u001B[0;34m\u001B[0m\u001B[0m\n\u001B[1;32m      8\u001B[0m \u001B[0;34m\u001B[0m\u001B[0m\n\u001B[0;32m----> 9\u001B[0;31m \u001B[0;32mfrom\u001B[0m \u001B[0mark\u001B[0m\u001B[0;34m.\u001B[0m\u001B[0mutils\u001B[0m \u001B[0;32mimport\u001B[0m \u001B[0mplot_utils\u001B[0m\u001B[0;34m,\u001B[0m \u001B[0mio_utils\u001B[0m\u001B[0;34m\u001B[0m\u001B[0;34m\u001B[0m\u001B[0m\n\u001B[0m\u001B[1;32m     10\u001B[0m \u001B[0;34m\u001B[0m\u001B[0m\n\u001B[1;32m     11\u001B[0m \u001B[0;34m\u001B[0m\u001B[0m\n",
-      "\u001B[0;32m~/PycharmProjects/ark-analysis/ark/utils/plot_utils.py\u001B[0m in \u001B[0;36m<module>\u001B[0;34m\u001B[0m\n\u001B[1;32m      8\u001B[0m \u001B[0;32mimport\u001B[0m \u001B[0mmatplotlib\u001B[0m\u001B[0;34m.\u001B[0m\u001B[0mpyplot\u001B[0m \u001B[0;32mas\u001B[0m \u001B[0mplt\u001B[0m\u001B[0;34m\u001B[0m\u001B[0;34m\u001B[0m\u001B[0m\n\u001B[1;32m      9\u001B[0m \u001B[0;34m\u001B[0m\u001B[0m\n\u001B[0;32m---> 10\u001B[0;31m \u001B[0;32mfrom\u001B[0m \u001B[0mskimage\u001B[0m\u001B[0;34m.\u001B[0m\u001B[0msegmentation\u001B[0m \u001B[0;32mimport\u001B[0m \u001B[0mfind_boundaries\u001B[0m\u001B[0;34m\u001B[0m\u001B[0;34m\u001B[0m\u001B[0m\n\u001B[0m\u001B[1;32m     11\u001B[0m \u001B[0;32mfrom\u001B[0m \u001B[0mskimage\u001B[0m\u001B[0;34m.\u001B[0m\u001B[0mexposure\u001B[0m \u001B[0;32mimport\u001B[0m \u001B[0mrescale_intensity\u001B[0m\u001B[0;34m\u001B[0m\u001B[0;34m\u001B[0m\u001B[0m\n\u001B[1;32m     12\u001B[0m \u001B[0;34m\u001B[0m\u001B[0m\n",
-      "\u001B[0;32m~/.conda/envs/ark-analysis/lib/python3.8/site-packages/skimage/segmentation/__init__.py\u001B[0m in \u001B[0;36m<module>\u001B[0;34m\u001B[0m\n\u001B[1;32m      1\u001B[0m \u001B[0;32mfrom\u001B[0m \u001B[0;34m.\u001B[0m\u001B[0mrandom_walker_segmentation\u001B[0m \u001B[0;32mimport\u001B[0m \u001B[0mrandom_walker\u001B[0m\u001B[0;34m\u001B[0m\u001B[0;34m\u001B[0m\u001B[0m\n\u001B[0;32m----> 2\u001B[0;31m \u001B[0;32mfrom\u001B[0m \u001B[0;34m.\u001B[0m\u001B[0mactive_contour_model\u001B[0m \u001B[0;32mimport\u001B[0m \u001B[0mactive_contour\u001B[0m\u001B[0;34m\u001B[0m\u001B[0;34m\u001B[0m\u001B[0m\n\u001B[0m\u001B[1;32m      3\u001B[0m \u001B[0;32mfrom\u001B[0m \u001B[0;34m.\u001B[0m\u001B[0m_felzenszwalb\u001B[0m \u001B[0;32mimport\u001B[0m \u001B[0mfelzenszwalb\u001B[0m\u001B[0;34m\u001B[0m\u001B[0;34m\u001B[0m\u001B[0m\n\u001B[1;32m      4\u001B[0m \u001B[0;32mfrom\u001B[0m \u001B[0;34m.\u001B[0m\u001B[0mslic_superpixels\u001B[0m \u001B[0;32mimport\u001B[0m \u001B[0mslic\u001B[0m\u001B[0;34m\u001B[0m\u001B[0;34m\u001B[0m\u001B[0m\n\u001B[1;32m      5\u001B[0m \u001B[0;32mfrom\u001B[0m \u001B[0;34m.\u001B[0m\u001B[0m_quickshift\u001B[0m \u001B[0;32mimport\u001B[0m \u001B[0mquickshift\u001B[0m\u001B[0;34m\u001B[0m\u001B[0;34m\u001B[0m\u001B[0m\n",
-      "\u001B[0;32m~/.conda/envs/ark-analysis/lib/python3.8/site-packages/skimage/segmentation/active_contour_model.py\u001B[0m in \u001B[0;36m<module>\u001B[0;34m\u001B[0m\n\u001B[1;32m      3\u001B[0m \u001B[0;32mfrom\u001B[0m \u001B[0mscipy\u001B[0m\u001B[0;34m.\u001B[0m\u001B[0minterpolate\u001B[0m \u001B[0;32mimport\u001B[0m \u001B[0mRectBivariateSpline\u001B[0m\u001B[0;34m\u001B[0m\u001B[0;34m\u001B[0m\u001B[0m\n\u001B[1;32m      4\u001B[0m \u001B[0;32mfrom\u001B[0m \u001B[0;34m.\u001B[0m\u001B[0;34m.\u001B[0m\u001B[0mutil\u001B[0m \u001B[0;32mimport\u001B[0m \u001B[0mimg_as_float\u001B[0m\u001B[0;34m\u001B[0m\u001B[0;34m\u001B[0m\u001B[0m\n\u001B[0;32m----> 5\u001B[0;31m \u001B[0;32mfrom\u001B[0m \u001B[0;34m.\u001B[0m\u001B[0;34m.\u001B[0m\u001B[0mfilters\u001B[0m \u001B[0;32mimport\u001B[0m \u001B[0msobel\u001B[0m\u001B[0;34m\u001B[0m\u001B[0;34m\u001B[0m\u001B[0m\n\u001B[0m\u001B[1;32m      6\u001B[0m \u001B[0;34m\u001B[0m\u001B[0m\n\u001B[1;32m      7\u001B[0m \u001B[0;34m\u001B[0m\u001B[0m\n",
-      "\u001B[0;32m~/.conda/envs/ark-analysis/lib/python3.8/site-packages/skimage/filters/__init__.py\u001B[0m in \u001B[0;36m<module>\u001B[0;34m\u001B[0m\n\u001B[1;32m     16\u001B[0m                            \u001B[0mthreshold_multiotsu\u001B[0m\u001B[0;34m,\u001B[0m \u001B[0mtry_all_threshold\u001B[0m\u001B[0;34m,\u001B[0m\u001B[0;34m\u001B[0m\u001B[0;34m\u001B[0m\u001B[0m\n\u001B[1;32m     17\u001B[0m                            apply_hysteresis_threshold)\n\u001B[0;32m---> 18\u001B[0;31m \u001B[0;32mfrom\u001B[0m \u001B[0;34m.\u001B[0m\u001B[0mridges\u001B[0m \u001B[0;32mimport\u001B[0m \u001B[0;34m(\u001B[0m\u001B[0mmeijering\u001B[0m\u001B[0;34m,\u001B[0m \u001B[0msato\u001B[0m\u001B[0;34m,\u001B[0m \u001B[0mfrangi\u001B[0m\u001B[0;34m,\u001B[0m \u001B[0mhessian\u001B[0m\u001B[0;34m)\u001B[0m\u001B[0;34m\u001B[0m\u001B[0;34m\u001B[0m\u001B[0m\n\u001B[0m\u001B[1;32m     19\u001B[0m \u001B[0;32mfrom\u001B[0m \u001B[0;34m.\u001B[0m \u001B[0;32mimport\u001B[0m \u001B[0mrank\u001B[0m\u001B[0;34m\u001B[0m\u001B[0;34m\u001B[0m\u001B[0m\n\u001B[1;32m     20\u001B[0m \u001B[0;32mfrom\u001B[0m \u001B[0;34m.\u001B[0m\u001B[0m_median\u001B[0m \u001B[0;32mimport\u001B[0m \u001B[0mmedian\u001B[0m\u001B[0;34m\u001B[0m\u001B[0;34m\u001B[0m\u001B[0m\n",
-      "\u001B[0;32m~/.conda/envs/ark-analysis/lib/python3.8/site-packages/skimage/filters/ridges.py\u001B[0m in \u001B[0;36m<module>\u001B[0;34m\u001B[0m\n\u001B[1;32m     16\u001B[0m \u001B[0;32mfrom\u001B[0m \u001B[0;34m.\u001B[0m\u001B[0;34m.\u001B[0m\u001B[0mutil\u001B[0m \u001B[0;32mimport\u001B[0m \u001B[0mimg_as_float\u001B[0m\u001B[0;34m,\u001B[0m \u001B[0minvert\u001B[0m\u001B[0;34m\u001B[0m\u001B[0;34m\u001B[0m\u001B[0m\n\u001B[1;32m     17\u001B[0m \u001B[0;32mfrom\u001B[0m \u001B[0;34m.\u001B[0m\u001B[0;34m.\u001B[0m\u001B[0m_shared\u001B[0m\u001B[0;34m.\u001B[0m\u001B[0mutils\u001B[0m \u001B[0;32mimport\u001B[0m \u001B[0mcheck_nD\u001B[0m\u001B[0;34m\u001B[0m\u001B[0;34m\u001B[0m\u001B[0m\n\u001B[0;32m---> 18\u001B[0;31m \u001B[0;32mfrom\u001B[0m \u001B[0;34m.\u001B[0m\u001B[0;34m.\u001B[0m\u001B[0mfeature\u001B[0m\u001B[0;34m.\u001B[0m\u001B[0mcorner\u001B[0m \u001B[0;32mimport\u001B[0m \u001B[0mhessian_matrix\u001B[0m\u001B[0;34m,\u001B[0m \u001B[0mhessian_matrix_eigvals\u001B[0m\u001B[0;34m\u001B[0m\u001B[0;34m\u001B[0m\u001B[0m\n\u001B[0m\u001B[1;32m     19\u001B[0m \u001B[0;34m\u001B[0m\u001B[0m\n\u001B[1;32m     20\u001B[0m \u001B[0;34m\u001B[0m\u001B[0m\n",
-      "\u001B[0;32m~/.conda/envs/ark-analysis/lib/python3.8/site-packages/skimage/feature/__init__.py\u001B[0m in \u001B[0;36m<module>\u001B[0;34m\u001B[0m\n\u001B[1;32m      2\u001B[0m \u001B[0;34m\u001B[0m\u001B[0m\n\u001B[1;32m      3\u001B[0m \u001B[0;32mfrom\u001B[0m \u001B[0;34m.\u001B[0m\u001B[0m_canny\u001B[0m \u001B[0;32mimport\u001B[0m \u001B[0mcanny\u001B[0m\u001B[0;34m\u001B[0m\u001B[0;34m\u001B[0m\u001B[0m\n\u001B[0;32m----> 4\u001B[0;31m \u001B[0;32mfrom\u001B[0m \u001B[0;34m.\u001B[0m\u001B[0m_cascade\u001B[0m \u001B[0;32mimport\u001B[0m \u001B[0mCascade\u001B[0m\u001B[0;34m\u001B[0m\u001B[0;34m\u001B[0m\u001B[0m\n\u001B[0m\u001B[1;32m      5\u001B[0m \u001B[0;32mfrom\u001B[0m \u001B[0;34m.\u001B[0m\u001B[0m_daisy\u001B[0m \u001B[0;32mimport\u001B[0m \u001B[0mdaisy\u001B[0m\u001B[0;34m\u001B[0m\u001B[0;34m\u001B[0m\u001B[0m\n\u001B[1;32m      6\u001B[0m \u001B[0;32mfrom\u001B[0m \u001B[0;34m.\u001B[0m\u001B[0m_hog\u001B[0m \u001B[0;32mimport\u001B[0m \u001B[0mhog\u001B[0m\u001B[0;34m\u001B[0m\u001B[0;34m\u001B[0m\u001B[0m\n",
-      "\u001B[0;31mImportError\u001B[0m: dlopen(/Users/williamxu/.conda/envs/ark-analysis/lib/python3.8/site-packages/skimage/feature/_cascade.cpython-38-darwin.so, 2): Library not loaded: @rpath/libomp.dylib\n  Referenced from: /Users/williamxu/.conda/envs/ark-analysis/lib/python3.8/site-packages/skimage/feature/_cascade.cpython-38-darwin.so\n  Reason: image not found"
-     ]
-    }
-   ],
+   "execution_count": 17,
+   "metadata": {},
+   "outputs": [],
    "source": [
     "import os\n",
     "\n",
@@ -40,7 +21,7 @@
   },
   {
    "cell_type": "code",
-   "execution_count": null,
+   "execution_count": 18,
    "metadata": {
     "tags": []
    },
@@ -56,7 +37,7 @@
   },
   {
    "cell_type": "code",
-   "execution_count": null,
+   "execution_count": 19,
    "metadata": {},
    "outputs": [],
    "source": [
@@ -69,7 +50,7 @@
   },
   {
    "cell_type": "code",
-   "execution_count": null,
+   "execution_count": 20,
    "metadata": {},
    "outputs": [],
    "source": [
@@ -92,7 +73,7 @@
   },
   {
    "cell_type": "code",
-   "execution_count": null,
+   "execution_count": 21,
    "metadata": {},
    "outputs": [],
    "source": [
@@ -111,9 +92,17 @@
   },
   {
    "cell_type": "code",
-   "execution_count": null,
-   "metadata": {},
-   "outputs": [],
+   "execution_count": 22,
+   "metadata": {},
+   "outputs": [
+    {
+     "name": "stdout",
+     "output_type": "stream",
+     "text": [
+      "Point8_feature_0.tif\n"
+     ]
+    }
+   ],
    "source": [
     "segmentation_labels = load_utils.load_imgs_from_dir(data_dir=label_dir,\n",
     "                                                    imgdim_name='compartments',\n",
@@ -138,13 +127,6 @@
   },
   {
    "cell_type": "code",
-<<<<<<< HEAD
-   "execution_count": null,
-   "metadata": {
-    "tags": []
-   },
-   "outputs": [],
-=======
    "execution_count": 28,
    "metadata": {
     "tags": []
@@ -158,7 +140,6 @@
      ]
     }
    ],
->>>>>>> c8d4713e
    "source": [
     "# Get input for overlay\n",
     "input_data_xr = load_utils.load_imgs_from_multitiff(deepcell_input_dir,\n",
@@ -191,9 +172,17 @@
   },
   {
    "cell_type": "code",
-   "execution_count": null,
-   "metadata": {},
-   "outputs": [],
+   "execution_count": 24,
+   "metadata": {},
+   "outputs": [
+    {
+     "name": "stdout",
+     "output_type": "stream",
+     "text": [
+      "extracting data from Point8\n"
+     ]
+    }
+   ],
    "source": [
     "# now extract the segmented imaging data to create normalized and transformed expression matrices\n",
     "# note that if you're loading your own dataset, please make sure all the imaging data is in the same folder\n",
@@ -209,7 +198,7 @@
   },
   {
    "cell_type": "code",
-   "execution_count": null,
+   "execution_count": 25,
    "metadata": {},
    "outputs": [],
    "source": [
@@ -223,7 +212,7 @@
   },
   {
    "cell_type": "code",
-   "execution_count": null,
+   "execution_count": 26,
    "metadata": {},
    "outputs": [],
    "source": [
@@ -249,7 +238,7 @@
    "name": "python",
    "nbconvert_exporter": "python",
    "pygments_lexer": "ipython3",
-   "version": "3.6.11"
+   "version": "3.8.3"
   }
  },
  "nbformat": 4,
