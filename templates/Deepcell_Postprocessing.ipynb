--- conflicted
+++ resolved
@@ -19,11 +19,8 @@
     "import skimage.io as io\n",
     "import numpy as np\n",
     "\n",
-<<<<<<< HEAD
     "from ark.utils import data_utils, segmentation_utils, io_utils, test_utils\n",
-=======
-    "from ark.utils import load_utils, plot_utils, io_utils\n",
->>>>>>> 8fec9f32
+
     "from ark.segmentation import marker_quantification"
    ]
   },
@@ -134,12 +131,9 @@
    "outputs": [],
    "source": [
     "# get input data for overlay\n",
-<<<<<<< HEAD
     "input_data_xr = data_utils.load_imgs_from_multitiff(deepcell_input_dir, multitiff_files=points_input)\n",
     "overlay_channels = [input_data_xr.channels.values[:2]]\n",
-=======
-    "input_data_xr = load_utils.load_imgs_from_multitiff(deepcell_input_dir, multitiff_files=points_input)\n",
->>>>>>> 8fec9f32
+
     "\n",
     "segmentation_utils.visualize_segmentation(\n",
     "            segmentation_labels_xr=segmentation_labels,\n",
