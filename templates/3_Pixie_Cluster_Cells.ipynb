--- conflicted
+++ resolved
@@ -910,11 +910,7 @@
    "name": "python",
    "nbconvert_exporter": "python",
    "pygments_lexer": "ipython3",
-<<<<<<< HEAD
-   "version": "3.8.15"
-=======
    "version": "3.8.16"
->>>>>>> 74f6a4e7
   },
   "vscode": {
    "interpreter": {
