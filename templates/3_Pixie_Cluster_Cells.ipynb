--- conflicted
+++ resolved
@@ -407,13 +407,8 @@
     "    cell_som_cluster_cols=cell_som_cluster_cols,\n",
     "    cell_som_input_data=cluster_counts_size_norm,\n",
     "    som_weights_name=cell_som_weights_name,\n",
-<<<<<<< HEAD
-    "    num_passes=1\n",
-=======
-    "    weighted_cell_channel_name=weighted_cell_channel_name,\n",
     "    num_passes=1,\n",
     "    seed=42\n",
->>>>>>> 51fcb02c
     ")"
    ]
   },
