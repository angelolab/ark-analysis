{
 "cells": [
  {
   "cell_type": "markdown",
   "metadata": {
    "tags": []
   },
   "source": [
    "# Pixie: cell clustering notebook"
   ]
  },
  {
   "cell_type": "markdown",
   "metadata": {},
   "source": [
    "NOTE: this notebook should be run after `2_Pixie_Cluster_Pixels.ipynb`"
   ]
  },
  {
   "cell_type": "code",
   "execution_count": 1,
   "metadata": {
    "tags": [
     "import"
    ]
   },
   "outputs": [],
   "source": [
    "# import required packages\n",
    "import json\n",
    "import os\n",
    "import subprocess\n",
    "from datetime import datetime as dt\n",
    "\n",
    "import feather\n",
    "import matplotlib.pyplot as plt\n",
    "import numpy as np\n",
    "import pandas as pd\n",
    "import scipy.stats as stats\n",
    "import seaborn as sns\n",
    "import xarray as xr\n",
    "from matplotlib import rc_file_defaults\n",
    "from tmi import io_utils, load_utils\n",
    "\n",
    "from ark.analysis import visualize\n",
    "from ark.phenotyping import cell_cluster_utils\n",
    "from ark.utils import data_utils, example_dataset, plot_utils\n",
    "from ark.utils.metacluster_remap_gui import (MetaClusterData, MetaClusterGui,\n",
    "                                             colormap_helper,\n",
    "                                             metaclusterdata_from_files)"
   ]
  },
  {
   "cell_type": "markdown",
   "metadata": {
    "tags": []
   },
   "source": [
    "## 0: Set root directory and download the example dataset\n",
    "\n",
    "Here we are using the example data located in `/data/example_dataset/input_data`. To modify this notebook to run using your own data, simply change `base_dir` to point to your own sub-directory within the data folder, rather than `'example_dataset'`. \n",
    "\n",
    "* `base_dir`: the path to all of your imaging data. Should contain a directory for your images, segmentations, and cell table (generated from `1_Segment_Image_Data.ipynb`). This directory will also store all of the directories/files created during pixel clustering."
   ]
  },
  {
   "cell_type": "code",
   "execution_count": null,
   "metadata": {
    "tags": [
     "base_dir"
    ]
   },
   "outputs": [],
   "source": [
    "# define the home directory containing pixel_output_dir\n",
    "base_dir = \"../data/example_dataset/\""
   ]
  },
  {
   "cell_type": "markdown",
   "metadata": {},
   "source": [
    "If you would like to test the features in Ark with an example dataset, run the cell below. It will download a dataset consisting of 11 FOVs with 22 channels. You may find more information about the example dataset in the [README](../README.md#example-dataset).\n",
    "\n",
    "If you are using your own data, skip the cell below.\n",
    "\n",
    "* `overwrite_existing`: If set to `False`, it will not overwrite existing data in the `data/example_dataset`. Recommended setting to `False` if you are running Notebooks 1,2,3 and 4 in succession. Set to `True` if you are just running Notebook 3."
   ]
  },
  {
   "cell_type": "code",
   "execution_count": null,
   "metadata": {
    "tags": [
     "ex_data_download"
    ]
   },
   "outputs": [],
   "source": [
    "example_dataset.get_example_dataset(dataset=\"cluster_cells\", save_dir = base_dir, overwrite_existing = False)"
   ]
  },
  {
   "cell_type": "markdown",
   "metadata": {
    "tags": []
   },
   "source": [
    "## 1: Load parameters for cell clustering (computed by `2_Pixie_Cluster_Pixels.ipynb`)"
   ]
  },
  {
   "cell_type": "markdown",
   "metadata": {},
   "source": [
    "`cell_clustering_params_name` should be in the form `{pixel_cluster_prefix}_cell_clustering_params.json` contained in `{pixel_cluster_prefix}_pixel_output_dir`. Make sure to set `base_dir` and `pixel_output_dir` to the same value used in `2_Pixie_Cluster_Pixels.ipynb`.\n",
    "\n",
    "NOTE: `{pixel_cluster_prefix}` is set in `2_Pixie_Cluster_Pixels.ipynb`. If you did not explicity set a `{pixel_cluster_prefix}` in `2_Pixie_Cluster_Pixels.ipynb`, the prefix defaults to the timestamp of the run. Please check the run directory (`base_dir` as set in `2_Pixie_Cluster_Pixels.ipynb`) to see the prefix that was used."
   ]
  },
  {
   "cell_type": "code",
   "execution_count": 2,
   "metadata": {
    "tags": [
     "dir_set"
    ]
   },
   "outputs": [],
   "source": [
    "# define the name of the folder containing the pixel cluster data\n",
    "pixel_output_dir = 'example_pixel_output_dir'\n",
    "\n",
    "# define the name of the cell clustering params file\n",
    "cell_clustering_params_name = 'cell_clustering_params.json'\n",
    "\n",
    "# define the name of the directory with the extracted image data\n",
    "tiff_dir = os.path.join(base_dir, \"image_data\")"
   ]
  },
  {
   "cell_type": "markdown",
   "metadata": {},
   "source": [
    "The following params are loaded:\n",
    "\n",
    "* `fovs`: the subset of fovs used for pixel clustering\n",
    "* `channels`: the subset of channels used for pixel clustering\n",
    "* `segmentation_dir`: the path to the directory containing your segmented images (generated from `1_Segment_Image_Data.ipynb`)\n",
    "* `seg_suffix`: the suffix plus the file extension of the segmented images for each FOV\n",
    "* `pixel_data_dir`: the name of the directory containing pixel data with the pixel SOM and consensus cluster assignments\n",
    "* `pc_chan_avg_som_cluster_name`: the name of the file containing the average channel expression per pixel SOM cluster, used for the visualization of weighted channel average per cell\n",
    "* `pc_chan_avg_meta_cluster_name`: the name of the file containing the average channel expression per pixel meta cluster, used for the visualization of weighted channel average per cell\n",
    "\n",
    "Additionally, define the following param:\n",
    "\n",
    "* `cell_table_path`: path to the cell table created by `1_Segment_Image_Data.ipynb`, should be placed in `segmentation_dir` by default. You can use either the normalized or arcsinh versions (the only columns from the cell table used are `fov`, `label`, and `cell_size`, so the clustering pipeline supports both)."
   ]
  },
  {
   "cell_type": "code",
   "execution_count": 5,
   "metadata": {
    "tags": [
     "param_load"
    ]
   },
   "outputs": [],
   "source": [
    "# load the params\n",
    "with open(os.path.join(base_dir, \"pixie\", pixel_output_dir, cell_clustering_params_name)) as fh:\n",
    "    cell_clustering_params = json.load(fh)\n",
    "    \n",
    "# assign the params to variables\n",
    "fovs = cell_clustering_params['fovs']\n",
    "channels = cell_clustering_params['channels']\n",
    "segmentation_dir = cell_clustering_params['segmentation_dir']\n",
    "seg_suffix = cell_clustering_params['seg_suffix']\n",
    "pixel_data_dir = cell_clustering_params['pixel_data_dir']\n",
    "pc_chan_avg_som_cluster_name = cell_clustering_params['pc_chan_avg_som_cluster_name']\n",
    "pc_chan_avg_meta_cluster_name = cell_clustering_params['pc_chan_avg_meta_cluster_name']\n",
    "\n",
    "# define the cell table path\n",
    "cell_table_path = os.path.join(base_dir, 'segmentation', 'cell_table', 'cell_table_size_normalized.csv')"
   ]
  },
  {
   "cell_type": "markdown",
   "metadata": {},
   "source": [
    "## 2: Preprocess"
   ]
  },
  {
   "cell_type": "markdown",
   "metadata": {},
   "source": [
    "Set a prefix to be applied to all data directories/files created by pixel and cell clustering. If the prefix is not set, a default of the datetime at the start of the run is used."
   ]
  },
  {
   "cell_type": "code",
   "execution_count": 6,
   "metadata": {
    "tags": [
     "cluster_prefix"
    ]
   },
   "outputs": [],
   "source": [
    "# explicitly set cell_cluster_prefix to override datetime default\n",
    "cell_cluster_prefix = \"example\"\n",
    "\n",
    "if cell_cluster_prefix is None:\n",
    "    cell_cluster_prefix = dt.now().strftime('%Y-%m-%dT%H:%M:%S')"
   ]
  },
  {
   "cell_type": "markdown",
   "metadata": {},
   "source": [
    "The following folders/files will be created with names prefixed by `cell_cluster_prefix`:\n",
    "\n",
    "* `cell_output_dir`: the name of the folder to store the cell clustering directories/files\n",
    "* `cell_som_weights_name`: file name to place the cell SOM weights\n",
    "* `cluster_counts_size_norm_name`: same as above, except with each value normalized by the respective cell's size\n",
    "* `weighted_cell_channel_name`: file name to store the weighted cell channel expression for each cell. Refer to <a href=https://ark-analysis.readthedocs.io/en/latest/_markdown/ark.phenotyping.html#ark.phenotyping.cell_cluster_utils.compute_p2c_weighted_channel_avg>cell channel weighting docs</a> for how the weighting is computed.\n",
    "* `cell_som_cluster_count_avg_name`: file name to store the average number of pixel SOM/meta clusters per cell SOM cluster\n",
    "* `cell_meta_cluster_count_avg_name`: same as above except for cell meta clusters\n",
    "* `cell_som_cluster_channel_avg_name`: file name to store the average weighted channel expression per cell SOM cluster\n",
    "* `cell_meta_cluster_channel_avg_name`: same as above except for cell meta clusters\n",
    "* `cell_meta_cluster_remap_name`: for the meta cluster remapping process, the file to store the new SOM to meta mappings"
   ]
  },
  {
   "cell_type": "code",
   "execution_count": null,
   "metadata": {
    "tags": [
     "cell_cluster_files"
    ]
   },
   "outputs": [],
   "source": [
    "# define the base output cell folder\n",
    "cell_output_dir = '%s_cell_output_dir' % cell_cluster_prefix\n",
    "if not os.path.exists(os.path.join(base_dir, \"pixie\", cell_output_dir)):\n",
    "    os.mkdir(os.path.join(base_dir, \"pixie\", cell_output_dir))\n",
    "    \n",
    "# define the paths to cell clustering files, explicitly set the variables to use custom names\n",
    "cell_som_weights_name = os.path.join(\"pixie\", cell_output_dir, 'cell_som_weights.feather')\n",
    "cluster_counts_size_norm_name = os.path.join(\"pixie\", cell_output_dir, 'cluster_counts_size_norm.feather')\n",
    "weighted_cell_channel_name = os.path.join(\"pixie\", cell_output_dir, 'weighted_cell_channel.feather')\n",
    "cell_som_cluster_count_avg_name = os.path.join(\"pixie\", cell_output_dir, 'cell_som_cluster_count_avg.csv')\n",
    "cell_meta_cluster_count_avg_name = os.path.join(\"pixie\", cell_output_dir, 'cell_meta_cluster_count_avg.csv')\n",
    "cell_som_cluster_channel_avg_name = os.path.join(\"pixie\", cell_output_dir, 'cell_som_cluster_channel_avg.csv')\n",
    "cell_meta_cluster_channel_avg_name = os.path.join(\"pixie\", cell_output_dir, 'cell_meta_cluster_channel_avg.csv')\n",
    "cell_meta_cluster_remap_name = os.path.join(\"pixie\", cell_output_dir, 'cell_meta_cluster_mapping.csv')"
   ]
  },
  {
   "cell_type": "markdown",
   "metadata": {},
   "source": [
    "Additionally, define the following pixel cluster aggregation variable:\n",
    "\n",
    "* `pixel_cluster_col`: whether to use pixel SOM or meta cluster counts for training/aggregating. Set to `'pixel_som_cluster'` or `'pixel_meta_cluster_rename'` respectively. Note that if you did not explicitly rename your pixel meta clusters in `2_Pixie_Cluster_Pixels.ipynb`, the default numeric names will be used."
   ]
  },
  {
   "cell_type": "code",
   "execution_count": 8,
   "metadata": {
    "tags": [
     "pixel_cluster_col"
    ]
   },
   "outputs": [],
   "source": [
    "# define the type of pixel cluster to aggregate on\n",
    "pixel_cluster_col = 'pixel_meta_cluster_rename'\n",
    "\n",
    "# depending on which pixel_cluster_col is selected, choose the pixel channel average table accordingly\n",
    "if pixel_cluster_col == 'pixel_som_cluster':\n",
    "    pc_chan_avg_name = pc_chan_avg_som_cluster_name\n",
    "elif pixel_cluster_col == 'pixel_meta_cluster_rename':\n",
    "    pc_chan_avg_name = pc_chan_avg_meta_cluster_name"
   ]
  },
  {
   "cell_type": "markdown",
   "metadata": {},
   "source": [
    "Generate the input data for the SOM. This will be the counts of each pixel cluster column per cell, normalized by the respective cell size."
   ]
  },
  {
   "cell_type": "code",
   "execution_count": null,
   "metadata": {
    "tags": [
     "generate_som_input_data"
    ]
   },
   "outputs": [],
   "source": [
    "# generate the preprocessed data before \n",
    "cluster_counts, cluster_counts_size_norm = cell_cluster_utils.create_c2pc_data(\n",
    "    fovs, os.path.join(base_dir, pixel_data_dir), cell_table_path, pixel_cluster_col\n",
    ")\n",
    "\n",
    "# define the count columns found in cluster_counts_norm\n",
    "cell_som_cluster_cols = cluster_counts_size_norm.filter(\n",
    "    regex=f'{pixel_cluster_col}.*'\n",
    ").columns.values\n",
    "\n",
    "# write the preprocessed data to cluster_counts_size_norm_name\n",
    "feather.write_dataframe(\n",
    "    cluster_counts_size_norm,\n",
    "    os.path.join(base_dir, cluster_counts_size_norm_name),\n",
    "    compression='uncompressed'\n",
    ")"
   ]
  },
  {
   "cell_type": "markdown",
   "metadata": {},
   "source": [
    "Generate the weighted cell channel expression file. This will be needed to compute average channel expression per cell cluster."
   ]
  },
  {
   "cell_type": "code",
   "execution_count": null,
   "metadata": {
    "tags": [
     "generate_weighted_channel_data"
    ]
   },
   "outputs": [],
   "source": [
    "# depending on which pixel_cluster_col is selected, choose the pixel channel average table accordingly\n",
    "if pixel_cluster_col == 'pixel_som_cluster':\n",
    "    pc_chan_avg_name = pc_chan_avg_som_cluster_name\n",
    "elif pixel_cluster_col == 'pixel_meta_cluster_rename':\n",
    "    pc_chan_avg_name = pc_chan_avg_meta_cluster_name\n",
    "\n",
    "# generate the weighted cell channel expression data\n",
    "pixel_channel_avg = pd.read_csv(os.path.join(base_dir, pc_chan_avg_name))\n",
    "weighted_cell_channel = cell_cluster_utils.compute_p2c_weighted_channel_avg(\n",
    "    pixel_channel_avg,\n",
    "    channels,\n",
    "    cluster_counts,\n",
    "    fovs=fovs,\n",
    "    pixel_cluster_col=pixel_cluster_col\n",
    ")\n",
    "\n",
    "# write the data to weighted_cell_channel_name\n",
    "feather.write_dataframe(\n",
    "    weighted_cell_channel,\n",
    "    os.path.join(base_dir, weighted_cell_channel_name),\n",
    "    compression='uncompressed'\n",
    ")"
   ]
  },
  {
   "cell_type": "markdown",
   "metadata": {},
   "source": [
    "## 3: Cell clustering"
   ]
  },
  {
   "cell_type": "markdown",
   "metadata": {},
   "source": [
    "### 3.1: train cell SOM"
   ]
  },
  {
   "cell_type": "markdown",
   "metadata": {},
   "source": [
    "Train the cell SOM on the normalized number of pixel SOM/meta clusters per cell (the data stored in `cluster_counts_size_norm_name`).  Training is done using the `FlowSOM` algorithm. Note that each of the pixel SOM/meta cluster columns are normalized by their 99.9% value prior to training.\n",
    "\n",
    "Additionally, this function also computes the weighted cell channel table (the data stored in `weighted_cell_channel_name`). This data will be needed to compute the weighted average channel expression per cell cluster (the data stored in `cell_som_cluster_channel_avg_name` and `cell_meta_cluster_channel_avg_name`). See documentation of `compute_p2c_weighted_channel_avg` for how weighted cell channel average is computed: <a href=https://ark-analysis.readthedocs.io/en/latest/_markdown/ark.phenotyping.html#ark.phenotyping.cell_cluster_utils.compute_p2c_weighted_channel_avg>cell channel weighting docs</a>.\n",
    "\n",
    "For a full set of parameters you can customize for `train_cell_som`, please consult: <a href=https://ark-analysis.readthedocs.io/en/latest/_markdown/ark.phenotyping.html#ark.phenotyping.cell_cluster_utils.train_cell_som>cell training docs</a>"
   ]
  },
  {
   "cell_type": "code",
   "execution_count": null,
   "metadata": {
    "tags": [
     "train_cell_som"
    ]
   },
   "outputs": [],
   "source": [
    "# create the cell-level SOM weights\n",
    "cell_pysom = cell_cluster_utils.train_cell_som(\n",
    "    fovs,\n",
    "    base_dir,\n",
    "    pixel_data_dir=pixel_data_dir,\n",
    "    cell_table_path=cell_table_path,\n",
    "    cell_som_cluster_cols=cell_som_cluster_cols,\n",
    "    cluster_counts_size_norm_name=cluster_counts_size_norm_name,\n",
    "    som_weights_name=cell_som_weights_name,\n",
    "    num_passes=1\n",
    ")"
   ]
  },
  {
   "cell_type": "markdown",
   "metadata": {},
   "source": [
    "### 3.2: assign cell SOM clusters"
   ]
  },
  {
   "cell_type": "markdown",
   "metadata": {},
   "source": [
    "Use the weights learned from `train_cell_som` to assign cell clusters to the cell dataset. Note that this is done on the normalized pixel SOM/meta cluster counts table. As with `train_pixel_som`, each of the columns are normalized by their 99.9% value prior to assigning a cell SOM cluster label.\n",
    "\n",
    "This function also computes the average number of pixel SOM/meta clusters per cell SOM cluster as well as the number of cells in each cell SOM cluster (the data placed in `cell_som_cluster_count_avg_name`). This is needed for cell consensus clustering."
   ]
  },
  {
   "cell_type": "code",
   "execution_count": null,
   "metadata": {
    "tags": [
     "cluster_cell_data"
    ]
   },
   "outputs": [],
   "source": [
    "# use cell SOM weights to assign cell clusters\n",
    "cell_cluster_utils.cluster_cells(\n",
    "    base_dir,\n",
    "    cell_pysom,\n",
    "    cell_som_cluster_cols=cell_som_cluster_cols,\n",
    "    cell_som_cluster_count_avg_name=cell_som_cluster_count_avg_name\n",
    ")"
   ]
  },
  {
   "cell_type": "markdown",
   "metadata": {},
   "source": [
    "### 3.3: run cell consensus clustering"
   ]
  },
  {
   "cell_type": "markdown",
   "metadata": {},
   "source": [
    "With the SOM cluster labels assigned to the cell data, assign consensus cluster labels. The consensus clusters are trained on the average number of pixel SOM/meta clusters across all cell SOM clusters (the data stored in `cell_som_cluster_count_avg_name`). These values are z-scored and capped at the value specified in the `cap` argument prior to training: this helps improve the meta clustering process.\n",
    "\n",
    "After consensus clustering, the following are also computed:\n",
    "\n",
    "* The average number of pixel SOM/meta clusters across all cell meta clusters, and the number of cells per meta cluster (the data placed in `cell_meta_cluster_count_avg_name`)\n",
    "* The meta cluster mapping for each cell SOM cluster in `cell_som_cluster_count_avg_name` (data is resaved, same data except with an associated meta cluster column)\n",
    "* The weighted channel average across all cell clusters (the data placed in `cell_som_cluster_channel_avg_name` and `cell_meta_cluster_channel_avg_name`). This will be done for both `'cell_som_cluster'` and `'cell_meta_cluster'`.\n",
    "\n",
    "For a full set of parameters you can customize for `cell_consensus_cluster`, please consult: <a href=https://ark-analysis.readthedocs.io/en/latest/_markdown/ark.phenotyping.html#ark.phenotyping.cell_cluster_utils.cell_consensus_cluster>cell consensus clustering docs</a>"
   ]
  },
  {
   "cell_type": "markdown",
   "metadata": {},
   "source": [
    "* `max_k`: the number of consensus clusters desired\n",
    "* `cap`: used to clip z-scored values prior to consensus clustering (in the range `[-cap, cap]`)"
   ]
  },
  {
   "cell_type": "code",
   "execution_count": null,
   "metadata": {
    "tags": [
     "cell_consensus_cluster"
    ]
   },
   "outputs": [],
   "source": [
    "max_k = 20\n",
    "cap = 3\n",
    "\n",
    "# run hierarchical clustering based on cell SOM cluster assignments\n",
    "_ = cell_cluster_utils.cell_consensus_cluster(\n",
    "    fovs=fovs,\n",
    "    channels=channels,\n",
    "    base_dir=base_dir,\n",
    "    cell_som_cluster_cols=cell_som_cluster_cols,\n",
    "    max_k=max_k,\n",
    "    cap=cap,\n",
    "    cluster_counts_size_norm_name=cluster_counts_size_norm_name,\n",
    "    cell_som_cluster_count_avg_name=cell_som_cluster_count_avg_name,\n",
    "    cell_meta_cluster_count_avg_name=cell_meta_cluster_count_avg_name,\n",
    "    weighted_cell_channel_name=weighted_cell_channel_name,\n",
    "    cell_som_cluster_channel_avg_name=cell_som_cluster_channel_avg_name,\n",
    "    cell_meta_cluster_channel_avg_name=cell_meta_cluster_channel_avg_name\n",
    ")"
   ]
  },
  {
   "cell_type": "markdown",
   "metadata": {},
   "source": [
    "## 3: visualize results"
   ]
  },
  {
   "cell_type": "markdown",
   "metadata": {},
   "source": [
    "### 3.1: use the interactive reclustering results to relabel cell meta clusters"
   ]
  },
  {
   "cell_type": "markdown",
   "metadata": {},
   "source": [
    "The visualization shows the z-scored average pixel cluster count expression per cell SOM and meta cluster. The heatmaps are faceted by cell SOM clusters on the left and cell meta clusters on the right.\n",
    "\n",
    "## Usage\n",
    "\n",
    "### Quickstart\n",
    "- **Select**: Left Click\n",
    "- **Remap**: **New metacluster button** or Right Click\n",
    "- **Edit Metacluster Name**: Textbox at bottom right of the heatmaps.\n",
    "\n",
    "### Selection and Remapping details\n",
    "- To select a SOM cluster, click on its respective position in the **selected** bar. Click on it again to deselect.\n",
    "- To select a meta cluster, click on its corresponding color in the **metacluster** bar. Click on it again to deselect.\n",
    "- To remap the selected clusters, click the **New metacluster** button (alternatively, right click anywhere). Note that remapping an entire metacluster deletes it.\n",
    "- To clear the selected SOM/meta clusters, use the **Clear Selection** button.\n",
    "- **After remapping a meta cluster, make sure to deselect the newly created one to prevent unwanted combinations.**\n",
    "\n",
    "### Other features and notes\n",
    "- You will likely need to zoom out to see the entire visualization. To toggle Zoom, use Ctrl -/Ctrl + on Windows or ⌘ +/⌘ - on Mac.\n",
    "- The bars at the top show the number of cells in each SOM cluster.\n",
    "- The text box at the bottom right allows you to rename a particular meta cluster. This can be useful as remapping may cause inconsistent numbering.\n",
    "- Adjust the z-score limit using the slider on the bottom left to adjust your dynamic range.\n",
    "- When meta clusters are combined or a meta cluster is renamed, the change is immediately saved to `cell_meta_cluster_remap_name`.\n",
    "- You won't be able to advance until you've clicked `New metacluster` or renamed a meta cluster at least once. If you do not want to make changes, just click `New metacluster` to trigger a save before continuing."
   ]
  },
  {
   "cell_type": "code",
   "execution_count": null,
   "metadata": {
    "tags": [
     "cell_interactive"
    ]
   },
   "outputs": [],
   "source": [
    "%matplotlib widget\n",
    "rc_file_defaults()\n",
    "plt.ion()\n",
    "\n",
    "cell_mcd = metaclusterdata_from_files(\n",
    "    os.path.join(base_dir, cell_som_cluster_count_avg_name),\n",
    "    cluster_type='cell',\n",
    "    prefix_trim=pixel_cluster_col + '_'\n",
    ")\n",
    "cell_mcd.output_mapping_filename = os.path.join(base_dir, cell_meta_cluster_remap_name)\n",
    "cell_mcg = MetaClusterGui(cell_mcd, width=17)"
   ]
  },
  {
   "cell_type": "markdown",
   "metadata": {},
   "source": [
    "Relabel the cell meta clusters using the mapping."
   ]
  },
  {
   "cell_type": "code",
   "execution_count": null,
   "metadata": {
    "tags": [
     "cell_apply_remap"
    ]
   },
   "outputs": [],
   "source": [
    "cell_cluster_utils.apply_cell_meta_cluster_remapping(\n",
    "    fovs,\n",
    "    channels,\n",
    "    base_dir,\n",
    "    cluster_counts_size_norm_name,\n",
    "    cell_meta_cluster_remap_name,\n",
    "    cell_som_cluster_cols,\n",
    "    cell_som_cluster_count_avg_name,\n",
    "    cell_meta_cluster_count_avg_name,\n",
    "    weighted_cell_channel_name,\n",
    "    cell_som_cluster_channel_avg_name,\n",
    "    cell_meta_cluster_channel_avg_name\n",
    ")"
   ]
  },
  {
   "cell_type": "markdown",
   "metadata": {},
   "source": [
    "Generate the color scheme returned by the interactive reclustering process. This will be for visualizing the weighted channel average heatmaps and the cell cluster overlay."
   ]
  },
  {
   "cell_type": "code",
   "execution_count": null,
   "metadata": {
    "tags": [
     "cell_cmap_gen"
    ]
   },
   "outputs": [],
   "source": [
    "raw_cmap, renamed_cmap = colormap_helper.generate_meta_cluster_colormap_dict(\n",
    "    cell_mcd.output_mapping_filename,\n",
    "    cell_mcg.im_cl.cmap\n",
    ")"
   ]
  },
  {
   "cell_type": "markdown",
   "metadata": {},
   "source": [
    "### 3.2: weighted cell SOM cluster average heatmap over channels (z-scored)"
   ]
  },
  {
   "cell_type": "code",
   "execution_count": null,
   "metadata": {
    "tags": [
     "cell_som_heatmap"
    ]
   },
   "outputs": [],
   "source": [
    "cell_cluster_utils.generate_weighted_channel_avg_heatmap(\n",
    "    os.path.join(base_dir, cell_som_cluster_channel_avg_name),\n",
    "    'cell_som_cluster',\n",
    "    channels,\n",
    "    raw_cmap,\n",
    "    renamed_cmap\n",
    ")"
   ]
  },
  {
   "cell_type": "markdown",
   "metadata": {},
   "source": [
    "### 3.3: weighted cell meta cluster average heatmap over channels (z-scored)"
   ]
  },
  {
   "cell_type": "code",
   "execution_count": null,
   "metadata": {
    "tags": [
     "cell_meta_heatmap"
    ]
   },
   "outputs": [],
   "source": [
    "cell_cluster_utils.generate_weighted_channel_avg_heatmap(\n",
    "    os.path.join(base_dir, cell_meta_cluster_channel_avg_name),\n",
    "    'cell_meta_cluster_rename',\n",
    "    channels,\n",
    "    raw_cmap,\n",
    "    renamed_cmap\n",
    ")"
   ]
  },
  {
   "cell_type": "markdown",
   "metadata": {},
   "source": [
    "### 3.4: cell cluster overlay (cell meta clusters only)\n",
    "\n",
    "This will take your FOVs and generate cell cluster images in batches. Run this cell if you wish to create a significant amount of cell cluster mask images for downstream analysis."
   ]
  },
  {
   "cell_type": "code",
   "execution_count": null,
   "metadata": {
    "tags": [
     "cell_overlay_fovs"
    ]
   },
   "outputs": [],
   "source": [
    "# select fovs to display\n",
    "subset_cell_fovs = ['fov0', 'fov1']"
   ]
  },
  {
   "cell_type": "code",
   "execution_count": null,
   "metadata": {
    "tags": [
     "cell_mask_gen_save"
    ]
   },
   "outputs": [],
   "source": [
    "# generate and save the cell cluster masks for each fov in subset_cell_fovs\n",
    "data_utils.generate_and_save_cell_cluster_masks(\n",
    "    fovs=subset_cell_fovs,\n",
    "    base_dir=base_dir,\n",
    "    save_dir=os.path.join(base_dir, \"pixie\", cell_output_dir),\n",
    "    seg_dir=os.path.join(base_dir, segmentation_dir),\n",
    "    cell_data_name=cluster_counts_size_norm_name,\n",
    "    seg_suffix=seg_suffix,\n",
    "    sub_dir='cell_masks',\n",
    "    name_suffix='_cell_mask'\n",
    ")"
   ]
  },
  {
   "cell_type": "markdown",
   "metadata": {},
   "source": [
    "Load a subset of the cell cluster masks that you would like to preview."
   ]
  },
  {
   "cell_type": "code",
   "execution_count": null,
   "metadata": {
    "tags": [
     "cell_overlay_gen"
    ]
   },
   "outputs": [],
   "source": [
    "for cell_fov in subset_cell_fovs:\n",
    "    cell_cluster_mask = load_utils.load_imgs_from_dir(\n",
    "        data_dir = os.path.join(base_dir, \"pixie\", cell_output_dir, \"cell_masks\"),\n",
    "        files=[cell_fov + \"_cell_mask.tiff\"],\n",
    "        trim_suffix=\"_cell_mask\",\n",
    "        match_substring=\"_cell_mask\",\n",
    "        xr_dim_name=\"cell_mask\",\n",
    "        xr_channel_names=None,\n",
    "    )\n",
    "\n",
    "    plot_utils.plot_pixel_cell_cluster_overlay(\n",
    "        cell_cluster_mask,\n",
    "        [cell_fov],\n",
    "        os.path.join(base_dir, cell_meta_cluster_remap_name),\n",
    "        metacluster_colors=raw_cmap\n",
    "    )"
   ]
  },
  {
   "cell_type": "markdown",
   "metadata": {},
   "source": [
    "### 3.5: save consensus cluster labels to cell table"
   ]
  },
  {
   "cell_type": "markdown",
   "metadata": {},
   "source": [
    "The cell table with consensus cluster labels is saved to `{cell_table_path}_cell_labels.csv`"
   ]
  },
  {
   "cell_type": "code",
   "execution_count": null,
   "metadata": {
    "tags": [
     "cell_append_meta"
    ]
   },
   "outputs": [],
   "source": [
    "cell_cluster_utils.add_consensus_labels_cell_table(\n",
    "    base_dir, cell_table_path, cluster_counts_size_norm_name\n",
    ")"
   ]
  },
  {
   "cell_type": "markdown",
   "metadata": {},
   "source": [
    "### 3.6 Save Images a Mantis Viewer Project\n",
    "\n",
    "Mantis Viewer is a visualization tool for multi-dimensional imaging in pathology. Learn more about Mantis Viewer in the [README](../README.md#mantis-viewer)."
   ]
  },
  {
   "cell_type": "code",
   "execution_count": null,
   "metadata": {
    "tags": [
     "cell_mantis_project"
    ]
   },
   "outputs": [],
   "source": [
    "plot_utils.create_mantis_dir(\n",
    "    fovs=subset_cell_fovs,\n",
    "    mantis_project_path=os.path.join(base_dir, \"pixie\", cell_output_dir, \"mantis\"),\n",
    "    img_data_path=tiff_dir,\n",
    "    mask_output_dir=os.path.join(base_dir, \"pixie\", cell_output_dir, \"cell_masks\"),\n",
    "    mapping = os.path.join(base_dir, cell_meta_cluster_remap_name),\n",
    "    seg_dir=os.path.join(base_dir, segmentation_dir),\n",
    "    mask_suffix=\"_cell_mask\",\n",
    "    seg_suffix_name=seg_suffix\n",
    ")"
   ]
  }
 ],
 "metadata": {
  "kernelspec": {
   "display_name": "ark38",
   "language": "python",
   "name": "python3"
  },
  "language_info": {
   "codemirror_mode": {
    "name": "ipython",
    "version": 3
   },
   "file_extension": ".py",
   "mimetype": "text/x-python",
   "name": "python",
   "nbconvert_exporter": "python",
   "pygments_lexer": "ipython3",
<<<<<<< HEAD
   "version": "3.8.15"
=======
   "version": "3.8.15 | packaged by conda-forge | (default, Nov 22 2022, 08:49:06) \n[Clang 14.0.6 ]"
>>>>>>> e69ed2a0
  },
  "vscode": {
   "interpreter": {
    "hash": "9cd428f2623867f362c6ffd1805d28fe273bb79d15f4a3a73107e7f51d98be79"
   }
  }
 },
 "nbformat": 4,
 "nbformat_minor": 4
}<|MERGE_RESOLUTION|>--- conflicted
+++ resolved
@@ -838,11 +838,7 @@
    "name": "python",
    "nbconvert_exporter": "python",
    "pygments_lexer": "ipython3",
-<<<<<<< HEAD
    "version": "3.8.15"
-=======
-   "version": "3.8.15 | packaged by conda-forge | (default, Nov 22 2022, 08:49:06) \n[Clang 14.0.6 ]"
->>>>>>> e69ed2a0
   },
   "vscode": {
    "interpreter": {
