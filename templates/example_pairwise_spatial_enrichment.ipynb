--- conflicted
+++ resolved
@@ -133,14 +133,6 @@
    "metadata": {},
    "outputs": [],
    "source": [
-<<<<<<< HEAD
-    "# This is the Xarray of label maps for multiple fovs from which the distance matrix will be computed\n",
-    "#label_maps = xr.load_dataarray(os.path.join(spatial_analysis_dir, \"segmentation_labels.xr\"))\n",
-    "label_maps = load_utils.load_imgs_from_dir(deepcell_output, xr_channel_names=['segmentation_label'], match_substring='_whole_cell', trim_suffix='_whole_cell')\n",
-    "\n",
-    "# Get dictionary object with the respective distance matrices for the fovs\n",
-    "dist_mats = spatial_analysis_utils.calc_dist_matrix(label_maps)"
-=======
     "# create the dist_mat_output directory if it doesn't exist\n",
     "if not os.path.exists(dist_mat_dir):\n",
     "    os.makedirs(dist_mat_dir)\n",
@@ -151,7 +143,6 @@
     "    dist_mat_fovs=[f.replace('_dist_mat.xr', '') for f in io_utils.list_files(dist_mat_dir, substrs='_dist_mat.xr')],\n",
     "    input_fovs=all_data[settings.FOV_ID].unique()\n",
     ")"
->>>>>>> 447b728d
    ]
   },
   {
