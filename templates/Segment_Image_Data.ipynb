{
 "cells": [
  {
   "cell_type": "markdown",
   "metadata": {},
   "source": [
    "### This is a notebook to format your data for segmentation, run the images through the cloud instance of DeepCell, and then extract marker counts and morphological information from all the cells in your images"
   ]
  },
  {
   "cell_type": "code",
   "execution_count": null,
   "metadata": {
    "tags": []
   },
   "outputs": [],
   "source": [
    "# import required packages\n",
    "import os\n",
    "import warnings\n",
    "\n",
    "from ark.utils import data_utils, load_utils, io_utils, deepcell_service_utils, segmentation_utils\n",
    "from ark.segmentation import marker_quantification"
   ]
  },
  {
   "cell_type": "markdown",
   "metadata": {},
   "source": [
    "### All data, images, files, etc. must be placed in the 'data' directory, and referenced via '../data/path_to_your_data'"
   ]
  },
  {
   "cell_type": "code",
   "execution_count": null,
   "metadata": {},
   "outputs": [],
   "source": [
    "# set up file paths\n",
    "base_dir = \"../data/example_dataset\"\n",
    "input_dir = os.path.join(base_dir, \"input_data\")\n",
    "tiff_dir = os.path.join(input_dir, \"single_channel_inputs/\")\n",
    "deepcell_input_dir = os.path.join(input_dir, \"deepcell_input/\")\n",
    "deepcell_output_dir = os.path.join(base_dir, 'deepcell_output')\n",
    "single_cell_dir = os.path.join(base_dir, \"single_cell_output\")\n",
    "label_dir = os.path.join(base_dir, 'deepcell_output')\n",
    "viz_dir = os.path.join(base_dir, \"deepcell_visualization\")\n",
    "\n",
    "# create directories if do not exist\n",
    "for directory in [deepcell_input_dir, deepcell_output_dir, single_cell_dir, viz_dir]:\n",
    "    if not os.path.exists(directory):\n",
    "        os.makedirs(directory)"
   ]
  },
  {
   "cell_type": "markdown",
   "metadata": {},
   "source": [
    "### Here we are using the example data located in /data/example_dataset/input_data. To modify this notebook to run using your own data, simply change the base_dir to point to your own sub-directory within the data folder, rather than 'example_dataset'. "
   ]
  },
  {
   "cell_type": "code",
   "execution_count": null,
   "metadata": {},
   "outputs": [],
   "source": [
    "# set this to true for multi-channel tiffs\n",
    "MIBItiff = False\n",
    "\n",
    "# data file suffix for low-level processed data\n",
    "# only needed for MIBItiff = True\n",
    "MIBItiff_suffix = \"-MassCorrected-Filtered.tiff\"\n",
    "\n",
    "# nuclear channel name(s) (or nucs = None)\n",
    "nucs = ['HH3']\n",
    "\n",
    "# membrane channel name(s) (or mems = None)\n",
    "mems = ['Membrane']\n",
    "\n",
    "# validate paths\n",
    "io_utils.validate_paths([base_dir,\n",
    "                         input_dir,\n",
    "                         tiff_dir,\n",
    "                         deepcell_input_dir,\n",
    "                         deepcell_output_dir,\n",
    "                         single_cell_dir\n",
    "                         ])"
   ]
  },
  {
   "cell_type": "markdown",
   "metadata": {},
   "source": [
    "### compute and filter fov paths"
   ]
  },
  {
   "cell_type": "code",
   "execution_count": null,
   "metadata": {
    "tags": []
   },
   "outputs": [],
   "source": [
    "# either get all fovs in the folder...\n",
    "if MIBItiff:\n",
    "    fovs = io_utils.list_files(tiff_dir, substrs=MIBItiff_suffix)\n",
    "else:\n",
    "    fovs = io_utils.list_folders(tiff_dir)\n",
    "\n",
    "# ... or optionally, select a specific set of fovs manually\n",
    "# fovs = [\"fov1\", \"fov2\"]\n",
    "\n",
    "# TODO: MIBItiff manual selection"
   ]
  },
  {
   "cell_type": "markdown",
   "metadata": {},
   "source": [
    "### load images into notebook, process, and save as deepcell compatable input"
   ]
  },
  {
   "cell_type": "code",
   "execution_count": null,
   "metadata": {
    "scrolled": true
   },
   "outputs": [],
   "source": [
    "# load channels to be included in deepcell data\n",
    "channels = (nucs if nucs else []) + (mems if mems else [])\n",
    "\n",
    "# filter channels for None (just in case)\n",
    "channels = [channel for channel in channels if channel is not None]\n",
    "\n",
    "if MIBItiff:\n",
    "    data_xr = load_utils.load_imgs_from_mibitiff(tiff_dir, mibitiff_files=fovs, channels=channels)\n",
    "else:\n",
    "    data_xr = load_utils.load_imgs_from_tree(tiff_dir, img_sub_folder=\"TIFs\", fovs=fovs, channels=channels)\n",
    "\n",
    "# generate and save deepcell input tifs\n",
    "data_utils.generate_deepcell_input(data_xr, deepcell_input_dir, nucs, mems)"
   ]
  },
  {
   "cell_type": "markdown",
   "metadata": {},
   "source": [
    "## Upload files to Deepcell and download results\n",
    "\n",
    "Deepcell input images will be zipped into a single file, uploaded to [deepcell.org](https://deepcell.org),\n",
    "\n",
    "and the output will be downloaded to the deepcell output directory."
   ]
  },
  {
   "cell_type": "code",
   "execution_count": null,
   "metadata": {},
   "outputs": [],
   "source": [
    "deepcell_service_utils.create_deepcell_output(deepcell_input_dir, deepcell_output_dir, fovs=fovs)"
   ]
  },
  {
   "cell_type": "markdown",
   "metadata": {},
   "source": [
    "### We can then load the segmented mask from deepcell via label-map TIFFs and save as an xarray"
   ]
  },
  {
   "cell_type": "code",
   "execution_count": null,
   "metadata": {
    "pycharm": {
     "name": "#%%\n"
    }
   },
   "outputs": [],
   "source": [
    "segmentation_labels = load_utils.load_imgs_from_dir(data_dir=label_dir,\n",
    "                                                    xr_dim_name='compartments',\n",
    "                                                    xr_channel_names=['whole_cell'],\n",
    "                                                    delimiter='_feature_0',\n",
    "                                                    force_ints=True)\n",
    "\n",
    "\n",
    "save_name = os.path.join(label_dir, 'segmentation_labels.xr')\n",
    "if os.path.exists(save_name):\n",
    "    print(\"overwriting previously generated processed output file\")\n",
    "    os.remove(save_name)\n",
    "\n",
    "segmentation_labels.to_netcdf(save_name, format=\"NETCDF3_64BIT\")"
   ]
  },
  {
   "cell_type": "markdown",
   "metadata": {
    "pycharm": {
     "name": "#%% md\n"
    }
   },
   "source": [
    "### We can also then save the segmented mask overlaid on the imaging data"
   ]
  },
  {
   "cell_type": "code",
   "execution_count": null,
   "metadata": {},
   "outputs": [],
   "source": [
    "data_xr_summed = load_utils.load_imgs_from_dir(data_dir=deepcell_input_dir,\n",
    "                                               files=[fov + '.tif' for fov in data_xr.coords['fovs'].values],\n",
    "                                               xr_dim_name='compartments',\n",
    "                                               xr_channel_names=data_xr.coords['channels'].values.tolist())"
   ]
  },
  {
   "cell_type": "code",
   "execution_count": 11,
   "metadata": {
    "pycharm": {
     "name": "#%%\n"
    }
   },
   "outputs": [
    {
     "data": {
      "image/png": "iVBORw0KGgoAAAANSUhEUgAAASoAAAEYCAYAAADriLuJAAAABHNCSVQICAgIfAhkiAAAAAlwSFlzAAALEgAACxIB0t1+/AAAADl0RVh0U29mdHdhcmUAbWF0cGxvdGxpYiB2ZXJzaW9uIDIuMi4yLCBodHRwOi8vbWF0cGxvdGxpYi5vcmcvhp/UCwAAIABJREFUeJzsvV2MZEl2Hvbd5exyTTtb5FIEuFlcgKRlOMcwBEK92UuCNGA4h7BAGXD1woCXDzXrB2NhsWZhWA9GDR8cXTBQs6L8IKtnDcrwg2sW/iEp96wEGsSit60HP3X3DmRQZHdTHJoy2d00IBra7oIEg6J5/BDxRZw4N+Lem//Z2RmFQGbdjBu/J06c/2hEBId0SId0SLucPrHtDhzSIR3SIfWlA6I6pEM6pJ1PB0R1SId0SDufDojqkA7pkHY+HRDVIR3SIe18OiCqQzqkQ9r5tHFE1TTNX26a5neapvm4aZqzTbd/SId0SK9eajZpR9U0zfcA+EcAfhbAUwAPAfy8iDzaWCcO6ZAO6ZVLm6aobgD4WET+TxH5EwD/M4B/f8N9OKRDOqRXLL2x4faOAPyh+v8pgC/oAk3TfAXAV8K/17O3Pwvgj9bYuyXT9evX8dsffYQRgP8PwBWAf7HlPlXTZ8PnDs9nltbc308A+EF4AH0C4E8A/FlXX/6o8H0Tad62F+zfCB52/9/5X22l7wPwz/NHfywiPzRPHTsnTBeR/1ZEPi8in2/9uOOb6qOPPsJPA/hpAJ8OebTdLtXTH2HYfLp1d2RgGtrfBdOfAfgn8Mjqk+hAUuxL6fsm0rxtL9K/sOY/veB7Nn1P+/n/NW/Vm0ZUzwB8Tv3/I+HZ3qRnACYAnongCp6qeqXT+bY7sLk0AnAPG16zsInHAC7hYWedaQTgWP1flFGf+zm4N2/lFVi5WgEMbRpRPQTwrzVN82NN03wKwJcA/L0N96EzjbEcFfQEwAcAjppmNR06pI0ljaCmqGziVaewia9hMyf2EYCbAM7gYb3RcLor1HMhbRRRicifAngHwLcAPAbwqyLy25vsQ1cigprBA+qi6XnIh/RqphH8Zn63aTaDrAA8FsFjeESyzvQSwNsA3oPfiPcBnPLHEuWzI8hro+YJ86amaTbeuTP4k/VDHJDN65w04L0JTymvM03hEci9kGcAvrmGdkah7g/D/+/BU3Lvi+TU1XrTR0UZdEfaOWH6ttPXAHwdByT1uiYRwR0A7zrPjt2Al+ms2zL5SciUa64DSSHU/QyecnsMj7gmmJ8FnAA4wfplakyvFEU1wwICvkN6LdIIywvBR/D2MtcAQO2L95oGD+A399eXbKOWxtje4SgLUlMX8PLYBajN/aWoJthhVf8hbS0RJhZGUop6eBmQ02MAHzYNmpDJjq0KSY0Lz7ZJwS/D8i0jy50n7TSi0p17hkSmHtIhAR4elj68lAC5aZqIjN5RdT/A6k0WTvHqH7zvwavxN5F2GlF9yvz/EG0yc1lzgkN6ddMVVkeJjOBZoHfhWbznSMhp1UhqFvIq6x2HOkvU2rrSDF4BsIm004jqT9T3K5R54TfhSXYRSWrWQzqkOdMVgPcDC/Temtt6C162s6pELd4lgnytI02wmsOd1OzjJesZmnYaUXW6MYT0DAnAJjiwhjpRfrASFmkDaYbt9vMX4bV862RnRATvw7OTq1JkPQ713US/0ehL+DEuS82RcJinnmWIiVdK61dLJHf3wmVlxWkKf8pSvvc1eHX7s5B3yQzjDB5JrEMmtJIkAJYwNZrAr8cNeBnYt+HXYxWa7FVoPTuTw0rcqW4D+OoCWj9IYJt2McODxiEvkcVPZMxTQE7D89Md6J/No5C33Y91je0RIKLy/Q20O9mBsQOQMSDH/vt35sUFmw7zckgbTjeM6vkhgGsOeLNp8FgEz5pmbcaFi6RlqIJt2iJ1pRG8HPXdpsGb4dn72Jx/37qt6oem51jckHUvWL9tpbWT2wsmEcGNpsEVPKvx0AHPboW+NmlDs9yusYDzJsq2nqGudNl0GsGzeI/D51H4fBAyEdSrPO9LpP01+NxUGqNfID8O+QYQSdPZOjvlUHZrIFHNf8Ohw8gN9+FP7dk5cNwAo0BccXM0TYOHbvc2yxCBOtXxF/CyHjoSP96Bg3eKHHHSZeU9JEvumuP6q6D02ErathxqmzKqcZAbnAQ+fgIvwxmpfByej+HlOkzj8B5/n4XyViYEFz5lvr6JSHrXPld1sy8j1f8xIHcBeYokBxFAHrl2Ha3+blmGcRn63tcvro2EcXOM2x4Dx7GIXIiwt+3+byDPLaN6rVk/skBU4z8Eot8TA4zdgNfK3IC3VXkCL294u2nwdnh/BE/O0+P9JYBvLNk3ermzXvYvsjUCoPHljlSZCRJb8RCe2vggjPVn1fhqaYqB6nmHXAtk/58zjeGNB5/Az/UI3lygxlpP4Kmpm/CUyrvh+SEK2CuR5mb9XitEJSK42TS45/qjDo6BaO9yA0md/wF89M6Xwd1iirS5nsFvnHewoF+YA07O/aYjsqDrEJCQlA5BMw7/T+CRpO7PPQBfVtX3IakRgJkDnpx7FqrXB4zIKSDNZRNZ7iMkhFlT3Y9RFkRfw+blhsfwcLJrLPQOp4OMSqcRcpeCx2HjXVgk5dCSAb0Dv2Fo6TsJz26G/yl3oO0WKZ+X4TtT6yAw7WTp3CObZ/DA/3bIs9A23RXihnDeMv+G6uM3wyepqGkoR8H5MZJ1spXFXQG4d+7bu8Ggcaq/HAsdxEecxyWRFOudwvvAnYbxdskK360834Zy41VXRqw9dcH8wLS3iIpA/jx8P4XfxDdR0AopxMXN/W547x5yCoWuDw+RG07O4KkoIhoKVGk1Hzd9DyU3Cn2+Bk/RfQjgi6E/7Ivu9z2XECMR1hOkuNhXAMa3/HeyShQ8v0TycYMDIL78B86Pr2ma1F/n/yeiux/6d6rrmDPRYp6s9hX8HD4J432/UqeI7IRmj2lTjrk7mYYgoVXE3d+2wHyVwnQKlCeAF0QrYbSIyCgIOrP3BC2B9xheMHsJyG14I727gNxBEqhTgEsh7gReuHsGb1BJQfbd8KzVLlAUlrP9qfP1XIR2j9E2hqTw/kL1435o/z68cFaPfxbqm4ZxTdRveuy1+b0b6r0I/XkR6pmqeelaGzvGUySFxFSNcRJ+q9UlInIW5uVOmOsXYZ7nhZlD3kqeW5i+dWS0KkQ1hde8xWdzatmy7JLmTOA3wQR+Q9wO7dC6m0hrrPpAJHUS6riE39zz9oP1EnkQEYyQNvaL0JaIyHFok1pAIodx0A5OJSECIoWI0J1/TsRjEdYIkPvOj4Vz8ggJQYhInIMawrLI6iK0dxnqGRfaLWU9VmoJJ9gwoqocMotmrYHe2Bi2l19PRNWr1nXqswPASokbnuYJpwgbEx4hcYPwt6fwVMddqE0cvhc3caE/uoz+fgK/sS9U/S+QKLvLUL41FwFRjV2iOLXJxch5Co5joptHRBrikd2x+u22+s45uB0+eWDUEBYzzSlm4fu8m5RU2TS829feruVZmLPbYR4vYOB4xchwh/LriaiK2SKlnkXXQD5DYvu4Abip78Jv0Av4TXIbye6H328jUVWX8EjkDhRLavvUQ/2NkVhACZ+k1AjgRBrHqh2mWE+hPRGJrJYgIbxLJCQAQEbOb6K7SPZLeuxnoQ+cs6HzTvaVrF4vReXyvtu1e5XyNMwjqfMh1OSe5NcYUQly5FTa/M58mkxDvUfwm/EO/IYdhfIiEtm+E/hN/RQeUYhIpDgiOxbyU+SbNyIQ1cfjUG8JWOnMyfYEuQzsqWqLG38iCjEV5mps5uEUiUJjfS+QZEUiEtnDE5eogLvhd7LFRHSLODxblrW4dh3r9yplrulrwurZvL+ISm/gKTosf4mwun43//NEHsMjJwqmL5FkOUxjeIrLyoJYxwRpk0vIJ6izprRwfxTajRRRyKyXFA2t6GdIsrL7qp1pyHfV7+OAwCfqGVm0iVMRFZBYP9Z5R809x0D5GFnZszBXpPgodNdjPl4HwL/iCGtXohpsIe8nohLx7AlZkmMk1uwYColZwNUUVAdQEwFRzhJZGvjNN9LlCm1Y1xkisguXb3TWESkTJJaO2rT7FoBde2xjQCAJSY5dYg/Jaj4t1CkhPwLkqcvdVajFvINczkatHOVfeszsC5UGEsoSSep5OkOPHHGN2fblkLee9xNRjZA2IU//afiflEVrMhzarKD+rspyA56Euh8hsX2XKJctZW5EyohKbAzfpwCaiIFtXaDNDug2NXWjqbmJQ6RsBJ6io0nFCXIKTwv4KdCdqnHfV2XusE8BuY70/DlP6ZGFoRmHFMYw65m7ztxxyPRlwg4Pox3YpIe8r4hqjEQ9keJ5Cr+JKBcpaboWmURNSZG9a5ULGzXabCFtihLVoIXoIp6iosD+DpJwXkK+7Og/+2M1a6SY7qoxSJgbLU+6RJKr3UHQmLqEgE5DOcratClEbc7IanItSMU9RdLocX42vSlGYZw8FA7IanuZ1Df2FVGNkG9q2vs8QhLiLj2RisrKoihohGGpNPU/EQff06nU3jGSup/mBdr+iuVa77s0J0SkpBbGyCMmWAE3kQl/pwZPR2GAS9SUNvtosaPqHa4HEeQlcrZ2IwJj154rEZEp0iFA2VltTfqyRrqvXF6CKl1VPgnrgH1DVJ9EsrOhCp4bj0BH9m9qF0MGTJ5BQqVEVjMDUGnXUaIWRrV3VCZLS2rxEslwcYK0qShDoykBqRxuHoY9eYG0ManFsxSWNi8ohbCpypMqYyD7aM022Ialxkbm3YWoHLV2ZKNnpj7OnTbtuItkcjHvhqYiY9sb/lXNKvzNfiEqAjUF6WQlTpGMMCdIltcLTSABU3IgZd2U+1g2D2I+XS4rY3yqkeveiDMkBMSy1CayDJEQWd5TJIqM8yPiDTdJyQiSwekp0kbVFBzfIwXJcUzUb33zyt+jJlYSRXUKJedz+Xg4vpOQZ6bMvBtAkJQBpODYN8rtyM6+QBle+hDmPsdz31QO87d/iApIp749zUb2hF8Q0PX73Lg0QzhDkvM8hWEFVZtjlyiUY5VPRNkUmf6SEtJ16jHpTUHkQ6qFgvCMrZKkdbsNyJmDHLskh5JQB80YRLyRKqmwu6q+sZ3bwlxZuRufU15G5GiVHRpJTJFbsy+yjlPVHv0QdTs86Dj+U9OH0nxvcuPS/3LTbW8x7x+i0gA1grf7GQRcCyIttkcAeoRk3El/NF2ebhx0bXmBRP1Rc0jbKKasLfZT2n3QfaH7DBEn2bm7yM0VWP7YzBURPZ2VRSQad3JsgtyyfKz6UJxP/UwQNZ1kLXXWJh6Q9rrOhSRCu0TqFA1wPi51W0hUKudsEze/DM203XvNDD/3D1FF5OTaG724YVaUyVqSdaID7cS0Sa0S2SwKlWP4X/Q7JMdxdYyD2jiyUo+QjD0pBNfzY+VOOpHqE5PZhqh+sa6ZGm/8jcjVIFlSo0TWp6o/M+TUmk7LUBW07Oc66f4zz1S5HdiscW7pzL3tvnB9BevRkKroJfuFqDSFQE9/boS+SdHJPh/Bn8YlGyeWZwQBbmjKx1oA5ZL7yV0kuYy2KbqN1O8zeAdgHaEg62MHsqL2k1bkgrTpavZa3AykENkXmhQIkkmDdcWZuTwqBJEOBfgZsjJZ226xP2ehDyMXqCGHDOEPjZ5Qmhd+Jyup50CnGbYbDobrvuhYN9G/qA1eQ170Xr+dDkX8Y00jXwrfGZaWAdayJBgcZZK3xwApSuQH8AHbRHz4XRHBUdPgGnwQtwv4IHMMkKa/8zaUd8LzI/jAeW/CB72bAfgCfJz1B00T466PALyFEO5YBA2a8hgcfOAxB4zPU8RRBu37BsvcQoyhfgVg5FK45TF8oDyGSx4BeEcEUKGGvw0fsI9hdX8WKczxB2EcnPcP0X8/m4Wrt5sGcMCNcz/+Uqhmzv8yoX11uzaU8h34vgMm/vyG0hQ+SutN+HX/2obbH5IYi/7LWH20VIb3/uK+3ZQ8gbKe1id3B9WhbX8oL9En7gTJHotsGcNr8ATmSRfDoMAIvJGbDrA/pFAYyYBxrADPvtKQUodoiaFfnOqnMxSSQ5FyGam6LeWoy5PK02YJHJcgKQv0Lb4jJHW/NrKlfCy2IZCuNRm7dErTAl+zwiXKglTcRLfTseZDMzWilPfRlGGTwmy6PL2uZg57aZ6gZSmXUIHeChMgEuIqIcludIwkljuW5CZDo8inSD5vjIxANukpclcVIgQ+y2ydXHp+jDzqAjVTZ8gtvyX8zrHqyJwZ8nH5WOMzl/cr/h7Kz0IbtG8SeEStN6moTJeescudpW+rMpQ5dWkGmYiItHsP6yOrzMMiqyP0f5UIhOtCK/ULvL4IY8t5vxDVCMk2phUSo4CwRkghWKhJoUBXUyiaQhAkV5xjJKpBW4qLAmgKY238JI0oSNVR7U6FwF2XBOJa2C4icl9SH6KqvoeK0AjKOmaLSAxVQ0G/DhFDSo7UhSBF7WTo5JlLpgs61HF0WaohqtAH7TpEH0I6MFNwzwOB87SuzaHnidbqr1zoYjvfK6Ayt5T3C1F9PxJCqVoFq8Wil7+NeklkR6NMClwpGKbqnpQWWRRB2pwUJPNE5salmwrZRLI2Z0guMqQqbJ1RyyaSsV2CYepqjRxLeYycnSNikNBn+vjRiDY6Has+awftu/DIloi/1D6NR4mAaLNFgT1NIWjCwXm8bdpfV9apryxZ5q1uame+d1CxzDYcT6fQ3iK7zSC/uRHVTt9C82l44eMH8ILVl8ivv7JJ3713L2ReX3UE+Ftb4AXSXw/PeW/ck/DeewAeI7+q6SW8IPolkoB8hHQjzQzpKqsPQr3XkG6xAbwA9W0RvOt8/TfgBYsUWLLfH8ILtoF0MSqA9m0fri0s5txMQn4mEoX6L+EF4I/D9/eQhO0PwnzwVhog3YTzZujb2/DC/6tz388rtNsH/DwewSsqqFS4APCWCN4K476GdHHqAyQB8wxJ0bGqNAL81gipaZqY+xIvQpW+gutIXO9b6tk5BimNCFNPkK6PH5zOA/y47uvKNp4WpXYAfA7A3wfwCMBvA/hPw/PPALgL4HfD5w+E5w2AvwXgYwC/CeAv9bWhg9ANkSVQ5kI5EMOclAK5ofA/kALC8TQVBJZJJAvXK8hlXRLKUCZ0R9WhYzWR3YpUjAOP90hJFWOOu/ppp2VNl6oeEUmxpNSc0IhVKwtKaYo80gLH0OqbenYCf3U8xyNIMeWpwHiBdIMM2U06nZfkc0W2cJ6TfwAVUsq0u9pJt5nS+DtgpDNCauEdLTNdgxnF5lg/AJ9FQDbwB88/AvBvAPglAGfh+RmAvx6+/xyA34BHWD8J4H5fG59EcsCNbiB2g0iaaFqJUyZDwTAF4rosUNb0MZMd1MLyiSRWihuXrCkdebUDtd2UbHMKb0tFYbSIRFunY4TnFng6Npt21NY2VkSGkeV05bDI1sdRy92mkiOd3s3t0uFCJM4gh9o5+o7LXVuodbTCc8odMyPNoUhqTgRVctPaVqaipndMLrczzNZiSFsdSIvzEd3BVje+7cmoAPxdePOb3wHwWYXMfid8/9sAfl6Vj+Vq+dNm4fSnnky7uDqqQDSsdPCbzmxMm/sSQ/VqUwTKxGi0SH87Ui+U80xNP3WyfZhnc+mIBZTNkaITyS9vsFbZti3WoyknIi86Tnf1hSFfBEkhQWv60Ji8QArPTBkikVpm+R6+cx0nrrxRO//f8Uz3KD1mKmL6hP1UhNDcZgYTJ19SG1r2OIg6Nc/09WwrMAbdDqIC8KMA/gBe/PBd9bzh/wB+HcDPqN/uAfh8oa6vAPhOyC0qqLWJw2LoKAQM83vq0qkSKaraKRva0fUT8RAxkToTkbi5qFVkXCftEqGBiML8pRbYISfvXeqjvpWGgnqNGCOiUeOdqLnVgfzoA3gayhHZtebenL78Tp9HUp2CxPYK8pNZI9oai8H2R4V2qxuth5qikL9a5zx5TsqNeYKkUSV1f4yCuYZrv0d4j0EknX8n888M68vDm+8vY/Kh3ZCWYAk3j6gA/CsAPgLwxfD/d83v/3QeRGXejYDK7yU5k2Z3BLk5wx1d3mzyUv22brJ6lEfdVm1cuEQZcDPZOmiiMLd/2QIb5zZSSBe9CbVWkyyCDo3DsM6CpJGjI3YVGFX/GG1ipD6JpLkmd+FZWp7u88p9qmyZq3zvyISZldhRueHt6kxjYy0SIKK6rcYiIhERcr00y6xvi6aDemnNalE5lsn06VwAYW0WUQH4JIBvAfhr6tnKWL/r169nADhBmdUTJBshGhbyqqf7Tr0zx8knIpEsJxlOKuFUPdM3zFiEl21IRW0N6kcN+Ds2hWbRtHX9mUu2YqcKaEmlEFFpk4t4VdgAwLZBC2ngKUhIqnhJrNqMTF0IoOsW5kU22VrlUZU1FklKmdvIHHVbSg273nw2RmLvtQiCQSQ758gtRQm18oJIb6PC9AZeU/03zfO/gVyY/kvh+19BLkx/0NfGJ5BOaPLIjJnE05C35JL1obU3/z8tTKZeSCK74pVWakPTNkhbNtPCuySgLyXabi1tL9SB6HS9IiLHLrGfpyoTqYlIdCvS81YKQFcDfKAd40nfsqONY0vjFpFsTETmdkMxDHXWnzkOn5XlJdqkwidGa3WJ6raHWBd7xaCOPKAn8DK8mveGiMhMUkDDuZCVrk8qz+fLG0VUPxMa/U0A/0fIPwfgB+HZut+FNwn6jEJsXwfwewD+IXrYvvCOR1LOLyRPfBuKhDIhapfIphEJdSEFsom0nG6Ft3Dp9htBMmTUriWAIq0NlTBW/ShRYVUjPqc+SwDhzKcBItZPYNZaN0b3nLokJ5khncrsY9VMwnynttMCP6mxqkzEjJ2GuHqOeEDxJuZNxG3qPUTseqk1R2EemEWS+QojUpB6PTF1Af3GmsemTJeWkLHIKHuk/LZkuBtll3acq0FSgn2zTNeLzk3GhaUcRk+yRkz29GY5XZ5lyOZQlW9teSjvYvva7OC40Ab7odX8RBREdC0hbg1hLZJVnXQjEqST+xFy9yARiVdinagyxTA0pXbQTbXW+mafUaZI+QtZHL3m91FgbyrzRkrROpV3jWPubBCtlkeW5mDqcmWLdiGy/aEWV3MF1UOjY1xsT6Bs/kLuXGdBe26XQ1DM+4eoAG+bc8dMMO+is5NQM2MoZdo8ESB4mtfePXaJWiMrZdsm8iOLRW95ymwon4gsY2nhFwEG9Q4BjtpAytfI0nGDRGNVlTgOPRYm60+o+99iOSRtEhGJGtUSey3i7yXU/o/0xySCuoCXtcVbhwqIrrReU/ZlVYdAqT01NsLQI11WzRMPiczfMfxGezzWS0UO43jZ9S0il0IWkajVZV00jJbw3Mp+ew8ps85zwuweIiqXNj5ZrkdqQi2w9CIuBTRkx3QIEoaVyRZKlWfQN5o76AgJbFPbNJ2p3621+yA1cWHz95ZT/aWWkohV1P/3EazIRaKtU7wmTM291U7NBaBSXxubdVQJIiatgrfsdkaFSnsONn07M6kWqbRLuR0VPpR1ahOTeCmImnfrVaHnsjY++3yK9mFPapVheyiL1TKsmgJDP5s6zy5Sq1tFZinvIaIKADhGQiZR7uSKk9BmSVwdKVBDRbVwSzsVNllcGL1B9eZwqT5SA5QLRINFpM12YvrZl1vyhxrScmncNBMQpDhQGki5aYggWI6Cds7DNJS/cMGg0Iy5ShmqvxqiGqn2tAP1U0BuO8+OUiNJlrkT+YS+FMsUkPkqM9X1+uJajnuM3G2IcKHfj7ZmIpmSZ6jyRSRRvZRf6VhklOPSNIL2gYR72pZZg+kWLLq2Bn6i4A6l93J43S9ERfMEbQ+EwvcMkZjJmXBz8R2XbxoasHEhi8JLgxRssuUZbE5Upt2SiLTsqrpslXhlOoO7dck/bB/ZF3EprpeOBUWg1D6VDLl8rDYyEW5miKiQdNX8Q/+5BMBENtrMQ0RaJz43zinaF81mQuASoiwhpRpCXVEmgonW4Wo+RvACbHulV20tWVdJ2K33hH2HVLRlo8ni0/fzkfr9wuVx3AgjXRS/RmgaWZEbyWC6fajuF6LSAyWLxeB0Q4HHUgc2c7ItsrDAMdYAiHQaiki2EQlEDHFCoTXJaa3pYZlS36jGJkvGsneQXxpa2ngj812Q2zVFTaVCHjPnERoRVjSUlZylyW6ldqmNDDiJEPinyh6HjUENIy9dZR1PXaL2eLBQvmLdeka6nRoCWhdimqPe2qHC5yXlD2HAvstDlWY6E1MfDxWyl5xnQaCoAwKkfEzHAqMJjg5/VGLbNRLlmlPBcSJBE2nfyw+JPUVUYVK6bECs7GQihrR26TcLDF1AxgWkNsyyHnExTP3UEsabiSVFI6CtFxFW6fShNpKUGS3FSdVMbPsh87nuo46uIGg7q44kaYY0UI8kUXSUqbRujdbza8eh/0KfeFoz0/SA7A3dQ2hEynFwDgGPVLX5RDYPhTVeBmnF4H9D37Xtc8Oa99lfjp+IOd5x6NoHI5E6Hb0pkD9V7dD8gWYIWilBaphxyLjmUN/JYVgY6ptbvTYMItCxt/YTUemY27ddEpKSVGVsb70xufCLhukgacsr18nOPUV9g4hIazEn8AA3DgBkA+QJjPOpS+/p6A/23akpb8eoWQZSoZyXIhCGZxzzyHkhqbYBY+DA24V3u7LuB097UgQ6soQuq5M15eCm5S3LWXz1oXkA4qEguWZR34KBjvEz2fJcE95ixNt+ZmH+WUaH6tEBB3noEZHTpo31UP5I2W6rv5LGSmSllSmtcZcOpFDnGJ79Y1+n8ARDYX72E1ExoiZv82WMJFItXDCSq1x4brqhQKQnlKc2Bc70VKdGqk99G5GW898JOOwvNS4UaJbiMBERiyqr78oTkUjCa5/DGiIiIA3ZYKXfqIV6qsZfRRAFRGDj2VPulBk76vcU0mc7Y/WOZq/JrsS/nnWvZS1fLGpmnZofpyjYEuKTstGrntsp0gFEVowmM5SbUoZIjTcRAc1NrNM7DyUK40v+fxHe7ZxXxjFk7mKb4UASBzmVQIVLVv9+Iiot8yH7Ry2WDu97oSYzMpnHAAAgAElEQVTsBDk1VaOqSoiKxni0P6LQ9w4SZWERCxcp27iSylA+pRGVZgFLoT7Gph8EZkG+6RlSJjMKLAGc2SSDgFP9NpFkRzbUQpwIhTffzJAMX2k3FC/uqPXPbAYeQNzYNGnoM/eIMq0OWCC1YuPsWzs1iiC0ASWpbX2IabEBFRQ6rtoIbW1npJgcsv4QxrkGGvaj4bHL56roY9k3z4U50vujtCY02ZnCh1N6ihSK+0IgJ5Ltw/1EVHTzoJyEFyRqllD7shFplBZvaNYGkTpiKO16CHQa4IhMrYCTiIpe79Su0Rqemz679solANMITl+xpUO7CHoiNJg5qNlDddnl8IDgxrOuRvpT26hRaH6m1kzLqqh57JIFEclR5U5TD1IU8eJRKb/PDQXksh87Rg1frQ0tCfmSVdI+knfCGpaQuI29PnJJWM6+6zXWdfJw5m9a3kjj0hpl22vKYeerY69UZU6hDhtK5sx5ZHsp/vYnZZO1n4iKAyfwk5ylHEdHS6Bg1p6ANeBsnQxIwnMCjDWWjAJPBcgUinIzagpBRASSKL0zl3y0tDATpk4NBFOXI8EZEsITJKG8jWRQBUr9v6DMcpk5LKUSQgFyC37tIE4kpi/L0JEeWjZa/O4SHNBUQ5uVUODfJ4/MzAdMpr1Yn6GoPkDIKvIAs/ZFAPIQK6FtDSsS5o1KDyJLHV9t4nJkxkwZbQ15dCKp0nfzTESiPVWXcD0aeyqk9RQe1mPo7dTOfiGqUpgXDSgUHArShr2vfosbScqbjZNM4KJ7Ae16SEUI0il2F16gT9aMAEbEOYIBVtfuDxGuVu8S8GPYZfYhIBSrvta2TWSfoiuE3eyi3q0hbAvYlXI0FahaIAekN0Jiz6mlZN946Ng6SojP9oVxtXhY6LqOEQTQlY03k/ac67Z5j2FE9oV6rMkABd2M3WXDV5fmj3DE6BJcwyzsNdprRlZKkA7mGDGhtA6ledSHUqmcGTP7Q3OZlngDab0hnu2bip9rikm4fxSluV+IqjVhLgEHAYnhUSXk1mnoCoApaQHocMxTmho+AiQ3BiMM0GLXylQoO4n90wvv0mJSoB3tuxRgUOahjU9FAjUY/ijf0C4WRKInuj0FdPFEl36KI7OBKoyRLFuRNVLv8RAhpWmVGhphjGzbyNvXc6jXk5SvRmKtOVBrbm3hdKZqPiL70kY386RZ8hg6p1K/zvoqN7LFgpzqbCEBBSMnrnDhRVe7FjFJ5X+zhpxT3XYN0Wv4hniYo6kJxRujVN/+Iio9IXFzuCSLYhgYTelYICTbqDcYb9rgb7RP0QvTlzSFV5TbmP91nUCya9HGekRUOra6BSpSgaQmW7IRVd4ihaoFvihgdXlb1LJewvsIZsLrAoIDkrVyL0Wn+2ARTeEdqyTRrhuRIiohm0r7hJkM8XZkfVhYm66uTPZOOydT0ydI8eTZD/vJObLiDbte2XM7dvun16+2HgW4rcE4KVciKYZRuos9RVR9Bmdxo6NAjqpMJERBrGbDLlzafJQBaFW4XhSyGhTsF5FnbWO4Qt9djjimBEDpQHjhO1kpsg5RBe0MMFlgtvNpEANZzZl41bIGUmq4tDxGj2UIImqVHfjekEyFxrx1EuEMRTY6a0Pg6jyrPEHS3JKFJWXMC15bska7hrX6u+bTIiZbj6C3753jU+1xjen3eAde+aTccvYLUVUnqrTpOyaWvLKN68PYQIz5ww1oqY0ZEkKjHRPZTbIKJTuoIX0nsJPFnJTKFQCjlKJ8zOXsXqsep/43gD2GF4xOnfpdkgGhIFlIX1gAd+b/ro20wsw55xxW563SPlmwwWum/q/K2aT+Pillym8uAbkrSfyQvVOar67f+p7bftXqL6yfpvLpmExkdGrq4TycIGlCo3b3tUBUnES16frcYEoCQI1QyC4wioJlU8hW6jv9aGRoVdm9iAp5v6nhoT1Q0UVIAc2s8pxsK7VoY1u2UmfWX7UBmHjHILVTvIqdmtaTUFdxg9pNUwD+jF1eAomVEjQilnL7hI/WXOg+ufr/meGvQWDWyHPeVIV/258KTAyBwRpclJ7RvpBilEt4CpAHWDxoXT6fhf2554iKSMouVgfwdv6m6iAlYrVR3Ei019KblafJXJvKpXpJmWhvdm7+LuRbcm+gcJZqfy38BxKFNRQpMI3Fv0tZGFlN2jBdJhSQIwYL6PMiIXUQVTeW+l8k2aoBSXMb6xJT76K58j7b0r6JljpqwaMkEwuKHvR7XfDbBVt98r343B4ipX2l4HXm1LojGUELkvzytq6v3sc9R1R28KWFGZAJAASSs7AILY2N+p8Ce/LZlEtQ2D12SXBYi4hgAVaQEJ+onMUqcm3NoLXApsM2KT3K5KjCpoU7zQQsdVnS5DBBcu0NNTjRWVqvgZTnrgq0XZtH8r5k43b5JmY/WY6IaubSb3Ej9vRlbp9Bk3llFQ8KelPEfqp5IaXOdaMMsHjBp0a0Tq3PkPnsGvPAdRKRaKxLq3i6QEl4Jq7NAlbyfiGqT9cWy05030ZQwK8XV0daLAlT9Ua1pgSApzREJFJHgvxKrVFHv6hK1warvAZd21hZ4C6NS9vv0LmVFtvcOHec/07kdSpJY8rbdVpGpwR0l1g/1k+B8GXpHY0UBPMdJAXERzMAHQGgmNV8M7JAhtQGbMqSwXBxU+s6JH+ftxNR9snDIiJNJGRGJEUzG65dzdarNUdd/VtDttd0RSNUl7uCZfDQnvP9QlTFRXEYBkSl3/XGdgmh6Lv6SkH2a3WL5D58OgQHb8PRiDFDci7ZxHDxmbuu8i5RPkR8pHxIfdAnUUQyp2aaPzDM7SMkSrBGUZzA+2sRMKlMqMXybiGDBTfRsWtfSHABL/Cn+Yg1sqWlunYT4oFSg6GJJA2enlMeZEP6SspYX+RBH7/MADk8165E2mczahGdmVeXxksnbB42pPKLe6IHjufKLlHVtD7XYpGnoQz7PCq3v4eISvonLvvrKMsEJLkAKRoa27WAsgNJ8TsF8afqkxt/iLygZM2ebayOHENyKEDVITvYV4ao4Wa/75K8iQ6+RJIayDIHW0mB/2LETVHzschGELWGhXWqhcWhvZugfc0ZragvTTvsYykkDp199W/aj6/TPi5kstucxxN4L4YMZlyyMdJj07HHeJDUZFtEbPS7JGK0lzTEObVzbA+QBdaNslwizWOXzH9EJEaFqFjp7xmi+uyASbMT3YOstMU5XRcYlK50WaldRL2JNKDzNCbAUDDaBdi2jhJQxvclryf6DbId/bskCosnuY4KSVkbETRjTJFdIrBboX4tTWtzbtfGICTW2eXSwsNEI6rb8OYT3Nz2uimurb7ObATP/paoxqlrx9iauYQMNRuJwvvMnEey8ESi+gIQbdgrSNS3tqXiGEswyJDSjLuu72tkfZZ6GyQeWSBHCtYlpKUd5rkfCvC/Z4iKA6tNsv7jZFSQAtkBksgiEo03SVFYIbVe7NbCmwXTlrj3kcj96gaeBygK5QkEtP2yAfEsNcR3SGnpWF70GRQkpEYKk6cigX/iErVCFoWIgmrrQW46ahyCZJqhKQmyr2LyJTzLTNbpwtSt1edEYDNJ72eaT1dm9ykIp/yOCIfUcwm5EkHqeS3d+8iyOigi+0tqqWZAStZbC7QJBwzhXDVLMXBEj4ghlHttT5GqYz2U2/ICCStT3EuDz88NnbTSxg+Lq4PZ88SiYZ2ICFyyO+oUYHJxa+26BICo1KVJebbdKXNzOZCyL/paeR17vOim4tpjEMkdriXUder8dwI+NygpKxGJVvmkCGaqH0QsWm5URcritayklqj10pcKTF1uusFM+ZiWB+r5od8lQ6TQ0JBOvHbzl9abCJhyS47rWLVbsr9if9nnWlQMIjzG0uLY4pVllXlj5AmW5Xcb/dWuuYWzkfPx6alIapUv5UKfyO5R7EFfVKu5ZvmgWd8vRPX9n03IQSe98KVNCEkUDsn/F0inkQ3Fws+oupfyBqfgXNvrtE6proW2m4NtFACgZkc1QmJXCaAx4qgCxr40cQmJx2ipkm50ps0UqRxSoYw++QK5kaqW8TCiQVcYaBGJwmoJ75dCrLA9IjMiKmpMNWIk8qWMSIeAoQywz2m4L5GKqbncsA3tYlRbR84R2XgeoCYaZo5gQnkdK03H5x96l6FmpxnUsBc5OTNOSXtCm+yISMv9zMD1fiGqv1iY9Kr3tgK0sfOkPmUM8aZdtagauKkqbtmvqIVh/CBSD/pCgi7EZBeLsX20PZNIGVmVxkYA17c8l2RJFshJ5mtkyb5FwajLb/Cl3I6bj8jlApBLlxCURpg2FldtwzGTMrtQdVwiIXFSEKQ6yNpQcH2h2mM8KR3nSsvhipvQmb6GrAP90XzAxkTTPqac8xplbtcx60P4G+y4rdqw0Q363tNl7V0DJfjt6gsvBZnBU78i0htldS9daD6BRBnR7kj77XUBAeUojE0uSOE1osBYEuLIqCxRCxWeUZVPrU50BnapjKa0pmEh9UJTaEqkN5cTrAGYsapDOyMXAQreV5G3kdi4XhqI9L1zpEY14tGsBzVO+iLLTB2t/wrjGbl0qvPGFAnrNlNIXlMblAeSGosGt0gCZtqG0ZaJyM/K7GobSSTdMUg2T8taIvJmXQrhsX6dSogkQ+KiKOKBsBDfF7Ta6UR2ggw5zgt31TJOjdG+065j/xAVyXbKlygvoPCwttmngJxJ0sIR6ErkeO0k0otPkl9UfTb06tQFxFdaKJcC+TPmePVmkJ6sESKFl5TLnJh2GftKz4GNeyQiEWi1EahGppqk16YUvBw0Xo/kzLj1n5kXsrE6AijnV89JV6IsZ+aS6QQPEcqn7LxE5CIqnjkSdUCETiT6SPVJr4Fes2pkVVWeyhsehiVkNjgPRWrLvrPMe/V39wtRfVJtHH1xJ0l7OhPXHI7JN2theQyr4tJmqYbUUJmuEPraoplL5bUTahc7yEsNBP1yjJp8QG9gbgJSezb8zEQSy0rzBFKZE6B64YFGOpoS0XMY2yjMf9yAFlmZsjQe1BFUpy6/3lzH0pq6PKyKiERjTSJWyqhIUZMKt2zeWMET2flIgYskgbgeo56rMJ5HzpfTkUYzV6XwDs0I5mHRhtjhDa6n0PeF6yysZbGMalfZ9u0Xovo+5HY/lCNR5sDvRRmNWhzN+5dkXjXBuN24+iaQGI5XvWNP1bhZVR0U6JNVKskaegHI5ac5rc2JyO3pT+NCsnSC/MorC7hayRAVDabNUm79bpF/Abi5sbm5a9dKsRztv1oIU5KmjtQU5VicH9s+WV0i+EfqOy3KWxS7qoMyGsIE2UP6VGrBtki6xKFFRVcOi4WQyqJlau/VnnchKodinykL3jtE9cPIbzAhIFMlymcli3INBFrorTWIgxbJ/MYbSCKwulRv0etd8vq42YhQMgGqFE5b2zdn+uUSpUdKTUVSjLI6QZK1UC0eBexdwNgFkByrAUYinlgHkVylrpFL86qVHKybCIimJVrbp+VEEyQ1PftAbeQ4jIVsF0Plct6IsEhxWt/OVpyoUOa25F4JtINigDyulYjEi2iJZO0hpinsRW2bFkJebkDZHjgoIiqXv8eDeu8Q1Q8h2dZQBapDYlBedRttRGUnN0NOYRI1kokTW1qUwuJlyGhgFpGMctJmETV1rk2xb5LKkw0mEjo1bWgXC1JdUaZUG2NhDiyCt/0lFUGqpDeIHZKypLQ59fh4OFGATwULy/FdUtsjJJnmVM3XjMjCJSrtKSCPJFFft5EoSMKWSGJByZZSdnqCpC0lZUikU7zw1bXnj/K6sapzMEKo/d4Fx9JRrgYTXXX0ZK5RGNd+ISoCBTU4GjlRdkVZQJ9atDTpRHz6+q0u7dlKMutXi0wjubsd77UMTTViRaKMpmjbCnGMguShT2qkenKHv5Y7RgEAodrWjrmXCHK8whyQaqK5h75Ki/Xqdi3LfAkfullTlpm5iASqzqX50tEstNxL23/ZuPo2rtWxJIqOhwOpY1LKFM4XI0twbvlJhO081Ufzj1I4niJMl+a3VK7rdymUKR1c8yI6CyOyp3ZURCY8sfRNMYyNQ82OvXfMbi4NKDR10Pex8TRcB3KqWrOrTISsES4NAa0vWxUQCu0QGXF81DgOUdXrfmSW0q7thgLkl2RqQ87inLg097RTqhpQSu6ETKon+jgindixn05d9CCm3y4fO5E2qXOtlYsI3XnLfY5LXx3FQ/TYpX6yfxlrzwOmhBhUfbW5qCKEAlLR6zq2zxyyOanWpdbWHhxZWY14K2PL+rKPiIqZQE0bJCIrbVdTc1fQgECApLEggVNf0z44O/SfanoxK2XZV6vit64yNmZUFZALwKcNZfuMZjPAcomaoepfu7loCpTxsMiikc20VNvY+YspNSuq/RX1oaIBnJrB+4Dckfaa0+GY7Fasp2vzqOeandTrwgODc0CNqYgIJA+3QnjUsswIi7YfBnmQDW6Zt+j11XCkEU5lPLSLa8G2eU9EIotd2jslxUvfITeGjx5BJZgSN+wvouLAtfCcZHrLraWyyERSorL2yyoiKgKDFJ7pzaA2bC/SKvwvksuv6AJCJNo6oYfm0DcKcls33lpAV+9RjkO2hlb+RCr6tmiyTnSvoaaRF8JqzapmmVhXje2dN73QYyqtXWV9tayMeYRkmnAKv+loM6b7RxMPrQgYKpRmAhLrV4UbPR79Z9rTbDUPeLL7JdjQyDhe1aXG/SKMXZC8Ao5dx2EX6tTRRMz9jnuKqNQiaONPWqj38vNcYOcnihbMRFYMQmYBKAMQ9WkRUkve07Ux+oA3fCerS+E4EVYvJVTZIF2pr39iMt1ryHprlloblgqCdrFQJ5Em65shFzzbNdc3A2s/P8qhuNEymZrdyEMRV2HuSM0x3hLbsKYGRNixDx2HU9c6ZfBgkVHHGhNBUIup10F7JVg45pzqOwV1hI1L9T89EaKPaWXNSIFrregj//t+Iiq9ALx2W4cfKSKZwjOS5IKk4aF1eJcTMKkQC5T6dl0ikrOOPlSRU+E5w8XoUMnFeFn23S4gdl64zZM2zlsJQahnjAZKfzuGFmFEUs4TkQ9ZOrLo1T668iFhy5M6I0KjcoWC5+Kc6D/93MxPNEJ0+W9WISGStH6EB8pHNcKiJ8BQ7Zhmx1vw69T7pTUS5GMNv9MViWwf4agYxVWN2xr2Uqb5SNWhDxfCZOQmXD4WalRZnnVtBVEB+B4A/wDAr4f/fwzAfQAfA/gVAJ8Kz783/P9x+P1HhyIqnfWprSellyVyCciI8LgYpaTlDAx7Qit4LiSdYCk7o1NtV/st5FEpr+MhMThc57sFBGPLE+kSYE7dMAWCZZcZe11g7iIMmUJvCu65mSIwW2ThOuYilJUwF/ddGWG1EENtc5tcY/m6gh7qkNG0fM9iVPWshZ3bmWk7m4vCfMXnBkHxPbLS2hOBFJEOJKgpYSIqsrs8mGOIHyTKngczI5LEtVX9GLvcT1JHS90WovprAP5Hhah+FcCXwvdfBvBXw/dfAPDL4fuXAPzKIoiKeW7Bt1oMLq7W2DDMyCUnGkntTKRBuZGIRPkKWVG6xsQwsgZ4iv2wgGcAtvS9+M6ADcF+aKRDbZuVr9nvtMXSoYyZSxbfQFLRZ8hD9bsLSdeQCdkTbhpurKKfXaFPpbkvwVFLjmfe5ebnusdIooai6MraBYxjI4U/aG561pwKD+1GFEMYmTZ4yF66ZF7BPaAVVYy2cMcl5FziMs7gDxStISUnJL78ZhEVgB8BcA/AvwPg1wE0AP4YwBvh958C8K3w/VsAfip8fyOUaxZFVIMzF1SdsFQ/n6gJJNV0J2wimgtQ1axDxYhIFlVR+5XVNHN6s2VhitVCWwDttaPR2Zyupd9JKei72bSLhxXIEtlwPqh50xeQ1myxipu1sLnimGsbLzxnu5SjRPmIFFg3+2fm1Do9W1atC9FQgUMhNSnePsEyKSC2SSpcX0F23/RrCEKqZe2aRWQ+VfPDNqgsEaQbcbTcMWqIw/6ZqucWdvWFFS/U89BYpLSxAKL6BJZLfxPAfw7gz8L/PwjguyLyp+H/pwCOwvcjAH8IP7I/BfAilM9S0zRfaZrmO03TfGfJvqXk4FHoOQABrgCMGt+hN+Ex7dcAzADcPPev3ATwGMAHAG4AeAJgEspwMADwXvh8HD6vADwvdGEE4DK89yy0qVPTNGiahggaCG0Wx+K6hwsggVFswPcBAH4RwDsA3nG+vyKCpmn8/IS+HgM4DX1+v2niu+8BeBfA+wDeCmO9KjR/ZB/YPof/m6bxX85Nf1nmHBg5P7/34OfkngAfOr9Glw3wkO+f5+ONObTFuZ2GMXK+n4nEd89KfVfpGfzcXcHDxdvh2c3aC+fqs0njfQ/AtdCPozCuX1T9ar0f+j9W37sSYfCJ/rwFjMT3AwAQ1v8dADedH8dj+D0xCUVeivi6wv65Cr9dOd9X3d8zJLj+MoD3mgYvmwYIv78lgnc6e92RlqCm/j0A/034/m/DU1R/HsDHqsznAPxW+P5bAH5E/fZ7AP78RigqyTE/f9P3qmmbE1JTpLjIl1NYLiLxhKfMh+r6mnGnjvSgtXci7csNLGUVs6RTsnfcNerKtfvGPHFePnHiktU+T0Ld57Fqg2Fmll6nDopQO3M/DWVjPPcSxaGpKzPueOFAYY0yB/XKvFEuaTViXV4FtTFp16AiRabmg1StIIU3GmILR9EGqb/o1lSgIDn+LuUG14JCee2XSTjRN+rwijaKVTZuRwV/KDwF8I8B/N8A/jmA/wE7xvrZTTSRhBw4sTTWI0umLbi17EojF/qQUVhIozZrKqHb19EI9G81djFDrC4967p/rwTkLaGyy0l/KACmFTvt0jgntUCFg7LqC4Fbs4xReB3Yi1g+9JNsqCA32rVRM3qzS4LhjOUN37Mwvh2HAlkYarL4vTpugzTZJuU+LS1coS6y3YTH1nuFser3yNLR6r3rcLRzw35S1CFIiIiaaO4JfTEtZZoX6lloYzvmCQgUVfj+a8iF6b8Qvp8iF6b/6oB6F9oYIpJtbO3qEG9gEYnB8bWbCi8GpRzmTH1qwaH2cmdI3heqnhIAlLIOVWPHEBGVooJ6tZw1SqpjM2jjzcwq2iV5zInqo4hEaiq2N6TdkEmhagNWrZGKfTT9pIuMjvU+xD3JzjejI+j3GMFhSP8ZUkeQEFXNXqw2lipcOPOJhKxpu0bKvcuAk1mb8OgDMWu/0jd7DZo2WaDs9r5LwneW0dFRqR2+Cx9lNtS1E4jqxwE8gDdD+DUA3xuefzr8/3H4/cdXiaji5CI/rcMPUV2rY1mJSPHqI01l8GLLLk0eBekEpC6fQ51JkWk/w6w8/wrA1zkffUijsKFnpl90bmZYEm2a0aqnQjmUMlmHM3ikqCm3zJxBjYVt0qlYs+V947IwQupYv0Pr85oSxCIE3nDDSBFc++I8d/SpdtOMXX+RFGqZgQM1rNTsooauiYYXrnfpPW14rMMFlWBJO6gLVAwx39Z+GnyWAK628SlbofpXRKK2iKQreWh6qTPp+vuSXhTGfCrGcnfdyIrvWvuZLhX5oNwFoK48j6X/tU1Nb719CFLNmUaM1IBRg5apvM38ncDEH3OGsnL1fk4kwUfcmC65mHSNbaL6M0G+ASmzmmsN5szaboxa6zjnlTETybZkp5W+8tCoHYTWZEbHEGsdWkgsOg9i5TS+/4hqDMiJJD6bk8cYQLx1hCxLgHIR+BOJlzPQGK6kZuXC6VAyxRNcLVqfrKELWWUbwuU3qVQ3gGu3Mddp6nKgyr6X3is960NMUnmvMH9RsGz7ZNoYu7AWoV5GLBgiQyttWh40lu3UcFCqZ4rk1tMSPg9dg9p8OfMMBWq2b6wuGWY+QkLG9yuHVG29iZz12EvW9KU6J2Io0lTPfiIq3kGnA5JRoExXGkZI5OJomydtSSxI5HqR1VCZF2rqW2dKwNdlR9Ql7NULq22cSFrrWE0tR+I+JNG3Iew45tlQfQA+tC61Ce8DciFt6tb2jQa1pPT01VXz9IcUAX0GuVb6stG4RqZfWttVhIGBCLp6ILjK99L82QMHSVur5WgUgt9FB0xWDqsaUhurPuoytaTe3TNE9dkkwNMRFHU0S/qsEUFpMwMiJH1RJuuils7KsziZFL7rdlrC3sIijuFPeWqleg0fXQJ0qpEZKYGbMjvx9V/fRqgBYte7rlB+SNmQp264jE4DeDylRclJkIIi6jWivHDwlWOFfopIhA0bKiZb6wKyIHtU3YwWuQyd79J6DUX6ai6pJKI/KxEWn8Uxd9VtYdSULSCfzrrMPtgzRIX85KOKVId54clGVxeqTSmPokaPt/9KyBSqvjCTz0Whv9SlasvGXi8tina9aQXxL2T+RmE1gWhi6sxCBw8FXl1Wbxa7ceZFTqX2FcKlBX6GqO07ZjOPJF3GQOdX2ifFyxnMvM/LDlkkwENPPycbSQpcu1yR2oqyF1c+5Aat0ZDfiajmWW8kWzHuAYpDKPKQeWCnC1mG5/pQ0S5FI3gWnYe2itG1f4iKE6CdP0se86RIKCgna0fg0tEn9Z1tVPdqYCPCI0tAYe+Jaa+0eFreMtTGh24dlE2V5C2ZAHXZLIW67Ibo2hyVfoyQTm0qKobOAdXvOpIn79MT5MHp9P2MVUQ1cHPrddR+dzwMNQtP6lqLAqrIsjTHC/Qv+9Nr1PE+YY/hcYh0OZ8xiilMfc60V0FSpHh5IN936X5G7ikeLmfwETtoc/bU17GfiIpUE6mOLn86fUONBULavIiaNCIfXklNVpPUGE+iKETsAzAuNno2kgEsHbu9S2g/FzIqbBgRaf0vIoM2QBGhFbL2utfPi3PhEvATyAnwXEeGaKbDaxY1dOiG75ijmctDoejwPRpRad/QS0DuutyGiO/1IqVan+1zizDmOKgIr+Qo9HVzJ139cNaSvEAAACAASURBVKq9QjmR3ACXa2XzC6Q9x0Oecua9Q1TXr19fGAjH5jtPewKiZU20NkPHrR5qBLhsJgCwffs7lQjZZicAaQCuIBzWz6vmJ5IQStFwsNbX0mYx5aOg2bXHNjZj4He6xNBGicJfHhRAOpXJlrfYrsLYqwahqizjbVE7RqrWagf1JbiiYITtc42sLZ9uj2W1ML7zMLMHDpGIzmad+Z1aN+v6ZNend40LB+9tl9yIaHlOrTpFKseFvLUwL+vMRSCcZ1NVyo1UFknXlOvohhHIbf0VRKB/10CoAWUR5AUk/7K53leALKKiQbgkMKbvl7UtGiQXkfZ3nezG5Aau3Ww9gVdCnMDHU6cgmN74IiJTl1iu27bPhUx2sYUIBBmSJ6IiEqJoQW9wBjLkxRKkrIioeEOz1jhTvqXbH8OHHKaiRss9q3DN9bB/Zo71WhAGqRSiEebMlOtc1woMxNDMyC/cEKRYXWyThz7lZEGssV+I6vt6AFEvUAsYOzYay44BmUmSq1B1W0tDEOEyiKlrw5Gl7bQXIjAT4PSGRB7CWV8cQdlYRCDmvSHj1vOjA/KJJGrqGJ7NspSKviePv2v/sJOw2S9UX4lkbfwvnenPyX7GPkq7z6QCJHxaZEpExNA/9AMlItS2dESiJUR5CchTl4dWydyJ9CGh19PMNySHY+j3JRk701viFOH+Qj1fHYdthrhMOa3soQCdHArt1HRUXBrIkhLdO0T1GSQSvOboq08PvTG6ZEo86TihPB2ocSsCAMziVTbHurIGjN6onArArXUyqScqHxjB1Fp7t+qScv267NglgLRsDWV/Y5dkTZx36x1AKoNyjdvhd9o8EWERKdTmgdpSjr3L9YgCYCIi60pCYT9tkigo1jBHqpwUxRh5IEaanwgSQhTkETjngQnOo6h6SM3RF1KQzHMo4Kav3jwKH84n9we/R2SMRGHx0J+qMi/U871DVD+MHJm0tEjE9i5NJCdOh8DVk603Ds0ddAAzDXDxostKXZ2n0hpzvK+uJ08E8sgFIHH+iqlsY4c/soLc1JSvjJwRDpuxjuCNcWnXRtmf9s4nUFukSe0eNxfLkVUhBUmZlYjIsaQ+so0zmHG79lwxeqbWdtGPUcvOSlbqY/U/x0lkRXW7hin6LcYbmdV8aqQiyOOJk1obCldsUwqZlDOVR1Z2JC4fg66vCN8uNzmx8KddoGgWcTfUycOIypUAT/uFqK5fvy46FXl5hTzGYVKLyMy8d4H8UgalkYjaEh0DPS6kqmsuLdwW8m2XjF81IJcMGKmS500lNJeYIbmrsDw3Pzeu9q3scqvggUOvehrePgrlbJxtyqJOVT1cM27+IRQBFSnxQhCXxmuv/NIbVFNh/JypdkuO2hExFWBO+wgSUVGALwPHoud1FMagqRjGwydbehHgQCMnytJYvq8t7WBMqvDEpTkZqbYoCyMCp3kERQ3hYNl4hM+1po8++ihGvmyaJkWSdKoQoxVKiGp47j8ZoXDEyJ4qncBH6hwjRe58gDyi5g34gFsPQrmmaWLESaZSZMtF0hg+ouYMKQrnKtJXz32kRfbzGfx45JYA6nME4JsAXgL4OnzEyQl81MoRgG+cw59q576PE/gokAjfGQH1YaEPOmrpw1D3vdDeWwAeO+ALoeyNc9/eS6T1YxtN08ToqjMgRop8FuqupXFo8ypk1n0jPB+zTNNkkT3lluAqzBng1wfw0UUZxfUhgMciMcKliI+G+RzAFefMIUblPIKPGMuosIwUykizz+HHz/eKKTznfngAP48fqHHeC99Pw+c7twQ3z/2cPwltzMJ774X/Rw5xnWxbD0Twbij7ZpiTh+fI+ngE4H3n5/cJUsTTByG/XRnO4LRtqqkrY8jpYimmHpJZn8JTl1t868Sy+rRcVybFQEpiHW10sYqUxZBtniA3hK3VdSyJ1ZmQsi3Mv6WqMq97lakZkpDpy2lNM3RkjK4xi0gWj0krC2jUS7a3BD+sP4vh1ANfFtayW5vVHJBqZciZLhlsV6YxtCDJohgoT5AE9Rn17BI1OQm/dbbpEEPscL11XHX2Wcv0RCRSrVPxWXlr7Bfrt+imrIa1mAPINpmpkaneUbfCXFUQwACrM5/hnZkCeO30Gi8jLcy1Rf4EervhaB5AhE351KnpX1R4DDiUKFwutUcZGdknytlKXg+D1sUgJQr7ddhevQZkXyfq3dY6mN9KY9RhkfXFo9T4sU5tskB5GhEM1y6uDduU9C7bpPyW5hk64mxXUjLB1xtRkVraJdnRELkDBcQisjaKahWZl0/Sl4w2Q4IcoejNRqqiFvuL80MN37FLNkgCo0DRG7aA7Eq55uKiBfd0ZOdddZHKtm1IpV27uZHgUYda0XZrun/ZnLn0LussHiA2u6SEIDwVY0uZ+iZILjaUdZ2odzVXQcpUy9aIrGK011D/1CXbtILN2+uNqHYpkzrqUonrTA3ktvvdlTWbYaMM1A4Hnr5UWFQRtwumEy4JZIn8WsqRFY6JQnFSHxI+Y0hmp9oNG3HiUEYYBURGqopRCy7hDVojIgz1EBmMJWnH6MIzxIJdRGQkqXwJuevENWNIGK7RJZK20NqBaX9HbZdF6le3M0Yu2Nd3YuKAqHYnay3RPJtmK/0duPnJto0lyaTGMKyc2hgjlygIetCXNpiuX18+kFHILqc4FsmZf6BGQEhmFTQV0P5wI5brm6fK7xyXZmv75kCQbMW0hq2aLWJV30vzJiKRNSZ1TD9LRkDgOlgESQ0efR6pSbR2i7QjI7V2QFQ7mneJBe3NNQRQeM7E3xnErrTxok1W+D6utEP50IWqv5Tm6rvJ2gSl1ldSMtqpPZbhX197rl03xx9ZKufrsmPSyIM2ZjRGvsv35lhXEakiObJ1RFAMa0Tj3xdoj4MW+rzggsoP9jPOk2qHNmWKOjsgqnkAd568dAzzfcsBOVFORVaQUVVpz0YKgSwQKUyL2CiXsv6VDNnTa40/INfkl2TRaf8zGtKemM/a7/zuUh/0uEuUkA1JpEMJzyPUL42TrB2t7GmYOVX/66CSsZ9IMiot06JFPTV82nrdUq0K4c2NqN7APqbz/iLzpBP4W21LdkL7kEZYwCbsPLdHegBvm/OL4efxube7eRbyCL78WchfC8/uAbgW7JCyPoi3gbsZyrAO3iq8SCrdYM12WWdrLhyAYBPVNA3GgnRzsAufgmTPx6RuI+Z3EUFzK9hc3UrfmdjGhw44Ogfedenm7qtS31T/Wsk8H8Hfej0JY72CX68rAN9uGjwQwVHT4Dm83Vdprm7A20kByR5uFr6/g2QD+HUxtz2HryVbxMFp21TTWiiqymmyyvpe+xxOySkSVQWX4nppOyFGbiB1RLMGawke6xX/GzVwZ+H30gWvqx4PcylFNlZRSINgTPL6FWUhQNJsjlyibiYuOctfSopgO3Q80QzFJbaTbku0SKfyoOW+IxWTDJf6S88OmtXwNuRpoXwhH1g/vVD0DxRJTqNb3+B7lkcImiqX22hROyjmO1mLIpJCstViGJRo8iDIkMU6x4NKG5mju0Fs2qUme4/l1BgJj3yHrj20/4uIzA3w6SzUD+SGmfSXpdCcyGWGdJdAyeeP79XaHiOx81SCWNY99i2fr9cQUdWxdpzAA4JaIkv5uYjEjTSF9yfTfn+MciAhU6XdSRG5JEexTsTA+uSElsIBjKyl0E/7rGUWUCrr2u1RtkM7LnsRLEMRaevyITJYbVx6DE+hkRKiBvLCBdlXoV6+VxTeS2pDy/U61yav5zVEVAOyDUt8yKvJE0lOxRTS0m6K1A8BOhpuOpQ3nHqu3V5KQuhVZyJRGjoyVEtUDKiycUPqvkuikubpK+eF7jxETETkNBO470KkU1dRCNQQl0vroA8HBr5jxAM+LyHlGgLiQTVYC3lAVP35Ys2AvneZf5VnBGhqokgBCdLmir54th5XqFsjLpeHERnbsivK2pAxeve7JK+JF0uEMtysp3ouan2T/oNRJJkNWKPWMdqXlAgSZVpkr0zd6CkT5WJos5ul8l3jKSG4nnxAVMtkxjcaEutpyALuc6YMSZAEtAxDe4kyC8Sk55uf2v8sXrfk2uGhV9V3K5OhvIhyHY5LJPnIZTKzvn4FpNvVD/u+iKd+Tp1H/Iw7zosU2Kf4jkGUOpjdEMF7tf9d/e4ZU6tfrtjWfoV52XRi6I5nfQVNGvcX2Xgaw4f5WDi57ucTIIZdeQu5uvslkEKmCPyhc+7V00e3GowB3EcKJ8N0BOACXu19D15Ff0/9PsHyc63nRYfU4dp/HckE4KsA3g7hX47h4eIYwNRWKuFTz9l5yPqZU59Oqevh56hpGrwJYHTuzT0YDochUh7Dz1EMB6TMHmi68Db8/D9GIWSQ5J/RhMCu9Xm7bPZbVxIAt/JHIwAvmwYXSDAzd9o21bRLFNU+Zbo/LMTyusqnysdI/mt34KkAapiqIUuc/51soi7DEMtP1TPtazZRbS0rc6y9q/sqIlFWNQXkVJKAf1ooP3hObTZU0alL1BPlSIzM+SL8xstwrVKCwnL6Vc5jzhD76Ab0ecA4NaVKODmVPQ1FvM2NPjcgVjI1R68Ci0hBcjV2t/qjfKOEnOzciUgEYB1VFeY9HS5k5nIWnKpwIo5NzMUIfmNR1U+2ljGk5kZUAze+vvhBkBA7oxDQX/C+U1E1Xbv/nOM+mRbs74IywuqpQ68z4Z2x6GkSsZe30Gxyk1LVWlKdL4qwGMKVDp4125xNjrMP0KixqwGlnotWXKkaIIfn4wC4d13ZRUU7tZZ8ApnWrRgRSRQeI1owrpQgCb8HwUXXHFUQwEiSaQ3tzkhFnbo8lDOzvsB2rNpuGWB2IRuHdBT19LFktwUkpBmvdEeiEJWW8YCoFsnWZ41AMq9g3W46EYkOrrSTITJYJVVA+yR7aea8m7MlZLaAzdMyAPJEcuAXkQTkrl0/r5iaIVlhd27qSl61XVzJsJFC6RHSBag0wchs83r6PM8622SDHIpIdlMOtYEMpcK51fW15reEKCtrNpQKo7KBoYp09AX24QL+mrAD67dkZjgSBq8nn69DFc+TbUA4XvEU729bUWbEgdIV6vNsEFKTWlXeAnTk9wHa67Vi+crmLdWXbSK7kdacKdMpOT2P4Kk6HZmT7xzX+qiei0iEn+otRqr8KCD8sWoHkkwH6ApDtxdG8KQMi5QLr8TSMJjNa99h4OZfhxHS1WfkIOgqRXgfudRnHBDV8pmuBjos7rLXuvda7S6Y6fG/0Pt6kyAZavL/0juMuknqkKE+ivPjKt+7+tO3iVa8zjSj6LOoFkmUYktA7cynyhcqVykwlx8wNM/QYggiLd7JSNmVvtKNciztNlM8uGx/3cD1QV0swjb1TdLRVcolmFIU+/4hqnFpkucESB2Ira882UACA2Nq75IsaZWZVA7HR4F26TZdzQ4TQdF/LNZVWqO+dVtgXdedSeEs3F+XXEumYgTaBllxDeg4rA1O+R7LUCzB8C+8xJQUjSBdJ5b1R9Atgyog0EHzhKRMOYF3pbqED/ZXCrwX+rVfiOrTWA2CIK+sJ6y2aWn4R2NGyiS2vXHWkl3aHCMkConaJQq0RSQicLJ9vLCVDrWsjyeopvS0T9jWx7yieRtKMeo5jO8ZZEG4JOJnpFF9QJYOAV7KQE0qKcRinHjdtsvbz8Yw8FCx9fclM9b9QlSfhLruZ8FM1fJ0YD2cVF4lzlAjW98cK8o1OdYIHjHrm2V4pRLnhPIQCkqpaaK7DFnIR/Cq8yEAv8oxbDtrv7fqoWjHrf6nAJ/zauOQ60+ydjwkjkt123Y0oir1R383yBSmLwysd+wSkrwNiLhgwuHawRFVHfuFqH4Uid9eBoDoyT+vwFlTYiLrV4uvdROhICtTgMnrqoigaHypjSsZpldfx8SNQm97CuM7KaglkBTTRljxOfspIpnwvYqsetaJLjBEBjW4Y/1Z6BkipK52KgioOmaDwOiLSBkuL8YgwqJ29BRVp+X9QlTX0XbYXCTroP1DqTPy3aTGltGqbTu3wqMY4CFiEeSnOQ0PibDp6X+GpLrnbwTYSzVfxc1qT/Q5sohER93bC7y/7kwWV891p4xVIxV+inrfzQlz886rbXtgJgwIvMmBIIkFHiG//LRyoGwWUQH4fgB/Bz666WMAPwXgMwDuAvjd8PkDoWwD4G8B+BjAbwL4S331fx9WozGjAy2RzVA7HEal1AZ3mhV6FXILSZnTlGMhomIm5STIQ4EQgeuQJlQ+UPukrbfjRliCimK72hRjF+WGpTAvpWurWlnSWpRS9b0K9bPy4IIGZsji33EpwgPNPBjfXeAF6hVEu3FEdQngPw7fPwWPuH4JwFl4dgbgr4fvPwfgN+AR1k8CuN9X/ydWNNEMi/sIyXhvaKZ6mTeB6BhFTLuqEYyktwXoClVDbRItnUnOkwXJNo1LQEvbM8qvMl+4JRGUziLe4PHU9gVL+DV2tAUMRDRrzBa2iojLmWz6PEHht1qWAWWQX2fGtb8v4U5E5G5Vus/BvGNziArAnwPw+wAa8/x3AHw2fP8sgN8J3/82gJ8vletoYyWLzclkSNx5gJW36NIamIiKWi9GaBwqrN9krtrRiPqufpsgUVT31WeJAtVyGJ6w2sCwkxJYIteifJIN1WFYahtzZt6zvxMxVym3IRt+KGLjX+F9cgKtKLWuML88OCSMSQpjKyGzUn8HIiu2oVlVIi/bNjmZjbvQAPgJ+GgU/z2AfwDgvwPwLwP4rirT8H8Avw7gZ9Rv9wB8vlDvVwB8J+SVALcW/i2iwaO2izIrEYnUwwQ5Ats1ZFXcGAZQNdBfAiIuUZ8nFogrWadNjofIkbLMvogBIhJlbPFSCjMHXHPaJg2KluDUJ7/PseH1HFPGp63QL5zP+vAhUqr1i7LH2Pdav+z61ta7NLYCBVeCK4if83BX4EYR1ecB/CmAL4T//2sA/yUUogrP/+k8iGodFJWIRLeYRaJ9ikgUHpMFIhVFDc1ajUKHns49Y+iqT8RrNS/gHV95EWWRpaqdyivq6zozKSV6H9AOiRefshxv1yHr25rDrjGb/62VOH0zQQTlkFGhdIim5pU3EUvoD0O8xGvfpd0ejXOJbGP/XaGPhWeE88Fj7sqhLDWZ2DCi+mEA/1j9/28B+F+xg6wfM1XqnSdjT46+V8hZBNoTLVJfrwvKACDo+2024B3OS9H9onSCLgO8W8oUytOdI1p0h7HrOSC13ArrMoTiMFkj/IgAnJpX9s8lyp1mIHeQNGk8bKld0xeAsi72m+8LvHYu8/3rmSOGZIna1b4x9629SxplbEGY/r8D+NfD91sA/kbIWpj+S+H7X0EuTH8woP6VAj9DDc8dUMzUQWCj28C87J62S9LaRMoiqk6vfdkAjDaxsBTDyvIrgJxqa1CjGOyzhYX0BUqHn1X7QJes/wXJU0BCphkITW2oaSP1xGvLnrqE0ARJnlqkqkw/NdXJ4IXV8RWQbfxfwSPndCsuNPByqu/Amxt8E8APAPhBeLbudwF8G8BnQtkGPtLr7wH4h+hh+9ZBUemrfba5QSgkvVSflKFlmrqek08DtwU0Uo+ss7QB56rXpboP148NWwe77hSCj9A24dBrQxkVqSid6ez7ArlfIFnYY1UH7Zr4brReL/VTUv+AQHFKQVTiCn2WwvNuKmu/DD5XZZ6g87aNNvVpReR0JrlT55hIaiiiMlkHfSveLmwBSArPamVf09xC8gusjT0gtSBc1z+GvxHnTMGJqMyLH2hgq0OsROWH888pi7tbaD9bX5f6NHKJiuPtylqrWzrwSlFeiy47Pu8XovpXsXsq/1UAvFahtxafi2sX2wJW7f+QSepXw5Ic8uD1yr6X1mLgnI7gEVDN7kmnaaiXyhrK1k6RjHGjthnJZUXbu9Esp6i5ZLtmPGOXTHmodTxFii3FOnTEBAbKo2F0S7EkrfHuF6L6IQxXj78qmSpj2rpY4CFrWLwgoWse3IDfh/Rxj+Z6ntzLzoYDo2jlz43YUwdFD1xPkWTOwkii2uwFkhAM26U8k9eLUTtJxc4ZfChgmmrYVF1vlw7RUyQqjsa8dxCQbKiT8bwYe4qysvvOfy8qb9I87Rei+gz2i6LSd8dR/ayF3IywqX2lWjGvF2lb/+3APOxi7nI74ZoBYfMvgcy1C5KIxOB3ZNMos+yz3bKuTLquE3gTEyI+KmxaMKEPN5cQJ+VaDKHNoHi3nQ8/zT7pvrMtejfcLrXJdvcNUXEBaou16rxuITvV4rSPIUByfFP1nKQ0reInrg60xVzbTAdkNTgfw29YyoMY/ZUmLlV40QigkLX5B+vRjuGCXJZq94C2BudzmjAw4gXDK5M1PBmw7iKeUqKgnhegMnQPnYxFwvVlLne70gaqZDlLl3Rg3y4gvX79Om42Dd5qGhwjXKjo1tPWKOR1Xib6BN6UfwTvwf0S6XLJGYB34NWlH8CrRyfhnbcBvH0OHKkLK3vTrcrzZqGuv5bpCv7S0a8DuAG/Rj8Lv043mwZXXAsxn0DnRZ1X8BeeAkBzq/HtiOBBRFOC5wBGof6maXDUNBE2X4rgpT/I0YTnEwAfwsPPm6HczdDWe8DgdX+CBHsP4C9rfQ/AQ+fhdRTKPQPw1XBR6jN4lf8VPOwewc/REYBrnIdl9+22qaaufP369Wj1fYbcIXgdeZBGcB6yX5Vlv+lPRxKdv83UaUj7FX2SkRKbm+pbgk3Z1Uz7s2Vj2c+TdeqdazH/m9wyDDbUjo4dpuOPn9h2VHlSNvG2I/X/BXLKvWuMcMknj/cGUCnDuwNtPdRkkyq8A0+NdazPflFUTCN4bH0FdQ31mhJPrcB6tpLcks7f+9IR/KlzA+Gkc/75MYD3Q5krpKvOP0A6xXhqQb3Xm/qu4H5F0xP4OdxUapom5mriXA8A0YxybwA4D1MTeMrtbQB34CmWb8LDzXMEWDjP67nhPFzcgKd6jpAo93fgYegh8ivka2M8OQcuALwb6vgQwAci+LYIHtyKIhn/Geq6AvCN8PkQwBcBfBmeultZ2jbV1EdRaaw8UVgfdWy9VGbAuOwmEJdOQgpd5zJ6dImvnyH32yLPTz872r3Ql5CXLcx0f17jTDX9XcLCNvqxAvirKUkYh55W55T/CJImjZphchnaAp2yIjrRt9quyKrGqj5q+i5U/bTR0vHxUVkDGony/sZCe/slTP8E2uFT1mWwKSKZ1fgdtDVBGnHQQju6JegF7AFkIh1rQzVGujSBNjRTJH+tXY17tekcNV57yNYypLO+XIRRZseqDGOjTZDHAiOSooFn8aJXnV2CSYoe9L2WjEnGOwSfqndafXcp9v5t+GgPUTOZ74v9Yv2uwZP431TPngNrEag3txrMAEzhSeUvhrbIapEVezvkN+EFjddg2NHzkKXdhgSy+R48ifzc/M62nsCT7cfwkQnfh2cTr3BIgJ+HJwCuNszWcv0GpwXg9DmSgPolgngAHs6u4OFiBs/ePYSHy2uh/Ci8Pw2/XQHAeY+4JMzhY3i4nDlf9yTkN+GF8s9C8Q/CO9lchHFyPSjaODr38DtjO8us17appq78aeQBt5a9DUaHzygZVGpDy6wtSepeGtcJPDXF006HoY3B9jv6QgqOlsTHku5BG4fTSNSJ1nkqHvJGMv3p1t6Wgh0GzrOcxLFLgm4dqoZmCqS2inBTgE0K5AWJIjo29Q+5c0BT/XTdKhjJzk1RNXOfEhtMP9A08p8gqDnhT4wvo5uyGA34fRY+v6Gej5FTODyVAOBYgEnjT5UjeIrqCfwJ9D6ADxzw9i3Bm00TKa9n6v1aGgN43wE4B5444EFQ9z6HP80ei+Ba0xwoqR1Ix/CUhVbHi8halTusnzCtYXKMXIDOvs2QKKz34WHJwjbTDJ6SehN+PzwBcOSAs0D5UIEF+OgCFI7HugLs+s4iKgU05SQiaG41lpr6SEQ+P2wWfNppRPUXmkb+C/iJ/jr8Zn55Xp50wAMTN3otEZHMALxPQFOTa4Fv4kL5c7/4M/jFuwcPIM+QAIOLGpGlWbRSGsMD2Qfh/yN4gCEgHpDUbqQpkgbtGMneaK0pwM8I/nA8gkcsPGA1rPIAvkCCpSg26YDD2/Dw+w4SrE1DXYTpq9Au91W2RzT6KOHssH+WRVRbZ++68hGSYJBe5C3h9Zy5Faakg0UjewYkQSU1IBSkL9QHV4lnvWB9h7yZfILE/szDjq9CCUIt2kXldxGJET9pe8VnXf2iwqg2li6n9rFATiVEGOVfoVwhZNHcrN8b2OH0Q0hCPMBTSy12ymEuId1zGIqr411SW7Nzf3pqEvoI3ZRbZx+0tS4F77cWrOyQNpKmSALtm/AUyFcHsn2roIqp2HlQ+Z0s4mMkCv+oafBkQL0TAG+GsZQ4rJayCMDUAdca4EiAiwb4Kn93tQ72dKQvbZtq6qOoqIbVMbxRwfDrzCLe1mkiSRiv1cUL1SvL9+t1z8tQ1/Nm+s3d2XC7686E5RFSkEXa9dXs9khpZYEoNeUk5lm+T/fLjuovIhmatQzYhiAoVWYV2hpt7EmbKt4xt0iUBxovbhtQX7VMw1cGINRGsdvu2yGHrBFUe6/ulx3VP4MX6t1A0kq0SFPXUYFi6z5EckVZNJH8fglPLn8g4t1eFtTM0eXgkOZLR/Cs2JsA3gqfMwDfLrAth7TC1LXXbDqHZ/fO4cUaGk0tkrZNNXXln4AntR9hToFkhdpatVX7tsMav66Zbh68Qp7x4Vd+lfk+52VFJn3v29/1377ZUX2qaeQnwvdFKI8xknU7/wcWF4If0m6kEbzF8z14JccMXsh8MOUwSTBciO2wSQf2uc0Tdpr1+xfwcXAe9CFT1340QTKGo+3Um/BswyG92ukK3sWJdkz38BogqQKM96Z5NG2bQlKLjAPA1tm7rowFyVLLku06O9C6JeaQD7krd7Fd87J0y7KA0jwc1AAAG3JJREFUi+X9EqYvmmrOvruYJvA2L8fb7sg6ktt2B/YwOXRTP+ehjAys7xWJV/bKIKp1hgjeZmKkhF1GpgunV2QTzJOO4WViMTT2ptOQOaXGbROp6zBa4UG108L0pmmEsczfRBKYHvzgDmlb6RIeSb2D3Kn9kCpJUEKa++WU3DRNq3N0Y+HFB4d0SJtMVpN8SAMTqStPEe6X1q+UKH96AhxkIIe08fQcBySVpXn24BKigJ1GVJ8OnyP4q4N2mfp7XdOkv8gh7Vni9VxTYDjyWVJeudOI6ocA3IcP2jUJIVVFpBbj5rVM0y22TYCdVX4/ILE9TC6xvp1G2CvmdnYaUf0zpEiaE3jKqmmaVgRBagT7rrpadZpX67MqzeXIfG4rPYcP6Pas8js1msBuaW1riPUgShiQzgfC3YqJiJ1GVICPr/M+cqDX6VrT4AaAM/g4QTMAb4WQwOtEWCOVh6RaONh52+Qmm8BHc9yWU7OI4DY8knrcMc/UzO6S2xIvQmghzwOFPigtTEktcRDstNbvWtPIU/g46YxBLpKHCh45f9vFMTxJ+hLJlOEZ+kMTL5poqMmNuIwfobWj0rGx+94DNm+mISK4qWJ5P0G3gHkE4Kqspq6pr9eepshD7R7SRtN+af2+H/66IM0P22D6vKLnm0jRDbXc5BL+xtlVpyfIkdQRFvcjPA5ZxN+Ue4RhlNq2NtnNQMUeofu24ohIJXwvnYm8EGDDideVHZDUq5F2GlH9IYCvoV8d/FgkyrKewSO3D+GpqQ8GvK/TGLkMo8Ti2f81wlhEFvMN+E3/TuPvFrwHf6W2wLN3u5Rov3aMFPS/liISaICrBnXKyd6DuLtE/iHNm1Z1CG3b8bgrX79+fW4HS3u/3gl8OON56/FTI3IbKaLnKVKEz9N56xyQxfPhWZylR8gdllfmYL2EM6qIyAnSPYTsd2eWrTi/HvK6ssNwGGqX269QxPgsEoBXAL0VdcBMStcNG7UsIjJFuvyR+TZSjOgZEtJadQC9M6RgcAzBzD7NhoxnAAAt2+eVRqSYB+gPeTu5b33mW789i57wR/DsgiCXZbhUhGzdjM+M5uYK3Vdal2RBTdPgGhIrSS2R/v4SXj5zGj5XqX5/COCG+DDH74Y2rzVNVA4cVcZDuyW5VUH8ob8jeA0pny2SSrKdKeDXxhV+7Eq3wqd9b956Dml9qU8jum6N6bappk6KaiCGjnf1uYEY3iFSaMfIr1InpcCLF3hpg76emrfQnMJfLvAU62EFS1TLDPklBkychz5Kh3N1H6uNgcV6eVfc3HVIYc0O7OKrl4dRVvsVirjklLxs0qYAY3iKBfBC9xvwVBS1bqSgrpl39W20N5GorK8CflLXeM03NYzafEFEMirrColStA60J+HZB6HMKk03aCtGhcCgJPAUlT6RHQ42TfudNmue0DTNf9Y0zW83TfNbTdP8T03TfLppmh9rmuZ+0zQfN03zK03TfCqU/d7w/8fh9x9dpu0hidbsOsX/nUdMD+C1hDfh2bkZ/IZ7Hx4hvIlkPnAtvH8P/t0ZvHaR122fwrONM2AptqorPUfZxuoKwDMRXCGZSbwd+ngKPxdjeA3jCB7Z8nafVSUeAA/grwoflHhTiU4HJHVINi3Blh0B+H0A/1L4/1cB/Efh80vh2S8D+Kvh+y8A+OXw/UsAfmVVrJ/OYzcfSzNxXnh9inQdtr43boTEBj4Nz+4j3ek3Vu9qIfwp5rtnrotdqv3Wd5fdOPT7IvT3DIk9ewSIYH5FQ2ffxNd9IkvcsVcSrB+E7fuWN6f1g0dUfwjgMwDeAPDrAP5dAH8M4I1Q5qcAfCt8/xaAnwrf3wjlmlUjqsFZAT8vAaWcyiI6EZERPBLj79QC8nJUXkR6Bi+3ItKjxm7V/RfxphMiUkVkvO2Wl3SeIiEr9n9dV35NQlvzlB8DcuZyzSY/eXBoWSDHPthE4pB3JW9O6ycizwD8VwD+AF4/9wLARwC+KyJ/Goo9ReJEiNgQfn8B4AdtvU3TfKVpmu80TfOdRfvW7qz67sInL0aEv+kGAJ67crwhypwewLNTb8OzOQ/gWcMR2hbaD+BZxbfhNXY6LctuTeCtwz8A8HbTVOVMV/Cs6deRrpZ6CD++D0XwVRRkVA4r8deiK9NQbeg09PfJuX+Xc97c8n6bL0O/qWGlhpNr8mFw6ak6HB/SK50WFqY3TfMDAP4XAP8hgO8C+DUAfwfALRH5C6HM5wD8hoj8m03T/BaAvywiT8NvvwfgCyLyxx1tCFAWIC+dHFpRGKIQXCEzEUFzK0VsuAO/6RkemW47L8MrV0B0g3kA79oD5HcLrsr1ZUisdW7ePn+8VacJvJzqawDu6cNB0LJQn8DL0a7g5/ZeWJszeKH/DH6Oef0ZBfUfigBNg8fwawF4eeP72C0n6ENqpbmF6W8s0dhbAH5fRP4JADRNcwfATwP4/qZp3ghU048gRQF5BuBzAJ42TfMGgD8H4P8Z0tBzVADPwVNFfUo24mJdzghsGetKh5HRyOsklPs6vGCdm2YM4BfhkQBPcwrcR/Cn/YPw/EltHAumIcjuKJR7rMaydCQHg+RL6QnSvGRlaRd3K/x/nhDoFJ4CZHlqVt8Mv92AR1hHSO+8h6S5BYKmds2a10PafFpG6/cHAH6yaZrvazxUzAA8AvD3AfwHocyXAfzd8P3vhf8Rfv/fZFnVGG/b6GNHuvzMdDG1kTXLMoLfHNwQX4XfhEDunPwAiT3hBaij8Ozt/ubXkkahXyvduAO1cg8dcFVaG2r6VD334BHTQyRfSh5QZJW/DK+dncAjtPdCOB+akbyFdCgsk7Yd52tlaSCb/kqkRYXpAcecw+/D34LXfH8vgB+Hh5eP4dnB7w1lPx3+/zj8/uOLav1ooLnqSzuptZuo/wEIXDL+1G402riRZWfwQuQzQO6osusSWm80r1HzRmG6iET3JM77JbxS4CzM5wy53+UdeEE7XZ2o/MjmfGDfY9u7mHfVAHZ+uNgzX78KQJ+scnLNJFuEorVJNEUYF8pzc5wh+QhebBuAtg2ky2ysUO8srDe1lxfw5iEXqoy9aZpI6sSsn17PnUVGr0fef0S1jTyEGuIGOEayy9rra9pLSKj2bElKbAxPNT0K8ypomykAwd7NBVsxl8xOSHkRgXWu5xqpxn3NOprItFYuh40DolrXQgD56VxbEG6Gs44ye5X7NvYyVJWZU1JVt5FYNEsxAQkRkaq6C4/oRuH/LkSlkdvW53aX8xwIfdp+54CoFs0E+LHKFyjLwsbwJ3ZXfb0n9z7kIUhI/Gl7oeZ40XwMj3CemjWLWa2JiETL/fvwfeCp32UgyvVe2LL+kFu5gPT3LMzLhtMEXhVOP74H8Jo+2kgF5OlD2PZovqomFWtOE2zwmqoBikSBRItfa/g6b/qmA74Ib/MiEkwQnCqg1qRpGh/11Xlt4TH8mh7Dr0tNC0pfyZfOx+PfGw1gX3L9RRZNq7AZfO2iJ+hkIykcwW9yRh94iBR6d4ix5BADzE0kRndo3Sa9LmdfQfXiBkG6CELHvo+IZg1phmTLptf3En5evgngZVf7DhidJ3j4ZrnUIS2e5jb43Dp7tyusH5CbHdCvbCUaxtchkw105n+VdcwqADJzdfa4V0bUwXozXtjEeSd1Pj9Dii82JJ/iNZEzzpO7RB4urV2PIukgo1pVZjoIVXsAtUdWp/MYkBdIyOkUXjBeQh42QGBvX1z65Lszl9cxdgUEyL9C/XtlA7dhGOmZs0PgvEPaQBIsfBffDJ6d+gCetZqifD34IDbaocjOjgG8o9r7gnp+8AHcUOpYm+cLsH4HRLWBdNggKZ3BI6hn8H6T/N4pMwppHhmgiOBG03gEWNk0qTByV6xD4L51p/26gHTTaV0anmv9RV6LNJYUHoeC6ilyp+K+NLUPXKmU1+pFKq0L8ThkDtIHJLWb6YCoVFqHxo4OtrsWJ2mE1d6c05sEeN54TdxN+M+3ETRwA6vg+mTIioiF0o950wExrTZVDo6l07YF5rsqTF9l3lVhrPWR28Q80Ln7GN4lhsJukXqk0sF5DsH+zueKgH9nxz1fHw7C9ENaLFH+0ycHGsEHuXsIL1saGoyPbN4VUoCyK+SxqK7gqauuwIJZ4EGHNkVUevYqJhc+92EsTGltDjKq/7+9s4uR5Kru+O8IxyYhvXgXIuQeo9iWoszyBBazspUoQvRCkIPIbsQDKNp1vhQpYREfD9EueaiZF8yXEMSLAggSrREQErI7QZYia+0g8cSOjZKA413HC0bgGYghJJ5Vnohy8nDO7bpdXTVd1R9T1cP9j66quurWrVO3u/5z7rnnnpMwHW4UtmVYw5xJt7HonWP2ogkIDrShbEfnAmFNin66E5/3l3jEEz+82BndxiT5DhJBxZjye0kaVUKj2bRetG06kznAyCmk7/oAZqvSwoxfn/pROnvYjOEhkdJnCCR2rXBNWd1GKwum0dzCS7rOVLOMB2j2OHmmL1vp0uLlRTq3BsdJpTqCgaqOBMWrk10mRFQoq7eGLWK+4ufXfLuIrNYTS0Zudwr2nDI7VIWtp5eZ7HGAwYXJufj+SJ7pqRyMEqfzKnspQ0qtkHuRqF6ci7EHQ0JYI09x1tqzZQxJK2B4TqkkClUdxjoLz1yXrPqZ/2PYi4T21yCfoickLDd6gKqyhQ0Lz/vx2JWiTz4E/Rz5cC0MFYOda0uVXdXACmypskme4qw1eKz/oyIcFeFsZoeNT8txXIRtLAb9ITwzT81F3TsbPmTca4hZdxib1aw3b7StNSWNKpVJpWqo1md0uBqG0fH6vqBFhVj4xWv2s8Qa0Als3eMJ8vDWdeQKMeN7e/TLSB/pDC4oTbSsunWtXnJPOGjoSuiYRSFoNrM+Y9C4DmEG9C1yw3MX+lDVJgf6mMNryFB0EptgOIfJe1XNMbYKPa+7ja2XnLT0qJflIWtCH5S5lIQZ3Tc0e6xpkdwTDhr2LQheCwgzdrsz/rPsk2ewvsg4KbVNUjA6LB2QL8Z+FCORMxj53KjgnEDEIUlrSNM2DB4YSoRVgA0b6p7E+5vy39QAm4XtKhJRdRyPs89LXfYRPSw330OuaUyLbdXhesrHsRd5YdP42eQqZQjB/HZVuYFpQ8Fh9jSWp3BAnrI+xipGNFcwIt7GMnSvxXV9nWIYIcWk1PdrjpETYvGZgqtIV5GIaglwQHxnxrCCvUxbGNlMCxHhnF9/etGmjBpGZ1Wlh5HEAPMbAxuynRFhFyONx7A+OIQR0cDLmUJ7D3r9QDYhrPIqjPlzBc3tHRgBHiLP4r2CTU4MNcxAurM6l05J3k2QiCqhFfSwly5EU5g1LPFJET4wh3ZmRbBFHcNsPsFeFrI5nyDXaC6Qk8Yu+fAsHpr1yWf5jkXXnsGGdOc2RjWwU97uip8/7dc9kNk9Blk047mOmbhhNrLZBy/6RFQJrSCs6ysLmjcNWolrno3viwi9zOJuPcYoKQ2wtPM3yAnsKrmX/nmv8z5GJxmOY3214m0e9XZ7GGE96vsnMLIL9q9Lft02lozkIeDaBrlNcJ3cQ77jS3bSrF9CQk30MMK5hJHHeapJ9v2+vUo+vNvya1Hlqi/5CYuwVzByeYDRWbk+uTZ1jdyG9T6//y6WZedQBrs+u3fSrw1kto0ReeVC7jqYL5mlWb+EhIXAh0zXMIJ4FCONsSGT+iQBRibHMJIKQ79LXm0TI5hNTEu6hGlHI64DmdknwwxfIB3I3RoexzSs3Q2z820DV6Ph3RkKC7krnm0iyqJUNMGMdqykUSUk1EBIpxaM2cFN4CFyElBVZF3Gojo86NugOR1T5bwI72TUx6un5p4Q3smVSOs6j5HOGUwzg9z4HmS4pMrKunBmIye1QwpXpUaKsEkoalRKddz8ydpX0qgS6qMXlYS9sYORVLATfcI/D5HlhvxANNcwsvgd8jyLYUnQO93v6UZUP/hQybog68IO5rAZjOjH/Z6nMcIakA8Hg2vBzkaudW0CiGldNzJrtxFiLahIPBLVKWpLi7B3tb1MJi2habc0Wdz6s1D6WD5AYGRZSF9tucsp0At4inrfDq/XQnua9/Gwv7NCfxeXnhTb8BIiQVz28pTLcpE8EoVqnt5tmFuv2H7VUpdmS2Dql/L6KXpCKvVK+CEPYBj+pFEbFS9U3RLWrE3M3deh0seiF1zEyOoUJWQQk5wy9qJW9nMNAljLrL9CKOc18gSp4R9OnDC1X9a2lsjYQIapSzbSfiKqVPYucSbokLk4LNbdb1m6EoerSRlghDFxQfDoi1l+npp1Ct9fsQ9DKJxAVKtVbU5LREXCnaad0WsSUaVSXUJyhbD6fhUjrKVIW77I//ZzKGOaUhURBQLTwvHi5yn7oOd1ejRLX7/P31siqlT2+BFjJLVKTlj96Fy8peLzsNR5seYo94Qf/mJLiTYxRkx1SvwX2qrSVOo8Z0n9WFsOw/qp+2ya6+r9LlLgvIS9Eaatw9T5SnRugK1H62HezWFNGf45nh3s7+NKlZFZyTY9qDW/f9U0fx/CP9kcWbg8vMfeFow+zwb5q1y8b0l7I9eu2yZ8X8Hj/Rgw2LDvr0quSqxPOF+Gsm4pyj8N2taakka1v2U12g4YD8sbDLRF+1GfKQOwzaABVWl5rZSssPWianHMzzI6OVF2/SpmhGcWbbTYn5GG18NmJ58jnx0Mgfkuu3ylmmCxzWnlq39dGvqlMrmEH3VIBrqwJKSzvJBlZQbSm/tzRcQVD7f2miAIM4YPFr6L+Nkqv4usZF9H2wl2qYsYYV7ESOqK74d79bKKvty//k1ElUqzsp+Zkpda7lijKrzQwTVAVauzyGCkcYHctQAi8gA9obnbQ5jwaDorOMhQxfy7TnkJWXhWM7vvBZelNBtOgYQX0ocpFHFCXcQ54loN1ZvROK9d8KYPSRxazXeX+XbCM6ySL71Z9e0DGeyu27KWEAr4E37+KLae8HPFe+1xnxA6J0RmWAG2s3z94MWNvP+Cd30Z+hnsrFO9RGYajMo+/yU0IvJXIvK8iDwZHTsiIpdF5BnfHvbjIiJ/ISLXReSbInJ3dM39Xv8ZEbm/iZAJ80f8YrcaqreBcTzO5hwvtG09sGAxO3NWXi0sLAYnLr8uEEx4jhXg0cyW26wCqK0DnIR4/eEqsJnl7b1jwwgrhIAJYWEAisrKzgbTGdL3wgazLUyuMfz6DeBu4Mno2IeAs75/Fvig798H/CPGxfcAV/z4EeA7vj3s+4fT0C+VA1uiYVUY3vWxIdcpcluSqg4z5byADcsexIZuVzC7Vmin9D464ZzfSzGDeliGE7zbS4fQ87AtxkPI8TJ/9wRV/Rrwk8Lh38ZC8+DbE9Hxh3y4/nXgVhG5DfhN4LKq/kRV/wu4DLxp0r0TfjaxdAktMqq1BcldGXYwjecxTPu536sETWgTG7KF0MEQhX2pGoZJ+TlVBbFhcWhjE9O2NrEwMSdd5qH7h3rfr1fcqwnWKdeWdbrmpvWjeoWq/sD3fwi8wvdXgO9H9Z7zY1XHxyAifywiT4jIE1PKlpCwv/DECkNk0WeNjmU5aWypRUYA82vbwnzYwP7rh7jqwbY1hipidMTkCBYfKw7St4ul0domivgpLl+d4fiE+1e2MaXda2aHz6DWztpO1N6nVfW1TY1tCQcH16C9jLzzQExSUjiewU5mIV12NoxQAnnsqD37cS/b3sZY1hgY13oK/RXbnXYxB9CjWNKHAXkgP7TgvFq338uIKL62yAizfp813QTuYNRG9TRwm+/fBjzt+58C3l6sB7wd+FR0fKReslGlsnQltr/o+PGQmblue6p5iJbgRrDnou2argOx+8MFzOY14gJRZY+at2vCaFmMHxXjRPVhRo3pH/L932LUmL4VGdOfxQzph33/SCKqVA5U0ZLQNXVfeCeMaIQysj+xncyM4yF9/ZD0QjuZ+Vit4asRqtqrMoIXj2V7nJtcZ/5EBXwR+AHwU8y29IfAyzD73zOYu8cRryuYe8a3gW8Br43a+QPgupffr0mQ7f/4UkllnqUOCTS5NiphCc/7yQkraHaBsHpRW2tNtaZZZgNnJKrk8JmQ0BYy3wYfo0lG7KjOgNHMxqrKIRFWFFbE/KVWyG1RRzG/rB0wqqhaPLxeQ45pkcvf2OGz60R1A7NzLSteDvy4bSFmQJK/XRxU+X9ZVX+pSUM3zUeeheHppszbJYjIE0n+9pDkbxfzlD/Fo0pISOg8ElElJCR0Hl0nqk+3LcCMSPK3iyR/u5ib/J02pickJCRA9zWqhISEhERUCQkJ3UdniUpE3iQiT3sQvrNty1MGEXmliHxVRJ4SkX8TkXf58caBBduCiLxIRP5ZRB72z3eKyBWX8UsicrMfv8U/X/fzd7Qpd4CI3CoiXxaRayJyVUTuXZb+F5H3+O/mSRH5ooi8uOv931ogzaau7PtRgBdhy3DuAm4G/hV4Vdtylch5G3C37/eAfwdeRcPAgi0/w3uBLwAP++e/Bd7m+58E/sT3/xT4pO+/DfhS27K7LBeAP/L9m4Fbl6H/McfxZ4Gfj/r997re/7QUSLP1H1pFZ9wLPBJ9Pgeca1uuGnL/A/AGGkaXaFHe27GVGK8HHvYf1I+Bm4rfA/AIcK/v3+T1pOX+fqm/7FI43vn+J4/RdsT782EswGTn+58Woql0dehXO9BeV+Cq+GuAKzQPLNgWPgb8GfB//vllwH+r6v/651i+oex+/gWv3ybuBH4E/LUPXz8jIi9hCfpfVbeBjwDfwxb9vwB8g+Xq/4CFBdIM6CpRLRVE5BeBvwferaq78Tm1fxmd8wERkTcDz6vqN9qWZQbchA1D/lJVXwP8Dzb0GKLD/X8YC919JxYx+CUcgPDci+rvrhLVNvDK6PPtVAQ6bBsi8nMYSX1eVS/64f/wWPH49nk/3qXn+jXgLSLyXeBvsOHfx7E492ENaCzfUHY//1LgP/dT4BI8Bzynqlf885cx4lqG/j8OPKuqP1LVnwIXse9kmfo/oGl/N/4eukpUjwO/4jMgN2PGw6+0LNMYxGK4fha4qqofjU59hTx2//2Y7SocP+2zIfcAL0Qq875CVc+p6u2qegfWv/+kqr8LfBV4q1cryh6e6a1ev1VNRVV/CHxfRH7VDw2Ap1iC/seGfPeIyC/47yjIvjT9H6Fpfz8CvFFEDrtm+UY/Vo02jHE1DXb3YbNo3wb+vG15KmT8dUzN/SbwL17uY4rAgi0/x+vIZ/3uwnINXAf+DrjFj7/YP1/383e1LbfL9WrgCf8ONrFZpKXofyw60zXgSSzX6C1d739aCqSZltAkJCR0Hl0d+iUkJCQMkYgqISGh80hElZCQ0HkkokpISOg8ElElJCR0HomoEhISOo9EVAkJCZ3H/wODv1pnWgvWvQAAAABJRU5ErkJggg==\n",
      "text/plain": [
       "<Figure size 432x288 with 1 Axes>"
      ]
     },
     "metadata": {
      "needs_background": "light"
     },
     "output_type": "display_data"
    }
   ],
   "source": [
    "# Both channels and Point8\n",
    "\n",
    "# Overlaying the DNA\n",
    "overlay_channels = data_xr.channels.values\n",
    "warnings.simplefilter(\"ignore\")\n",
    "\n",
    "# Channel 0 and Point 8\n",
    "segmentation_utils.visualize_segmentation(\n",
    "    segmentation_labels_xr=segmentation_labels,\n",
    "    fovs=data_xr[:,:,:,0].fovs.values, channel_data_xr=data_xr,\n",
    "    chan_list=overlay_channels, output_dir=viz_dir, show=True)"
   ]
  },
  {
   "cell_type": "markdown",
   "metadata": {},
   "source": [
    "### Afterwards, we can generate expression matrices from the labeling + imaging data"
   ]
  },
  {
   "cell_type": "code",
   "execution_count": null,
   "metadata": {
    "pycharm": {
     "name": "#%%\n"
    }
   },
   "outputs": [],
   "source": [
    "# now extract the segmented imaging data to create normalized and transformed expression matrices\n",
    "# note that if you're loading your own dataset, please make sure all the imaging data is in the same folder\n",
<<<<<<< HEAD
    "# with each FOV given it's own folder and all FOVs having the same channels\n",
    "combined_cell_size_normalized_data, combined_arcsinh_transformed_data = \\\n",
    "    marker_quantification.generate_cell_data(segmentation_labels=segmentation_labels,\n",
=======
    "# with each fov given its own folder and all fovs having the same channels\n",
    "cell_table_size_normalized, cell_table_arcsinh_transformed = \\\n",
    "    marker_quantification.generate_cell_table(segmentation_labels=segmentation_labels,\n",
>>>>>>> 1d307e97
    "                                             tiff_dir=tiff_dir,\n",
    "                                             img_sub_folder=\"TIFs\",\n",
    "                                             is_mibitiff=MIBItiff,\n",
    "                                             fovs=fovs,\n",
    "                                             batch_size=5)\n"
   ]
  },
  {
   "cell_type": "code",
   "execution_count": null,
   "metadata": {},
   "outputs": [],
   "source": [
    "# save extracted data as csv for downstream analysis\n",
    "cell_table_size_normalized.to_csv(os.path.join(single_cell_dir, 'cell_table_size_normalized.csv'),\n",
    "                                 index=False)\n",
    "cell_table_arcsinh_transformed.to_csv(os.path.join(single_cell_dir, 'cell_table_arcsinh_transformed.csv'),\n",
    "                                     index=False)"
   ]
  }
 ],
 "metadata": {
  "kernelspec": {
   "display_name": "Python 3",
   "language": "python",
   "name": "python3"
  },
  "language_info": {
   "codemirror_mode": {
    "name": "ipython",
    "version": 3
   },
   "file_extension": ".py",
   "mimetype": "text/x-python",
   "name": "python",
   "nbconvert_exporter": "python",
   "pygments_lexer": "ipython3",
<<<<<<< HEAD
   "version": "3.6.11"
=======
   "version": "3.6.5"
>>>>>>> 1d307e97
  }
 },
 "nbformat": 4,
 "nbformat_minor": 4
}<|MERGE_RESOLUTION|>--- conflicted
+++ resolved
@@ -275,15 +275,9 @@
    "source": [
     "# now extract the segmented imaging data to create normalized and transformed expression matrices\n",
     "# note that if you're loading your own dataset, please make sure all the imaging data is in the same folder\n",
-<<<<<<< HEAD
-    "# with each FOV given it's own folder and all FOVs having the same channels\n",
-    "combined_cell_size_normalized_data, combined_arcsinh_transformed_data = \\\n",
-    "    marker_quantification.generate_cell_data(segmentation_labels=segmentation_labels,\n",
-=======
     "# with each fov given its own folder and all fovs having the same channels\n",
     "cell_table_size_normalized, cell_table_arcsinh_transformed = \\\n",
     "    marker_quantification.generate_cell_table(segmentation_labels=segmentation_labels,\n",
->>>>>>> 1d307e97
     "                                             tiff_dir=tiff_dir,\n",
     "                                             img_sub_folder=\"TIFs\",\n",
     "                                             is_mibitiff=MIBItiff,\n",
@@ -321,11 +315,7 @@
    "name": "python",
    "nbconvert_exporter": "python",
    "pygments_lexer": "ipython3",
-<<<<<<< HEAD
-   "version": "3.6.11"
-=======
    "version": "3.6.5"
->>>>>>> 1d307e97
   }
  },
  "nbformat": 4,
