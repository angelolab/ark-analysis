{
 "cells": [
  {
   "cell_type": "markdown",
   "metadata": {},
   "source": [
    "### This is a notebook to format your data for segmentation, run the images through the cloud instance of DeepCell, and then extract marker counts and morphological information from all the cells in your images"
   ]
  },
  {
   "cell_type": "code",
   "execution_count": 2,
   "metadata": {
    "tags": []
   },
   "outputs": [],
   "source": [
    "# import required packages\n",
    "import os\n",
    "import warnings\n",
    "\n",
    "from ark.utils import data_utils, load_utils, io_utils, deepcell_service_utils, segmentation_utils\n",
    "from ark.segmentation import marker_quantification"
   ]
  },
  {
   "cell_type": "markdown",
   "metadata": {},
   "source": [
    "### All data, images, files, etc. must be placed in the 'data' directory, and referenced via '../data/path_to_your_data'"
   ]
  },
  {
   "cell_type": "code",
<<<<<<< HEAD
   "execution_count": 2,
=======
   "execution_count": 3,
>>>>>>> 20ae2f2e
   "metadata": {},
   "outputs": [],
   "source": [
    "# set up file paths\n",
    "base_dir = \"../data/example_dataset\"\n",
    "input_dir = os.path.join(base_dir, \"input_data\")\n",
    "tiff_dir = os.path.join(input_dir, \"single_channel_inputs/\")\n",
    "deepcell_input_dir = os.path.join(input_dir, \"deepcell_input/\")\n",
    "deepcell_output_dir = os.path.join(base_dir, 'deepcell_output')\n",
    "single_cell_dir = os.path.join(base_dir, \"single_cell_output\")\n",
    "label_dir = os.path.join(base_dir, 'deepcell_output')\n",
    "viz_dir = os.path.join(base_dir, \"deepcell_visualization\")\n",
    "\n",
    "# create directories if do not exist\n",
    "for directory in [deepcell_input_dir, deepcell_output_dir, single_cell_dir]:\n",
    "    if not os.path.exists(directory):\n",
    "        os.makedirs(directory)"
   ]
  },
  {
   "cell_type": "markdown",
   "metadata": {},
   "source": [
    "### Here we are using the example data located in /data/example_dataset/input_data. To modify this notebook to run using your own data, simply change the base_dir to point to your own sub-directory within the data folder, rather than 'example_dataset'. "
   ]
  },
  {
   "cell_type": "code",
<<<<<<< HEAD
   "execution_count": 3,
=======
   "execution_count": 4,
>>>>>>> 20ae2f2e
   "metadata": {},
   "outputs": [],
   "source": [
    "# set this to true for multi-channel tiffs\n",
    "MIBItiff = False\n",
    "\n",
    "# data file suffix for low-level processed data\n",
    "# only needed for MIBItiff = True\n",
    "MIBItiff_suffix = \"-MassCorrected-Filtered.tiff\"\n",
    "\n",
    "# nuclear channel name(s) (or nucs = None)\n",
    "nucs = ['HH3']\n",
    "\n",
    "# membrane channel name(s) (or mems = None)\n",
    "mems = ['Membrane']\n",
    "\n",
    "# validate paths\n",
    "io_utils.validate_paths([base_dir,\n",
    "                         input_dir,\n",
    "                         tiff_dir,\n",
    "                         deepcell_input_dir,\n",
    "                         deepcell_output_dir,\n",
    "                         single_cell_dir\n",
    "                         ])"
   ]
  },
  {
   "cell_type": "markdown",
   "metadata": {},
   "source": [
    "### compute and filter fov paths"
   ]
  },
  {
   "cell_type": "code",
<<<<<<< HEAD
   "execution_count": 4,
=======
   "execution_count": 5,
>>>>>>> 20ae2f2e
   "metadata": {
    "tags": []
   },
   "outputs": [],
   "source": [
    "# either get all fovs in the folder...\n",
    "if MIBItiff:\n",
    "    fovs = io_utils.list_files(tiff_dir, substrs=MIBItiff_suffix)\n",
    "else:\n",
    "    fovs = io_utils.list_folders(tiff_dir)\n",
    "\n",
    "# ... or optionally, select a specific set of fovs manually\n",
    "# fovs = [\"fov1\", \"fov2\"]\n",
    "\n",
    "# TODO: MIBItiff manual selection"
   ]
  },
  {
   "cell_type": "markdown",
   "metadata": {},
   "source": [
    "### load images into notebook, process, and save as deepcell compatable input"
   ]
  },
  {
   "cell_type": "code",
   "execution_count": 7,
   "metadata": {
    "scrolled": true
   },
   "outputs": [
    {
     "name": "stderr",
     "output_type": "stream",
     "text": [
<<<<<<< HEAD
      "/Users/williamxu/PycharmProjects/ark-analysis/ark/utils/data_utils.py:39: UserWarning: ../data/example_dataset/input_data/deepcell_input/fov8.tif is a low contrast image\n",
=======
      "../ark/utils/data_utils.py:41: UserWarning: ../data/example_dataset/input_data/deepcell_input/fov8.tif is a low contrast image\n",
>>>>>>> 20ae2f2e
      "  io.imsave(save_path, out, plugin='tifffile')\n"
     ]
    }
   ],
   "source": [
    "# load channels to be included in deepcell data\n",
    "channels = (nucs if nucs else []) + (mems if mems else [])\n",
    "\n",
    "# filter channels for None (just in case)\n",
    "channels = [channel for channel in channels if channel is not None]\n",
    "\n",
    "if MIBItiff:\n",
    "    data_xr = load_utils.load_imgs_from_mibitiff(tiff_dir, mibitiff_files=fovs, channels=channels)\n",
    "else:\n",
    "    data_xr = load_utils.load_imgs_from_tree(tiff_dir, img_sub_folder=\"TIFs\", fovs=fovs, channels=channels)\n",
    "\n",
    "# generate and save deepcell input tifs\n",
    "data_utils.generate_deepcell_input(data_xr, deepcell_input_dir, nucs, mems)"
   ]
  },
  {
   "cell_type": "markdown",
   "metadata": {},
   "source": [
    "## Upload files to Deepcell and download results\n",
    "\n",
    "Deepcell input images will be zipped into a single file, uploaded to [deepcell.org](https://deepcell.org),\n",
    "\n",
    "and the output will be downloaded to the deepcell output directory."
   ]
  },
  {
   "cell_type": "code",
<<<<<<< HEAD
   "execution_count": 16,
=======
   "execution_count": 8,
>>>>>>> 20ae2f2e
   "metadata": {},
   "outputs": [
    {
     "ename": "ReactorNotRestartable",
     "evalue": "",
     "output_type": "error",
     "traceback": [
      "\u001B[0;31m---------------------------------------------------------------------------\u001B[0m",
      "\u001B[0;31mReactorNotRestartable\u001B[0m                     Traceback (most recent call last)",
      "\u001B[0;32m<ipython-input-16-6d2addd74308>\u001B[0m in \u001B[0;36m<module>\u001B[0;34m\u001B[0m\n\u001B[0;32m----> 1\u001B[0;31m \u001B[0mdeepcell_service_utils\u001B[0m\u001B[0;34m.\u001B[0m\u001B[0mcreate_deepcell_output\u001B[0m\u001B[0;34m(\u001B[0m\u001B[0mdeepcell_input_dir\u001B[0m\u001B[0;34m,\u001B[0m \u001B[0mdeepcell_output_dir\u001B[0m\u001B[0;34m,\u001B[0m \u001B[0mfovs\u001B[0m\u001B[0;34m=\u001B[0m\u001B[0mfovs\u001B[0m\u001B[0;34m)\u001B[0m\u001B[0;34m\u001B[0m\u001B[0;34m\u001B[0m\u001B[0m\n\u001B[0m\u001B[1;32m      2\u001B[0m \u001B[0;34m\u001B[0m\u001B[0m\n",
      "\u001B[0;32m~/PycharmProjects/ark-analysis/ark/utils/deepcell_service_utils.py\u001B[0m in \u001B[0;36mcreate_deepcell_output\u001B[0;34m(deepcell_input_dir, deepcell_output_dir, fovs, suffix, host, job_type)\u001B[0m\n\u001B[1;32m     55\u001B[0m             \u001B[0mzipObj\u001B[0m\u001B[0;34m.\u001B[0m\u001B[0mwrite\u001B[0m\u001B[0;34m(\u001B[0m\u001B[0mfilename\u001B[0m\u001B[0;34m,\u001B[0m \u001B[0mos\u001B[0m\u001B[0;34m.\u001B[0m\u001B[0mpath\u001B[0m\u001B[0;34m.\u001B[0m\u001B[0mbasename\u001B[0m\u001B[0;34m(\u001B[0m\u001B[0mfilename\u001B[0m\u001B[0;34m)\u001B[0m\u001B[0;34m)\u001B[0m\u001B[0;34m\u001B[0m\u001B[0;34m\u001B[0m\u001B[0m\n\u001B[1;32m     56\u001B[0m \u001B[0;34m\u001B[0m\u001B[0m\n\u001B[0;32m---> 57\u001B[0;31m     \u001B[0mrun_deepcell_task\u001B[0m\u001B[0;34m(\u001B[0m\u001B[0mzip_path\u001B[0m\u001B[0;34m,\u001B[0m \u001B[0mdeepcell_output_dir\u001B[0m\u001B[0;34m,\u001B[0m \u001B[0mhost\u001B[0m\u001B[0;34m,\u001B[0m \u001B[0mjob_type\u001B[0m\u001B[0;34m)\u001B[0m\u001B[0;34m\u001B[0m\u001B[0;34m\u001B[0m\u001B[0m\n\u001B[0m\u001B[1;32m     58\u001B[0m     \u001B[0mos\u001B[0m\u001B[0;34m.\u001B[0m\u001B[0mremove\u001B[0m\u001B[0;34m(\u001B[0m\u001B[0mzip_path\u001B[0m\u001B[0;34m)\u001B[0m\u001B[0;34m\u001B[0m\u001B[0;34m\u001B[0m\u001B[0m\n\u001B[1;32m     59\u001B[0m \u001B[0;34m\u001B[0m\u001B[0m\n",
      "\u001B[0;32m~/PycharmProjects/ark-analysis/ark/utils/deepcell_service_utils.py\u001B[0m in \u001B[0;36mrun_deepcell_task\u001B[0;34m(input_dir, output_dir, host, job_type)\u001B[0m\n\u001B[1;32m     96\u001B[0m     \u001B[0mmgr\u001B[0m \u001B[0;34m=\u001B[0m \u001B[0mmanager\u001B[0m\u001B[0;34m.\u001B[0m\u001B[0mBatchProcessingJobManager\u001B[0m\u001B[0;34m(\u001B[0m\u001B[0;34m**\u001B[0m\u001B[0mmgr_kwargs\u001B[0m\u001B[0;34m)\u001B[0m\u001B[0;34m\u001B[0m\u001B[0;34m\u001B[0m\u001B[0m\n\u001B[1;32m     97\u001B[0m     \u001B[0mmgr\u001B[0m\u001B[0;34m.\u001B[0m\u001B[0mrun\u001B[0m\u001B[0;34m(\u001B[0m\u001B[0mfilepath\u001B[0m\u001B[0;34m=\u001B[0m\u001B[0minput_dir\u001B[0m\u001B[0;34m)\u001B[0m\u001B[0;34m\u001B[0m\u001B[0;34m\u001B[0m\u001B[0m\n\u001B[0;32m---> 98\u001B[0;31m     \u001B[0mreactor\u001B[0m\u001B[0;34m.\u001B[0m\u001B[0mrun\u001B[0m\u001B[0;34m(\u001B[0m\u001B[0;34m)\u001B[0m\u001B[0;34m\u001B[0m\u001B[0;34m\u001B[0m\u001B[0m\n\u001B[0m",
      "\u001B[0;32m~/opt/anaconda3/envs/ark_env/lib/python3.6/site-packages/twisted/internet/base.py\u001B[0m in \u001B[0;36mrun\u001B[0;34m(self, installSignalHandlers)\u001B[0m\n\u001B[1;32m   1280\u001B[0m \u001B[0;34m\u001B[0m\u001B[0m\n\u001B[1;32m   1281\u001B[0m     \u001B[0;32mdef\u001B[0m \u001B[0mrun\u001B[0m\u001B[0;34m(\u001B[0m\u001B[0mself\u001B[0m\u001B[0;34m,\u001B[0m \u001B[0minstallSignalHandlers\u001B[0m\u001B[0;34m=\u001B[0m\u001B[0;32mTrue\u001B[0m\u001B[0;34m)\u001B[0m\u001B[0;34m:\u001B[0m\u001B[0;34m\u001B[0m\u001B[0;34m\u001B[0m\u001B[0m\n\u001B[0;32m-> 1282\u001B[0;31m         \u001B[0mself\u001B[0m\u001B[0;34m.\u001B[0m\u001B[0mstartRunning\u001B[0m\u001B[0;34m(\u001B[0m\u001B[0minstallSignalHandlers\u001B[0m\u001B[0;34m=\u001B[0m\u001B[0minstallSignalHandlers\u001B[0m\u001B[0;34m)\u001B[0m\u001B[0;34m\u001B[0m\u001B[0;34m\u001B[0m\u001B[0m\n\u001B[0m\u001B[1;32m   1283\u001B[0m         \u001B[0mself\u001B[0m\u001B[0;34m.\u001B[0m\u001B[0mmainLoop\u001B[0m\u001B[0;34m(\u001B[0m\u001B[0;34m)\u001B[0m\u001B[0;34m\u001B[0m\u001B[0;34m\u001B[0m\u001B[0m\n\u001B[1;32m   1284\u001B[0m \u001B[0;34m\u001B[0m\u001B[0m\n",
      "\u001B[0;32m~/opt/anaconda3/envs/ark_env/lib/python3.6/site-packages/twisted/internet/base.py\u001B[0m in \u001B[0;36mstartRunning\u001B[0;34m(self, installSignalHandlers)\u001B[0m\n\u001B[1;32m   1260\u001B[0m         \"\"\"\n\u001B[1;32m   1261\u001B[0m         \u001B[0mself\u001B[0m\u001B[0;34m.\u001B[0m\u001B[0m_installSignalHandlers\u001B[0m \u001B[0;34m=\u001B[0m \u001B[0minstallSignalHandlers\u001B[0m\u001B[0;34m\u001B[0m\u001B[0;34m\u001B[0m\u001B[0m\n\u001B[0;32m-> 1262\u001B[0;31m         \u001B[0mReactorBase\u001B[0m\u001B[0;34m.\u001B[0m\u001B[0mstartRunning\u001B[0m\u001B[0;34m(\u001B[0m\u001B[0mself\u001B[0m\u001B[0;34m)\u001B[0m\u001B[0;34m\u001B[0m\u001B[0;34m\u001B[0m\u001B[0m\n\u001B[0m\u001B[1;32m   1263\u001B[0m \u001B[0;34m\u001B[0m\u001B[0m\n\u001B[1;32m   1264\u001B[0m \u001B[0;34m\u001B[0m\u001B[0m\n",
      "\u001B[0;32m~/opt/anaconda3/envs/ark_env/lib/python3.6/site-packages/twisted/internet/base.py\u001B[0m in \u001B[0;36mstartRunning\u001B[0;34m(self)\u001B[0m\n\u001B[1;32m    763\u001B[0m             \u001B[0;32mraise\u001B[0m \u001B[0merror\u001B[0m\u001B[0;34m.\u001B[0m\u001B[0mReactorAlreadyRunning\u001B[0m\u001B[0;34m(\u001B[0m\u001B[0;34m)\u001B[0m\u001B[0;34m\u001B[0m\u001B[0;34m\u001B[0m\u001B[0m\n\u001B[1;32m    764\u001B[0m         \u001B[0;32mif\u001B[0m \u001B[0mself\u001B[0m\u001B[0;34m.\u001B[0m\u001B[0m_startedBefore\u001B[0m\u001B[0;34m:\u001B[0m\u001B[0;34m\u001B[0m\u001B[0;34m\u001B[0m\u001B[0m\n\u001B[0;32m--> 765\u001B[0;31m             \u001B[0;32mraise\u001B[0m \u001B[0merror\u001B[0m\u001B[0;34m.\u001B[0m\u001B[0mReactorNotRestartable\u001B[0m\u001B[0;34m(\u001B[0m\u001B[0;34m)\u001B[0m\u001B[0;34m\u001B[0m\u001B[0;34m\u001B[0m\u001B[0m\n\u001B[0m\u001B[1;32m    766\u001B[0m         \u001B[0mself\u001B[0m\u001B[0;34m.\u001B[0m\u001B[0m_started\u001B[0m \u001B[0;34m=\u001B[0m \u001B[0;32mTrue\u001B[0m\u001B[0;34m\u001B[0m\u001B[0;34m\u001B[0m\u001B[0m\n\u001B[1;32m    767\u001B[0m         \u001B[0mself\u001B[0m\u001B[0;34m.\u001B[0m\u001B[0m_stopped\u001B[0m \u001B[0;34m=\u001B[0m \u001B[0;32mFalse\u001B[0m\u001B[0;34m\u001B[0m\u001B[0;34m\u001B[0m\u001B[0m\n",
      "\u001B[0;31mReactorNotRestartable\u001B[0m: "
     ]
    }
   ],
   "source": [
    "deepcell_service_utils.create_deepcell_output(deepcell_input_dir, deepcell_output_dir, fovs=fovs)"
   ]
  },
  {
   "cell_type": "markdown",
   "metadata": {},
   "source": [
    "### We can then load the segmented mask from deepcell via label-map TIFFs and save as an xarray"
   ]
  },
  {
   "cell_type": "code",
<<<<<<< HEAD
   "execution_count": 7,
=======
   "execution_count": 9,
>>>>>>> 20ae2f2e
   "metadata": {
    "pycharm": {
     "name": "#%%\n"
    }
   },
   "outputs": [
    {
<<<<<<< HEAD
     "name": "stdout",
     "output_type": "stream",
     "text": [
      "overwriting previously generated processed output file\n"
=======
     "name": "stderr",
     "output_type": "stream",
     "text": [
      "../ark/utils/load_utils.py:270: UserWarning: The loaded float32 images were forcefully overwritten with the supplied integer dtype int16\n",
      "  warnings.warn(f\"The loaded {data_dtype} images were forcefully \"\n"
>>>>>>> 20ae2f2e
     ]
    }
   ],
   "source": [
    "segmentation_labels = load_utils.load_imgs_from_dir(data_dir=label_dir,\n",
    "                                                    imgdim_name='compartments',\n",
    "                                                    image_name='whole_cell',\n",
    "                                                    delimiter='_feature_0',\n",
    "                                                    force_ints=True)\n",
    "\n",
    "\n",
    "save_name = os.path.join(label_dir, 'segmentation_labels.xr')\n",
    "if os.path.exists(save_name):\n",
    "    print(\"overwriting previously generated processed output file\")\n",
    "    os.remove(save_name)\n",
    "\n",
    "segmentation_labels.to_netcdf(save_name, format=\"NETCDF3_64BIT\")"
   ]
  },
  {
   "cell_type": "markdown",
   "metadata": {
    "pycharm": {
     "name": "#%% md\n"
    }
   },
   "source": [
    "### We can also then save the segmented mask overlaid on the imaging data"
   ]
  },
  {
   "cell_type": "code",
<<<<<<< HEAD
   "execution_count": 12,
=======
   "execution_count": 16,
   "metadata": {},
   "outputs": [],
   "source": [
    "data_xr_summed = load_utils.load_imgs_from_dir(data_dir=deepcell_input_dir,\n",
    "                                               files=[fov + '.tif' for fov in data_xr.coords['fovs'].values],\n",
    "                                               xr_dim_name='compartments',\n",
    "                                               xr_channel_names=data_xr.coords['channels'].values.tolist())"
   ]
  },
  {
   "cell_type": "code",
   "execution_count": 17,
>>>>>>> 20ae2f2e
   "metadata": {
    "pycharm": {
     "name": "#%%\n"
    }
   },
   "outputs": [
    {
     "data": {
      "text/plain": "<Figure size 432x288 with 1 Axes>",
      "image/png": "iVBORw0KGgoAAAANSUhEUgAAASoAAAEYCAYAAADriLuJAAAABHNCSVQICAgIfAhkiAAAAAlwSFlzAAALEgAACxIB0t1+/AAAADl0RVh0U29mdHdhcmUAbWF0cGxvdGxpYiB2ZXJzaW9uIDIuMi4yLCBodHRwOi8vbWF0cGxvdGxpYi5vcmcvhp/UCwAAIABJREFUeJzsvV2MK1t2HvbVvb7KgSbFUXwRQFO8A0gIkhQHAZT4DnkNjAQYKV4gkIKYPA+BFIDsIAgExMWDBH5wSD75ISbb8ktskrAtyEGKjQSyk5BMIMcImkQe8kRybhQ4UpMjTyIlbnYQK7bVJDQYzHhm56H5rV5VXcW/Zv+cvr2AwunTTVbt2rX3qvXzrW9Zxhi8yqu8yqs8Z/ngqQfwKq/yKq+yTV4V1au8yqs8e3lVVK/yKq/y7OVVUb3Kq7zKs5dXRfUqr/Iqz15eFdWrvMqrPHt5dEVlWda/ZVnWdyzL+q5lWdXHvv6rvMqrvH9iPSaOyrKsDwH8HoDPAVwCmAL4FWPMxaMN4lVe5VXeO3lsiyoH4LvGmP/TGPMDAL8J4M8+8hhe5VVe5T2TP/HI10sD+Ifq/5cAPtMfsCzrVwH86vq/nz7SuI4in376KX73d38Xtm3jRz/6EVarFX74wx8+9bBeZQf54IMP8PHHHyOdTmM+n+MHP/gBfvzjHz/1sJ5MbNvGD3/4Q3z/+9+/97l+8id/Et/73vf0r/4/Y8y/uM85nl0w3Rjz68aYbxpjvvnUY9lXvvjiC3zrW9/Ct771Lbx58wZv3ryBbdtPPaxX2UF+/OMf4w//8A/x8ccf46OPPvpSKynKt771raOc58MPP4z+6v/a9xyPragWAL6u/v/J+ncvRhaLBVzXxWKxwGq1wmq1euohvcqOYts2RqPRkzwzx3EQBAFc133Q69i2jUKhIP9PilGvViuMRqOjXPMY8/nYimoK4F+2LOtnLcv6CQC/DOB/eOQxbBTHce5lBc3nc3S7XaTT6SOO6lUeQ/SGymaziZv4ISSVSmGxePh3djqdRrFYRLVaheM4sCzrwa95DHnUGJUx5p9ZllUB8D8B+BDAf2GM+d3HHMMmoYLyPA+LxQLT6fSg81xdXR1zWK/yyGLbNorFImq1Gowxj7KZZ7MZyuWyxMgeSpbLJcrlMoAb5eh5HrrdLjqdzoNd8xjy6DEqY8z/aIz5V4wx/5Ix5i899vU3yWq1ksXyGG+3V3meslqtUKvV0Gw2AeDB3TEAyOVyyOVysG37jnt2TFmtVigWiwCAWq0m7t1zp3t67Kzfs5fT09OnHsKrPKEYY9Dv91Gr1dDpdOC6riiNh1wb8/kc8/lc4pqDweBBrrNarbBYLJBOpzEcDmHbNlzX3dtqdF0X2WwW0+n0QS1AEWPMsz0AGH14nmeiv3s9Xg8Axrbto5zj+vraRKXRaJhCoWB833+w8TuO82RzZ242295Ho9Ewruse8t1v76sLnh08IUlc131N9b/KHeGaOEZmablcAriJF/X7fViWBcuyMBqNMBqNjhbHcRznzu+eMq55nxhcNps94kiS5Vkrqg8+uB3eYrEQM/VVXgWAxHOOJZZliTKqVCpy7slkcnTIgu/77/2Lt9lsHpxw2lue2r3bdLx58yZklseZmY7jHMXsfz2+3Idt2+LqXV9fP+i1SqWS6fV6Rz2n4zjG87xHdSELhYJpNBqHfPdluX4/+MEP5OfVahUbtMtkMlgulzDGwPf9xxzeq7wgWa1WaLfbACDZvoeSfD6Pbrd7tPN5nod+v48gCJBKpTZ+1nXde2MFgVtrdjab3es8u8qzVlS7lDEsFgtZYK7rvrqGShg/OLaL9FDied6TjrNeryOXyz2oO2OMQbvdxmQyORokYDabYTKZoFgsboXVLJdL5HK5e7uyNBz2Oc+9jImndu82HdjD7H11AeOPbDZrPM8zhULBVKtVMdmz2eyTZprijmq1ajzPe7HP0XVdUyqVTKvVMsYYc35+frRM9vsyZ61Wy+AA1+/JldExFNXrkXyYm4mUI5vNGt/3jTHmQdPthx62bb83m+6Qe7u4uDBaxuPxg1/3QAjB0Q/HcUyhUDA4QFG9Aj5fuORyudD/p9MpUqkUMpkMZrMZFovFg4ELD5H7uCSO4zzL8iXbtrFcLlGr1ZDJZAAA7Xb70er7HgWQuYNcXV0dvNYeleFzX7Es6/kODjcL8DmyIxhjJA5B9DDZHIDbDc3PLRaLZ7nBdxXGtniPz2Fj2raNXC6H2WyGXC6HdDqNXC6HyWSCyWQiCup9nvd7yBdmTxqnZx1MfwpxHGdrQN5xHDiOg1wuJ6ap53mPNMJk4UuHzA3j8VgKTwuFggSquTksy8J0On12m2WXgLrjOPA8D41GQ0pBisXio2WhNkk2mw0pTpasNJtNdLtdzOdzXF1dxc77+5D0eBJ56jjUU8aoGIAvlUrGdV3juq7JZrMSJ7Ft2xQKBeO6rnEcJxRbcBzHlEol+TuDwNGY0KFH0nmiv+dYiDNjkPz8/NxcXl5KHMQYYy4uLu6c41jjPdbzCILAnJ+fbx0Xn40xxriuK/f41PfA+zgkLsS199Tjf4TjNUa1r9BVsG0b0+kUxtzQerCCnTEeVrfP53Msl0t4nodyuYyrqyvYto3JZIJqtYpKpYJSqYSzs7N7jSuVSqFQKGAymYi1Np1O75Q7pFIp4RgCIKR9o9EIp6enGA6HMubPP/9c7o8SPR9dxccWx3FQLpfR7/dlnje51ul0WuhKyuXynVjcU0qStbRNnmLe3xf5UsWojDEoFos7sTg6jiN4F8ZxFosFut0uFosFlsslOp0Ostks5vO5fKZYLKJSqRxcF1YqlVCr1WTRsnQIuA2K9vt92QiO46Df78N1XQwGg9B4RqMRTk5OQve/qa7Ltm14nof5fI7ZbPbopGp0udPptCjMJJZJx3FiA9GpVOrR44Z8oTw3F/oZy2uMSott26ECUMYvGo3G1u9WKhWk02lB+rqui0qlIpYL4w6k5aDls1wuMZlM5Dz7vggGgwEWiwUKhQLK5TLK5TI8z0OlUhELQm+ITCYj1gSVleu66Ha7cBxHQJ8MnBcKBUEnR2NxpJ/1PE/ib1r4fxaIHyuewvNms1n4vg/f91GpVDbGCmu1WuzvnyK58b4nI94HebGKiov86uoKruvC930MBgMUi8WNWSFu7lqtBtd1MRqNQhYKSx+m0ykKhYJYWp7nodPpiKJhQJWo+V0Vlm3buLq6QiqVQrvdRr/fx9u3b4XkLDr20WgkipEKaz6fC4fSarUSZd1oNFAsFiXwvFwuYdt2aGyr1QrdbjfWzbQsSxTdeDxGu92W4tpDLHMqO7raq9UKnU4H8/kctVpN5i4qxphnkdmjvLpsDy8vKkZl27ZkvPRCpiuTSqVEESSJ/ttgMEChUIDneZhMJoKHAW7qwVzXRS6XQ6VSQSaTkRIe0tiSnKxare7MoX51dSWblGntRqOBbrd7xw3ieFiblsvlhFo2nU6jXq+H5uH09FTiXa7rIpVK3ZmLTVik8/NzpFIpjEYj1Ot1BEGA5XIpL4VNrmU03uQ4jihLZsYAiHvted5WN7Xf78t927b94DV6r/KE8tSZvWNl/Vgqss93Nh3MnBlzU03vuq65vLw0rVbLeJ4n6G5mnRzHkTEw21Yqlcz5+bkJguCgKnOel6UuzGrZtm2y2awpFAohordCoWBKpZJkAZlBYsaSWSXXdU2hULiTYXJd17RardjyGtu2zXg8NkEQyJxcXFyY6+trU61WJfuYzWYTs2/R6zUaDdNqtUwQBOb6+jp0r5sOfa/MErquKyVC7+OhM9BPPZZHOL6cJTTHSuvGCTc8N7vv+7IxLy8vZYPwb5eXl2Y8Hpvz8/PQJr6+vt64iaPjiPuZdWKNRkPOf319bcbjcUiJxM0FFQlhGBpyQcXHe2KZh1YaLH/g31qtlvzMOWi1WlKvFx173EE4hed5Uge37+b2fd9ks1lTKpV2mtvndHieZ1qtltT+NRqNV3jCS1ZUxzj0Ivc8zwRBYFqtlmwAburz83NzcXFhGo2G8X3ftFotsbz4c6vVEqsqCAIzHo9Nr9c7uObKcRzTaDRMr9czxhjT6/XEUuMCp9Igrov3pO8rzlqhoqGFSIUXBIEoAeC2Bu/8/FzwS/req9Wqubi4kDnb9d6IPWPd4T6F0ry3901B8eDLgXP/3IrEH/B4VVT3OWhxXFxcmEKhYHq9ngmCQN5yxhhx+0qlkhmPx+by8tI0Gg1REnSHtFxeXoY2b1SBABBO7rjFSmuG1+M5jTEhYKcxRjY+LaZN96r/7/u+WGg83/X1tSgQjjeOAQCAuMVUdIcUPEdd1pd88Jl+SVy96PFyFZXeWNls9qgV4dyEjuOYXq8nKOcgCCSWQyGTYjQWpDcyNzmlVColbj4i3C8uLsx4PA5ZRHpsvA5R9J7nidLkeEulkslmsyabzQqFiFZ+/B7dV7pcmlGBrh/P2ev15Pu8B8bHaBFUq1UTBIFYfOfn52Y8HofueV01/3qo47mwGjzBsbeiei8An8YYZDIZwc70+33JGDE9fx8cizFGkM7Mzrmui3w+j36/j5OTE6xWK/lc9FrMvjFL5XkeHMeRTGClUpHvGHOTGWO7IX4mnU4Lhunk5GQrhIKIeF4fuMV+8XxEqPOcxJExAzoajeA4DvL5PDKZDIIgwGKxEPDqcrlEt9uVXnDlclnukVk81tyVy2Xk83kUi0X4vo/T09NQlrJaraLT6TwJzsnzvKO1J3+Vo8jLBHymUikBO7bbbaTTaaHJWK1WQp1xH7m6usJiscB8PofneYInIqATuMERxaGhV6uVYIGAmxT72dkZms0mTk5OEpUolQpLRqisop099MskqqR4vVQqJdAJpusJHWi32xiPx/J5whcKhQJOT0/RbrdDAM7FYoF+vy+KJ5fLYTgcIpPJ3On6wvnpdruYzWbwfR/5fP5Op5XpdCrje0wh2t4YE9v95VXeE3lq924X189xHNNqtUyhUJAsyeXlpen1ehIXOVZcg8HhXq8n7l3SZ5k94/+T4itxrhwD9r1eT4LzlCAIEq/J8UQza3Q5z8/P5R6MuQmO63hSEAQSV+v1eqEibOAmVsWEwfX1dQgKkTQmupp8Fo1GQ+JpdC85P8d4Rvsctm2bXq9nqtVqyI19PR7/YJgDL625A2W1WolVRQQ469uKxeJR2xl9/vnnyGQyaDabGAwGG8/L7rYAxApjeYmeZO3GadeJ97BareB5nlhrw+FQPh91zWmdTSYTlEolpNNpGGOwXC6RTqeRyWSQz+eF84i1ikTU83PkcGIZ0HK5hOM46HQ6GI1Gch4Aid1waaWwsJvWIS3ebrcL3/fFQnxoty86V8YYuK6L+XyOZrMpc35ouMPzvFdO/nsIwciHyLNWVB999BGy2azETFjSEgSBbPDRaCTFuPcVKhaS5dN18n1/6wJlGct0OhVXMJVKJaKrB4OBHNxI/X5f3DIAoWs6joNqtRoaD93eTCaD1WoVQmjz53K5jOVyKTGkXC4n7hwVLV2ixWIhmziVSsm9APEskZZl4erqSsZLziUqx1qtFiLso2i3lfG8+4jruqhWq8jn83fOx/IWurJsbnCIvLqO9xO+AA+RZx9M51u/VqtJUJhFt7ZtS2xmsVgctdrfcRyhWqGFBWymddVBW5bdANhYtuN5HrLZrNQI6hgQNzjjLJ7noVgsotlsivU1Go2QTqclQM7x1mo1Ka+hxUZiOZ6XAXbGnripqSAZfN80r0wOZLNZsayCIMBwOEQqlRKloFkc9D2WSiUAN5bioQFvMinQiuz3+zg7O5OxBUGAcrmM2WwmSjXuJbKNyviYXZm/rLJOwuwdTH/yONQuMSpigqLp3IeIeRhzi0HyPM9Uq1WJ81xeXm6EGbRaLSlP4VEqlRIxRa7r3olrJf3MGBbjWdfX1wKT0OcsFAoSL6pWqwIj0BALwhiMuQFtXl9fC9qd5zsEeKnvi3E+Y8yd0ib9+Ww2G0KzH3LwXnq9nmk0GhJP0/E7gmONuQVYRs/zVDG0RqMhwNovyfHycFR6QbFO7SEXF6/HBXRxcSHgTtaj6c+zjIOlLdfX1xKwJmCU2ChK9FpJY9BjIciSipMB8/Pz8zs4J81MqsdJJkxubII7eW9UXFpZJY1x08Yjcl2LBs3GPddDniO/43meKHImDPQ1WEPIOXuMzi+7HsTufcmAny8vmJ5KpcQVWS6Xdzixj22Ga3eAAWFijvhz9PrEERF3RFekWCxKjG0+n8OyrFh2TaWYQ7/nv0wmuK6LTCYjUIZKpRIaDztGkx9rNpvJuReLhTQaIC6K7KC5XA6pVEo4oBjwpDtNrBRw6/7o8WohH1c+nxc3rFKpSIKB0AV978vlEsvlcu84I589sXSVSiUWBkHGzdPTUxSLxaN2KT6GVCqVZ0Nbw+fU6/WOHpOL8sPtJU9tNW06tIWg38i7VthHLRj+XnOix30HgDAI0Dpgqj3ORGf5yfn5ufF93wRBYC4uLkI1gBx3tVoV9HiUFWHbYdu2lKdQ6FbG3Qt/JoKebAXGGIEU0AqJK8XxPC/ECtHr9Yzv+wI52DTuUqkkVhrHU61WpfA2Ol4Wfh8CH9Dnoiup50AL3fl9r3Gsg8/90Ht9jPGxnvMhzn9oX79nbVF9/PHHqFar8H1fgrJxHEpxQuslGjBlat7zPAyHQ4zH41CbacuyxAJJpVIYDAZoNptC4pZKpUJvfsdxsFwu5Y3o+74E4smDVa/XAUD4kwj0bDabe1kRzOiNRiPUajWUy2WhPNaBd45TC1H3q9VKKJYJP+C/o9EIy+USw+EQq9UKs9lMOMx93w9lFmkhJom2Po0xKJfLkiwol8t3LGFyUl1dXaFQKOz15tXnmkwmaDabMMaELFPLstDv98XafQqYQTabRblcxmQyEb795yZM4jwEkp+8+AfJU1pM2w7XdSVovG4FvdMbIRqr0W9c13UFZMnANN/yfAPzTadpUKJB7jiLghYKmQzIY8XrEkipKVo09UtSID3p4Ge2WTe08jTrAe/LmFtQqO7iS4tKU5FoCptdngXnkG/py8vLO9xccZYFv3PsWrhSqWQajYbE+2gxPmYwm5bjl7XOb33fL68LzcnJCYbDocARkmJSxhh5g5NrvN/vi/VyenoKAILFIg6JGp6Wje/7WC6XkrLXJTNmHZdhKQ3jRmyEwJpA4BaqwBrBXC6HfD4vMAtyrhPCQHbQWq0msRZtFUTv1bIsuVY0bqe/53ke2u02ms1mCO+Uz+fFQqvVamKx0oJiPKFWq0nMK51OS2yMFk+SVcC50jWHV1dXYlG0Wi3heOe4aHnqLi7H7IpDAC9rIfkceN3HEFosz9Gaegw5NBb3rF2/xWKBWq2Gfr+Pfr8vPOBxwo2Zy+UEV8WANjceAGl+QPwRlcV8PhcK4UqlIrijdDotaG7LsqTolu4Li5GNMbi6upKNMBqN4Ps+PM+TmsThcAjP8+RzqVRKlEwQBPA8D81mUxRukmsVDcJblhWiOuZ4CoWCKF62FI/O0Ww2E7dW1wYCEDDnaDQSRUa3ZdtmsywLmUxGlE4ul4PrupJ04IJNp9OwbRuj0Si2WcSxlJQxt0kGcs/rcbzK85ZnbVF9+OGHmEwmKBaL6Pf7Wxctu6cUCgXM53NUKhWxnoIgwNu3bwXGT6Wg+dTZRSZuczYaDYxGI4mzFItFtNttyWyxlEW305rP52i1WoKIpkXBc1YqFQFo2raNSqWCSqUC4MYq3KU3IJVWVGkwW9doNJBKpdBsNsUyZXyLCvHq6grz+Vzuj6wIs9lM4jnc2MBtTCjO4mMJEZtI8CXAImlmFq+urpDJZEKgUL5cHgJQyXFqC3kbQJixUQ1WfR+Enkc2m5UX8ftuwT1rRfXmzRsJGF9dXUk9WtKk6957OrjMkg4AQnvS6XTgui6m0ykcx8F8PhcFUy6XQ8FWll3QsmMLcSo8XadHF5UWBIOSpEmhkmBDUwbYF4sFptNpiMVgm9uThKyOIsv7/T48z8NgMBDrioh1zg8pX7jIeZ5MJoPRaCQKlGU+LBOKCjvg1Go11Go1ZDIZKd/RwoqDfr8vrilLeo4ZyI2GC/apXqAlnuSCP1fRZU+HuJl67T8bi/PQQDeArwP4nwFcAPhdAP/x+vd/EsA5gH+w/vdfWP/eAvDXAHwXwN8H8Kd2CaZHg9KbDgZGq9WqpNxJ2xvHsBAXsCaSmwFoY27ZNDVdL/+vSeaMuUl/G2Mkla9blDOYXSqVhMBOA0H1324ezW6wBd63MUbGTArlQqEgv+OcEMSqkwVxks1mQ0wLPF/S2HhdHZQ3xghvPBMY19fXptfrmV6vJ00iyCTBoLY+v+d5T4Ia9zwvtgnGl+FghcV4PH4IGMXjIdMBfA1rZQPABvB7AL4B4NcAVNe/rwL4y+uffxHA38ONwvrTAMbbrvHRRx8Jb7cuA0maAKLE2VSh1+uZy8vLxNKXuEyfPhdpXPgZ0hQbc1sewmxYtVqVTBkR7dFNyWvG4aiIdSoUCnsvDNKrEMdFoTLU5SNxtMjR+9bjYlaSsm0sVNRUQKQm1vzqnD9d2sKsYzT7Ztu28X3/IGrjfY/nlI2Lq8LY9Nm49X3frkycD10OdqT7e7oSGgD/PYDPAXwHwNeUMvvO+ue/CeBX1Oflc0nHmzdvQg9D/6snM/pwC4VCiGaXn9mlC8w2IVWvhiKwEwxTz6y3o/VycXERshY0vCFOAeyiEPT960YT7EhDi86YcPOG6IaPXovn0ZYTlRdrE7ctbMIfyEnFZhGU6+troWdm8wsqtWipDXDbrea5KJFjHiyP0vds27apVqtbgamEWRBuQ7hF3DU4r3wh7jtO3Z7tCGDQp1FUAH4GwP8NIAXgj9TvLf4fwG8B+Hn1txGAb8ac61cBfHt93LnJpE1MxDGtIBYD862y68PR56fioWKidcZNeHFxITV9fHjc1NlsNrSIaFE9xEJnHRuVwXg8vtNBJk7R6I2vifxYA6gbO2zDaukNwppHWp3GmFD9n34za0WbZEny+sd0wViY/ZRuneu6QjJI675QKAi2b9P3uN41iWSj0Yitz+TLm/+/D2aM7vCm57XD8fiKCsA/D+ALAG/X//+jyN//6T6KKvJdWah6Y+qbpmughYqjVCrtpCCSNqBt2+LqMR5Fa4ELg5YBN1P0HGQGeAzXpdVqGd/3Q8ydwK2l4/v+naakXLi6sWgQBFKIvctiJNsEFaJt26KkKSyeTipf2nYc0y3jmmk0Gk9mpRFsrEMCVFQa3KzXJn/WLjPDCpeXlzLHSVZV0h469CDDyAEK63EBn5ZlfQTgvwPwXxljeutf/7+WZX3NGPP/WJb1NQD/aP37BW4C8JRP1r9LlE8//RRffPGFZFxc15UW4MBt5ogwAfJWsVFBvV5HOp3eyjOUBKpkWp9YHw14jGJ+iF3S57JtWxoaMKsGJIMk7yvkzGIpDGEGzDIuFguUy2V0u12BB+j7YHaU7J/MGm0C2vI+mR3iNReLhWQKh8Mh6vV6iGNLy/qlBCA5K0dMV3SOD5HVaoV+vy9lTo8pxhhUKhXJpp6cnMj61Lz3lUoltgQMuMW79ft92LaNfD6P2Wwmz3Q4HN75np73bc9zVyEe8DH4uQ4mzrNuZiIA8E+MMf+J+v1fAfCPjTGnlmVVAfxJY8xfsCzrlwBUcBNU/wzAXzPGbKRa/PDDD81P//RPh9DEvu+j2+0ik8kIFIBAQtaJpVIpDIdDXF1dYTKZhOAKAEKLnQqI5HVxk66xQZPJRCh3AQh1L4V4oTghylvjlY4tehEaYwQW4bqu1AUCCMEiMpkMGo0GisWizJu9pu3VBHSbxPd9tNvt0EuFXXYWiwU6nY7QFkfvO3p+btzoC+bi4gJv376VSoD3URzHEYzZYDCQl8J0OhVlQ/F9H/1+P/bF5rouCoWCdB4ic2bSujLmlrkilUolnveR5PGI8wD8PG7MuL8P4H9bH78I4GPcuHX/AMAQN4oKuIlXdQD8HwD+d2xx++j6MUvmeZ7AABjIBm6DvXRf6P5cXFxI0HqTqUs3kf384hoABEEggXgyEDD4SzM9iYmB7o67bnterVY39vk71sHzV6tVaQ6q+Zh0gLrRaBjP8wQmwDHuCpPQTAvR3/P57TJmMh/oOWIQl52YH4O36dBnw3naFGtjVpRrmvGluPvalgFmNo6f2eTGkouMsUfGb+My6Y/gDr884jw+BG4yPljGYfQka8UUzW5oxcbf8TMkuGMqP4rlYbyL19ewAx2k5Oc5Dp3mp6KgonusIG6pVJIEAONlTAJoYbyNCuri4mIvGpo4RX3IWPksqOS5ufjMx+OxbPZt52MB+iExsUMOKp9od+noZ3SyheshDkrALK6OLR4yr7weX1Ja9n3ORzpeFs0LcOMHs8MLcFMbViwWBQmuXQBShdC9iEMk68+TW5xlIrZtYzabSdyCnx0MBjg7OxO+cgBSaDsYDOR8qVRK4lCsFaRruVgshEyuUqkc3GBgF1kreYlPtdttKbT2fV9IANnEArhxS7vdLs7OzjCZTPDZZ58BCBPl7UO9wrlzHEfGY4yJreczxkijVpINtttteTYsw2FhdKFQ2Mn1I5XOY8RRjLnpNpTNZmHbNi4uLmLHGASBlGTx8wwHXF5eolqtymdZEmbbttRpMhaqr7tNWEDf7XbR7/fRbDalGJ39ADSZIQvSdz3/Y8izLqGhMC60WCyEafLdu3d3Fr1RsQ4dcE8KCLNkhjVRmUwGhUIhFC/Q52R5Bxki9Xn5udVqJV1iuMhOT0/RbDZDCioIAhSLxaMV3WrheBksbjabopRYcMwmD5xD3lM2mxVFzVhVs9mU+rykQGySIri6uopNNMSNlwyuuoUXkyQsZo5rAJskuoTpoYUNLvgii/KBcTxMzjCRsVqtRFHMZjMpowIgHYqKxeKdEiRK3HWAcKySY+OzpLAZhi69YvkXY5i5XC722enfUdkygfMgL4XHduf2ORAxXwke3AdTw88lxUnIusm0cBy2hrLL9djkgY0eovEgxrb2jbXsGzegu0M4BXmgKBwDy40IwwiCQFLceu7YWPRQ7EzS/NFNJ16NwrhaqVQSUChq2EIOAAAgAElEQVRd5l2e/VPgo5iu141red/kRidOjetCf19jzRg+KJVKO693Y27Zbxm/0lxkjOMSGkF8INc9sWVRwHTcWtShDb0+t+239fGy+KgIT7DX7aZyuZxkKphBAiDmadwbmzQtLD6OWknkIAcgzAfRN0Lc2yTp71dXVxgMBigUClIUTCuB1kA+n7/Tsy8pA2OvW2XxLZfL5dDpdDZaKACEfmYwGKBSqUhB9WQyEQuV8IPBYIDZbIblcgnP8+RtT7dWz0elUrnD37QN/qHnSFts5XJZrAf2NWT2StPvkNlCj4XZ1aQ5eIqWVnSxuF6BMO/9aDRCuVzGaDRCv9+XeeCzHAwGIQqfVColVn/0PpMs21QqJfxiuVwOs9lMGGHZ0xGAsHYAt1Q6qVRKLG5my+Msfrqs5HQjbQ4z82TdOKY8a0X1xRdfALh1sZiyjlaEb9uwAGIXD39P2l19zqgi0Bgoy7Jko8f58JPJBIVCAeVyWUx9clsR40VlMZlMQnEufT1yafE+XNcVQr5NmCLbtuX3mpgPuDHlJ5MJPv/8c0mLZ7NZ5PN56cXX6/VC8Te6A7lcThayFmKnOD+bhHNBF3u5XCKVSskGJ96r3W4L2R6ba9CNM8YgnU4nuj1PJdGwA4XPqdPphCAi/D1jm9ptIk1PtF8lOdkI04nrYs2XGhUKqXT4MmDXcdIhUdEAt0SHZBPR49TjZliBLxpSe/PlM5lMtr5M95FnraiiUiqVBAMS131X/44bcxugL4mrRwcWyb5JgNu285KgrdvtCu8UrZkgCASTxfgLmUCj5yB9TKVSQblcFn4tgjbjYj9UoJyP1WolIFVK1FLi53O5nFxLL8J0Oi3Bd2La9P3vGpdgUJi0MgCEL0wnHGgFMyZGUr1+vw/LsqQjsm5aesxNoSV6r8cSjrdQKEj8lWSL0+lU7kvj0nzfF1bZ+XwunGKkLQIgXYXYtZovasacLMsSiiLyqNHbACBzrYkMo/MaTWABEJCp5nTTZI5HmbDnemDt02rObfa2YxkE09U6ves4jsQJDqXpoK/eaDRMEATCHc5uNPycjr3ExWHoy7NkJUqBYoyJLT5lal3XF+rvxrEMRP+v4yOMBTE2Fjcn9pq9gRzyjNcRA+b7/p0Sj10OPY7xeCxxMcIRdJkTP6slOlYWPhNO8VAFy0zpb1s/cc89+ndK9PN8JuxixG4/uuOR4zghqh5y1xtjpNMP41vEtPE8jD8ytps0Xg2bOATOYYyRMieOlc8l5novD54AQOh8u92upLHZsjyXy2E4HKLX68HzPOlB1263xV3Z9LaPUY4AIK7IbDbDbDaTNw5jRnGp+qh5DEBM6EwmE4rBMOMym82krXv0e0Sw6/gWGUWZjfF9H+fn5ygUCkLyFh2PtgQZc2CmUgvjVfV6XeJ6bNN+enoq2bdisSj3r2NtScJx0DIrFosYjUbSmp5ve/1Z3UWIVhxw4xL7vh8iQyQxIONY9xHP89BqtWCMkXneVPbjuq5YKXFi27a4Xkkx1FqtJm4s3bFCoSAVE3TVGOsk+2y328VoNMJsNkO5XJa5Yk/Her2ObrcrXP0adhNd79PpFFdXV/LM943x6XsbDocSC/U8T1hd7yPvhaLqdDoy+d1uN5TiZVqdJjDdAbo6TMcmLaQ4yWazslDa7ba4TzSnqTy0OI4jLiJw11yezWah+ATHlMlkkMlk7jxIujqTyQS1Wk0+O5vNpJSHbhoA+ZeLMG6hXV1dhRpBbHKV4v7GjcGgO7DdtS6VSmi1Wmi1WhIcZ1wKgLh7Gq8VJ/o6o9FI5oz8741GI7F0ibJtDRhjEASBxHgymUxsMNkYIw0ugiCAMTdNVC8vL0MvMWOMlLqkUimJL6VSqdALiZLP56XkSTPKBkEg4xkMBrIXgBvmWL0PAEgMl3TYSSyf+7jKUcWmRTPDsu6TsUjf90XhAvvtQy3vhaIirobxi0KhIA+RAUdmGtijT1sO+t+o6Dc3HxzfKjpWw5osABJT0UL8FLMhFP1wSZNMH54ZuVqthrOzs9D3+FZ79+4dptOpbGxaiQzYz+dz5PN55PP5kLJKEh17i5NNv2f2sdlsSmIjSVzXRbVaDXGz0woGbiwXxkj476axG2Pk+rTMdByEcatNwntLGjezXux4HWd1ApBOOsAtBzutCI31sywL0+kUZ2dnKJfLodggA+jL5RInJycC6GQBPD0FYt8Ys+LGJ8VzrVYLgZS1kAs/bu3vG8+LNhCJXocx1el0iul0imKxKFTW3L/ZbHbryyRJ3otg+nw+lwB6oVCQIDW7u4xGI3lb0dQm/zYAyRJty0gx8+KuW2AxeGmvWRDa7baY0dGHr1tg6WA2hdceDoeysIi01rztOkDO79PUJ8c7lVOv15PPUHHv2l4qSXEn/V4vMN1EMgkIyDb3WubzOabTKd69eyfIbCLP44qQtWh4A4G0hElw3jWIMk4YnE8S13WlkUg0mK2FxesMYpOrnxs5CjK1bVsaRHB8fKHypQNAkh60WKOVD7VaTRDllGKxiHfv3iVatveFaRhjZF43Wc+O44Tum/fC6oLVapXo/u48kOd6fPrpp3eCqFCBYAYOjTEhQjv+LRrEi4o+L4Gf5FxnYJJcVwRLEiDH4DSDiJqYLgqGi46HwWmeg59hAFXTLvNeo7WLBJNyvGTRTAJkHgsASYK9beez1+ydJIHTc8Ig6yH1geTVYt2iPhdBjZvGHp1zfW3yvW86R5SYjoFucndF6avjxsB1xIaofIZR2uvo/BQKhVBzW3LuPyS4leNx1jTfvL+k9cX1S2I/vX8UyPnlFSXHLWK90EiPSqECiC6upAfAgmN2y2WGjwuSG4MMA0TsRotEmWFMuh4fJhdzFP3N743HY9lwWhHqc1CBkXiNSjQJ7a6vccii1vdIhPimJg+8Dtkg+QKIm4tDxqQVnr5nIrk3fS/p2XBzbVL2SUrHGCOMl7t8l3TRfLno6oE4gsXoGmHh+GOg77VS0tnjTeubP5OJ1Pd9YcNwD+yU/OTKaFdFFbdxOJGE/Gvecv0ZreGj/NTstMG/sWuMfjDbRFt4uyxUfU7+nw+RY6Gi4ls2TiHQCqQ1uW2T6kW/bykMNwg31DbLQz+fh9hUes71v3yj73s+rpkkxRu3Bvmy0JQ4u1yH5Stk5SSLgjG3fPIcR/TfOAXyWEd03SYdfN5UUqRROj8/f5kt3ZPiDbrMwFq3V0+n01LxH+05x/gRsxE6TsHgtC7rIIQAQKh8gWA2osx1Y0qOZZeYgEYf8x6ZOTk5OcF8Ppd4DZHwUSHbKWEbGjG+VvJ3Snv0tTeV7DD+osn2VquVZFJZbqNLmJJiDzpWuO2z+0g0ScKMU7lcxrt37/Y6l71u/prP53cuYuY9sKKBcaZtkkqlhFCQTLEEcQ6HQwC3MUl9neicPUW/vei+ShLNMMo+meyBeWjW71krqm2bXk/GtglkmYZm+ySdiOd5mEwmsG1bsj7AbbkMMTqadsTzPBhjpPMwF9auG1GXW5RKJUynU+RyOdko2wL/GmYAQLA4zEgeGkS11w1Ql8tlCE7B0hYAUr5SLpdRr9f3UjwPgR7nnDORsa9QyR/CtBBlhd32/OfzOU5OTgRO02w2hal2Op0K8+Zz7GyczWalnpFCqu9UKiXrRSeESqUS6vU6stlsbAXGznIMF+2hDuxhtm/6e1wAUJuvdBfIohB1U+hW6p5+ZEo8Pz8PxWt2dR04bqK0yRq6rbtHkotBt5WMj6zk3zaGpPFSdDyIbh9ZLOimbDrPtmNXd3mX+4jKrt/dhNjede1Fv0tk/6bxbZP7zsmxD5L9MYzCMAmbeDDYHl1bMc/3ZSLTt0nS22et7O64H1Ehbqrb7d75HNHpGqSoa+S63a6kkDUWa5uw7i2TyQg5ILnLk5DvAEI1WFrolhE5zv8T05OEIdplvMRQMQ3f7XblDUmepEMtpSQw4iFCiIJlWajVavL8t0mUKHEfiY6d8xzFdMUh7i3LQrFYRLFYFMuchehRgrynFrqonufB930BH69WKwGpttttgV0A4cqI+8qLUFRJsgk8yILQQqGAarUqGJgoQI4bqdPp4OTkBO12G+12GycnJ5hMJphOpzDGSGlHoVBAqVTa6IsbYyTmQ6wR42KpVAqVSiVkXutzEQGvhS4rgYJUrr1eD67rwnEcNBoNNBoNcQ+j309SjOz+Mp1OBZVP6hA2g3ho4fwS3czf6Z8Zq9R4r3w+v/dmP7TUg2ut1+vBcRzkcjmkUimUSiWUSqXY7zCcUC6XhRF2F/ArAO11PIosl0shLuQcVSoVCQcQ2/VQsbNnHaN68+YNvv/97x/1nFzUAAQ5y3o7IKz9+VnSsRBcSqFCSKVSaDQaAtYbjUZ34mFaeE5aP8AtoJK1b2RejNJ8xMUvGN+YTqcYj8dC3bxYLATFzySC7/uo1+sCKGQZCmuz4uhzCGBl/E4HjvP5PM7Ozu7M7TGFFM6kLonGxeICzpyDOIaJTVIoFIRZ8xAZjUZot9vodDpoNBpS2hJ9EbAmdbFYCGtFEARClRLH6qHv4yHmeZPwegRTO44TqkFltyH9ojjmenjWiurYSgq45flhoehoNJJNyzd2FJWctGhZCsOFxqJpottpDsc9LP1QSd+ihSU00e9G0dtcDLTA2E6K42JZB6/H7NhoNEKj0RAFxgQBke/R6/J+ovQhxyZIi0qhUJC3NZU6cBsA11z6pIbJZrOhNmZUVqxkiBO29yINNV8mLFE5PT3dOtYgCOSZV6tV4XmKy15nMhkpOO73+0J/A0B6QVL4jHXxM8u7aOEwyP3Q1MufffYZfN+XZEu73cZwOJRSmWazGWqxtqlSYB85uK/fY4hlWUcdHO+Vbh+bL3AimfnbZVHqt0U2m5U3OM+3WCxg27ZYG5vEXjeA4Ebj+TdtLP1d4Ja/igqXkA26pu12W2AVvFe9qMl7PZlM0Gw2ZZHZa8JBY4y4M0EQALgp2yEU4JhvT/2cLi4uQnARABLbcxwH+XxelHGlUpFSHMZ64iAk0c3DeCHjb/xbr9cT9/bk5GRrrKVUKkldHseUy+XuzBFd9FarJfdGK5plJ6PRSEqhonPbarUEUjMcDqW86urqCrVa7VEyhlSOwI3S1BlhMpcEQZDUh3Hvvn4vOkYVFaawjTGhOrPhcCh+d5ThICqMDeiJ57nm87kUztKy2kWo2KgQONZN33ccB6VSCb7vi9tKxcMiZipO/o10INzcLOolqwE3MJUZ6yc5Hs6V7hhtjEE2mz1YSTH+pIXnImxD08AAt5thtVqh3W5jMpmg0+nIBk2lUmIp6hrQfr+PUql0p7iWTQ20JcMXD2Nw2ppLimMxIcM6x263KzFDCl9KjUZDWA/a7bZg/IbDIZrNZmI9JZuOkqmDa41F6c1m8w7dz0OIXi986VFBA0Cj0cC7d+/QarWO8gL70igqTd3CFtikZc1kMhJ7iZrc0Z/jMnu24hcfDAbCwLiPGa5BoLsIq+eBm03FgC03hXb1OK7T01OhaZlMJiiXy1KBT3YK/TZkx2luZF6Xbm4+nxc8FbFm1Wp1L1Af408XFxfCPsF5YOG2VhIAJCFAyyQaO6R1qnmVyBdO9oro+eJAosPhENPpFJ1ORyh2uY7ikg9MxHBN0TqNJmeIpSLTAmOb/NtkMrnDS0+hkuSLkXND15EW1q7ZXB6HSDqdRhAEIcWtKY0ZStCiEyJ7yb54hsc8vv71r98b+1EoFKTkgzB+1vVpnEdSnVYUz7KtFIQ4kk3YoENxMvwO6+d6vZ6wN25qahq9ljHhgmtjbrBh/P/5+blgytithiUmZDwlwySZJFlSw2aZqq4r8WBnFmOMsFayIwrWuB0+Oy2s7WS9HBlH9fNk2UapVDKFQkFqNreNieew1x18WPzM++KcJDFmcrwcs14H+nPE7bGZLYUNcJOeJZlf+Vn+HGV/3ba+bNs2l5eXUod5yHrkWmTnZdbZ8tnEzfV6Pl5WCQ3fRERKU3QJjf4/f6fjADTBSQ/TbDbl7atxUQyAM6uhz0VxHEeyhPpzWuirb4oTxI03KnGUJ7wvxgeKxaLwcNEV0ufVEv0/MzbsvENSwna7LSyq3W5XsGXRsiLXddFut9FqtdDpdDCfz4V1UicU4rr6cDyZTEb+RpeJlgJw48LSMmRWiW4bM6bkpifOh64wf6+/E3UhkyQ6V5R2uy08WGywEU08MPBfq9Xw9u3bxCYktL5oQRFHRzqjJLefcSy6fqT3IfURM6PbLKogCCT4HdewY5vQopxMJuKRaEgNewIcK275rIPpP/dzP2d+//d//07gkwHeODHGhIjFyDFFZkluzihOqVKpJHaEASAdbBkTINAzaSPq8eiHRZdFg0aTlFXcuRh/oWnNjB07tsRdk/cI4I4yY3aLCrbX60m7L91dF4BQKjP7xzgXM2ODwUA2Cknntt3XeDwWMj5CA1hHSWVGECzdTAbMCQOge8WSKCooul7AjZJKerZxc9ZqtaThQr/fF8wQOdEWi4WMVT/DXbrxJM3LPhkyvsh084lNfF5x3+fL59BMIfeiDp3kcrmNfGjr8e4dTH/WFtXv/M7v4Ctf+Yq8adnRmA8zKfB9dXUlvjvjBXz7ApBiUN0dlkosbrHQOkun09J9l5uGlgwfGi0t9q+LLv7VaiXWYRIUIEk0XIIdnhkk1/0K45QU6YzT6TTq9br0y+P5AIhF6XmecJtzc+o5IcEc41e06uw1udqu8TbOKwBRCmwtr6mOqfyYGWPAfzAYhBhTh8OhJDYYu+Lz4vOP9nWMzi3vh8qJL4FcLidxI8bEiKPTc64TItFzU5HEYbv2UTKcL8bx4jyLbXKMekKuC92GbhPrK3APQOi+vuJjHh988IHEFxhfYrygWq1KBxrE+M6MAZyfn0tXjC1+88bYDmvcGBswxkiNH69HErckmpFsNivxC9bmHVJnRvoX4JZ6g3GZKNULua/0HER5j/S1SZtDMjfOr76OJsHzfd9cXl4KLc2u98Bz6mfEGFkQBKFxbRLGcsgVdnl5KWR0jE9F50XfLylaWCPJbkOM/RhjJA4YfQb6PNuoZdjhhR1+ove1z7y9gONl8VF99NFHIb6py8tLCfqSXC6uVRIfPHmodLA8yscULR5NOtiaSbct0kpSn2dTwL3RaIjCY9v3fR+03sC8l/F4bK6vr+9sKLKJUtGXSiUzHo/N5eXlRnZIrXR04W2U7I/XiI5v1w1IUjXNoMpWZZTos9L8VsYYIcyjYu31elI0S36vOMXMYL7v++bi4kJeftH2ZPrFEHfwc5ppNK4Q/vz8PHQ/X7aDyhovrSj5o48+EiAig+HEpgC3vMzZbDbW5GQjR5qn2tTVP+8SF6D7QKxKlIMomoIGcPs2WAvJ/OmmALelM/vUmEVdBwZR6YISkAnc8pRrXJfuvhx373SLdTyQ49Ott/Q1eL8c364F2gRYMihbr9cxnU5Dhd4cC/FJhArYti3uz9nZGTqdjjS8WCwW4prS1dfzB9zirRqNBqbTKcrlsriK+Xwe9Xod+XxemiTEzRNjPcQ+kRscgLQw49zU6/VQayy9Nr4sEoWa7CrPWlGlUink83kJXjJIyto113XRbDYlXkSJVp5HyfK0AmGgfZtcXV3h7du3KJfL6Pf7ODk5CQEqo+fnOKJ1evP5XOJaGnmuA6K7SDTTxMAoe+5Rsfi+L2SAq9UKmUxGusHo8WvRZHR6fHGKR88zYxQs9k76XPRajPcwxhXF9ti2jUajAd/3Zcxc8I7jyLmZYCAubLVaSbCdNXfR58WYGnm8mFFj4TUDzXH4H8b+iGpfLpdotVoSXyNolKK7EEXn3XEctFoteW6HYpueu7zILjQ/+tGPpCB4Op1KMJhp+el0KkyU0ZqzaCo4TnkwcL5PtiVagKs3NbMdm1gb2JtNX59snXHp3OgGj4M2EKGtQZ5UfIQL0IJjwevJycnG7GnS+PUYtFUHQHrY1Wo1yYhpMrU4YUD97Ows8TmwNIhJBCo0TZTH302nU9TrdYxGI/R6PZyenkppkjFGwL7AbQG4Zp5sNpsCBCbsY7FYSC/Jq6srKfRmfRvBs4PBAKPRCJ1OB77v4927d5KV21YczeqE5XKJXq+Hfr+/U/nV+yLGGJnTg0/wXA8AEtglWReD6YxdMRZwCE82YyEENN6HQG2fI3p+BqrJ1R53bAOa8u9xQW3eozFGWofba8K6Xc67aT703wjQNOYm/sZGGUnntW1bwKKMIelnoM/NzkAkGSQwUp8zGnPTyY7oHOq4F8GcTMBoMkBeV5+TcS0Gx3u9ngBP2Y6dQOOkZx43H1yD7NrzFLzoD73eDwV8PmvXD4CAEavVKlKplLRxt9eUJbrhZ5z7Ffd/13VRKpUkJsHyCp7n2BQaUTM+en6Sj02n05CLwXo+FqEmiTG3nZHZmlufg3AKwg0IkGQ33U1CKECcqxK9FwJsCf5jaU2S+L4vVf8sJ9EkdnQlGQcaDofSTZixPj0H0bc1IS36XjTOifPG+SAEReOtOp1OiCKHRHc8X7fbRafTEVdxtVqhWq1Kg1XO27Y1xVAAAMGn3YfbKRobjf7ukPMd+v1j7Kdn7foBEJ4lDXKczWaoVCqo1+shXM0mF47ARjZ3bDQad+g0HoqyZJtbSZeAdCwUbpx0Oo1Wq4V6vR7LU7RpIfCz3Izf+MY3QjGgbYvIcRxJIGgl1+127wBMWUdYr9dlnqMAV33OTCYjKHL+q8+nx1+r1aQBg270qrFJLGIGIIjv6P3FIcUZz2J9ZjQxwuJmuoHEfBFDReVGWhgNCt0GfNV/I/5rsVjs1ER2k1iWJeucruumZ22MEQXc7/fvfDauge+m+wJunjPnQ9MNHXQ/zznzEKV5IY+UjimQdWBTWYv+frFYDJUMMF6RyWS2omrjRD+sbQ9u23kymYyMv1qtChvDfD6XbNShBPl8q3KD73IOovpJmMfMoe5uPBqNJP5AzqpyuYy3b98KwPWzzz4LIaiz2axYsDxXuVzG559/Hjsv+8hyucRXv/rVvb4D3MbKosSIBPFS6dKi0hQsUaYKYPcOxTrux/V9X5ZMjiMIArHOXNfF27dvE8dFIj/g5qXGFzuVXbfblRcF10XcS1MLi9Svrq7Q7/cFUFyv1/dGpj95HGpbjCp6aPAniyH38ecbjYa5vr6Wolpjbkjpo7GUXeMyUPGFbfGefQ4WTxMD1Gq1tjZ+2HRskn2/e35+bsbjseCy9LPRwFJjbrBIcfNCTA3Px8auSc9cdwYulUohPB3PxyaXu9zTvnNHnJcu5ObY9JpgrOvQMez6TDatSzYj0eucRflxzRcAyJzqnoL82ZgbEC7/f3FxIeszaT26rivgW65hFmHjpRUlU8zaUmHTA8aSRqORmMv6TcjPR8+RSqXE8uLbnFZKNFajM4O0BqJxAzI0Mi7D1Prp6em9rCvghpaFLI4k0Qd2f1PHCefQ933JpO5S55XL5VCr1aTeLkrsz4zdcrkUa5UwAV14rIW4tkqlspUShwXUxEhlMhl0Oh0sFguUy2Wpc2SWbJ95J6Vu1JLWJS3M2NH9IX9XqVQSl5HwEI511zHwOnSPo9CafYTXLBQKIXZXjrff70vMLgo3OTs7k3nsdrtiNdHj4J7T5wVu4DCdTie03pmBrVQqaLfbghuM8oDtI/cOpluW9aFlWb9tWdZvrf//s5ZljS3L+q5lWX/bsqyfWP/+n1v//7vrv//MHtcAAGE9nE6nITcp2pklbpEwjT+fz5HP51GpVJDL5dDv96VWTWtw27ZRKpXguq5geKi0gFtXqtFoCLTA930JiO5aZJwkxFsxHmNHiN0OWcxUJnTRCCfYJkw28N5ms5n8jrzrBNVOp1PZ/OVyOdT8IW7MDERvup/RaIRMJoPpdIpGoyGbjUrqPhtAB7EpugaRQuApcBMvI/tArVZDtVoVjqr5fL4X5KNYLIbwVvfBT3EOyUu1XC5DjBFUhnyhUjTYmBAgfq7ZbCKfz4uCIhvJfD6XPRGV5XIp8anRaCRF42TAOPjm7nMA+PMA/msAv7X+/98B8Mvrn/8GgP9o/fOfA/A31j//MoC/vcO5E83cQ+AIQLg0xF23GycnD+vgjDFSXsEUO0s0WNrR6/WkBKbX60lpDNux8xpJZvw2F067S8dwKTkO7bpcXl6GehLGjdkYI9xMLC3RUq1WY6/HFP228exy2Ov24HRPjDHiBu9aApU093Hf3cQHRRdzPB7Lc+/1eqF73eV56RIw3hv7Je4zN0kHeb10GVGS20eXjPxWnufJHrDXvGKsg9QlSvqcPB8hHnovsUyKpUZ4bNfPsqxPAPwSgL8E4M9bN2bEvwng31t/JADwFwH8dQB/dv0zAPy3ANqWZVnmQDv30KyINrP1m5ngP75JyUmtmUEZ1AZu3jyLxQJBEAj4j1xK+q2hzeFcLifWxnw+D6XBOQ06E0WX8z7unh4HxzybzeS8cS6X5vMiFKBYLKLZbEqLr9FoJGVNcdnWKFtq3DV437uk7lk+w7c6Xa1954aZOdLIMIitraBNc67XCi05uld6vEmiwxiaIohW+cnJSajK4lBhmReztZqlVYu9pmmhh0IvQ69bAmbZOOPt27ehZ861y+A5QyvcSwwHsAnEIXJf1+8/B/AXAPx4/f+PAfyRMeafrf9/CYB2eRrAPwSA9d+v158PiWVZv2pZ1rcty/r2PceWKMzQkLdqNBrh9PRUeqsBEPQ7awuppJgZ4SIl3xF9eU17oYU1eIxhRBUEcUNabx+7RxoXar1eR6VSQaVSiU2fMx3v+z6CIJCegbzfWq2GdrstdXBxG3NXd2wXF5l0KkSnkyOqWCwiCIKdX1qc22w2K3WCxoTxV7rHY5yQuI41fVRcu9aw8X5Z+sV1yDZgHFfS+HfFRHENcg1pBL+W1eqmvyQxdrPZDJlMRl7IuuEIP09XX9dbApDOOwBwcpjpVzoAACAASURBVHIS6lYEQEIuh8jBFpVlWf82gH9kjPnCsqw/c+h5omKM+XUAv76+xkHW1oZzY31eiU1Q8w8GA2ldpAufgVsAHmNh+Xweg8FAHnCj0UCz2RScU5yw9IfWAd9IRgVpObZtVoZO9e8jV1dXseRxmouJ+Cd2gSaMgNejFcbx8o0bHe8xlSw3M5VCvV5HsViE7/t4+/btzueJs2SiCnpbTz/+jcBjANIRZ1tjkKhwrfDltUnhGmNEmUwmE4EJbIuHeZ4X4nFbLBbodDp3nhfLf4jbS+oevVwu5TmQgTUKy9Bc8Ey60NvYlWU1KvexqL4F4N+xLOsPAPwmbly+vwrgpyzLogL8BABfVwsAXweA9d+/CuAf3+P6O4l+81iWhUwmI28m3Zbctm1RUsBtBxbiq4AbIBxbaZFNoVKpYDAYIJPJyIbSwUlenyR5XCiawI0uoR4nvxt9cxpjQmj8+84LF5nv+6HmBFxYtVpNNiA3RfQNu0+WjS6I4zihAuGkoL4xJlRHyQ0K4M4bexeZzWbyvHl+CpHy0fFqmU6nWC6X6Ha7GA6H0tlnHzHGSPYwqviThH0aacEDuJMEiBNmuTVtNbPnFL4wGUDXwFvgFmNVrVbR7/fRbDaRy+Xu3Pvp6am0oeMaYqcd7qGDyfr2DWrFHQD+DG6D6f8NwsH0P7f+2Uc4mP53djjvvQLH/Jk4K8/zTDabFTwIg4elUsm0Wi3hOXIcRwKb5DWKBg41cZ3v+4LP4nnixhJ3sCYsSninRf+egdpjYrZIHoeY4DKTCOTj0vd06BhYq1coFOQcJLnb9D3WB3LONAndrgebM0STGbZt33kGSUe1Wr3DWZWEF9tlje7yWdu2BbvGdbrL9Vj/qMkBt11fB8b170nOSBxVq9US8kp+RzfsIJbLGCO4q/W5ngWO6j8F8JuWZf1nAH4bwN9a//5vATizLOu7AP4JbpTV0YTWCc1cHeybzWaSJidKtlgsSofa0Wh0p1L9k08+kUYBlUrlDoZKu0LkUWccK8n9iwoR2jrwzPvYVGV/qOuXJGdnZxJ70/WGOpZG10G7pYci5FlKQbeB7gZ5pqLPInrNXC4nz3OfMRhjBFMUrYdM6jJMy0tfh1bHZDIJdTjeZyxMWOz6HUJj2KJMP4tN60FDeKLXjxMme4C7CSuGAVj/SCaL0WgUKnkitQ4hQPw9Y52HrJv3qoSGkhTD4QaLZmP4L3vEcZOwqJSBcO1y7TA2AJDSCuJMgLtc7ptiTr7vS0t4Hesh5/oxMn5JEh1X3P+poO5bJKsl2jCVjRQYXGZXG45Hj6tUKsnn6IYzRrhtruh26sJj4n1c140t4dHf1a3euWZIo9Nutx+UloV9E9nkc5d1QSXLtbntO1TYQHyMUSsZuuvz+TxxnbJkDQi/9Far1d4lNO+doqK/zPo+FpS6rhsCXBIJq316xjMYFGcnmWiaVQeX+baiEoxbjEzl61ZPUdmkrLS4rosgCIQkMM7CeGlir9k7AYQ4rOJE16SdnZ1JTITdkrddJ7ppNZ9ZFC6S9Lxo3QyHQ2mUcWgnl11FK8pdxLZtqdGkgmOt3Weffbbzeox+jpk+DfNJ+qzmiYsospfVhYaiFYbv++h0Oshms0I3+/bt21BQlX3g+DtmGtg+iVkt9mBLKr3Q2aZt1kR0ofIh6ur+qOgHy81KVgcyRXBxkbL3JQoR3uxC0263EzcRMVxU4lQYm1phUTRujBYB0fWDwUDoZDjnAEJWHQBhS5jP5/jkk09CFsZDPp99uhWR2I9VDawkoMvsOM7O54patJr1NYql2uaR3Kek7NlbVI7jIJfLwfd96aNH3IpuO8V6u8FgINQWVEikEWF9mO/7mE6n4g5y8vVkk5rW8zy5ThSkCdx9i3C89OG1xbZJyHdEt5VvQLZqir7xn6tEXdZtb27+Xde80WXR7cx0r0CyXFSr1Z3rFeOuy+dPcCRw41rGAXK1MBNI90/LfTbjfYVzGQSBvPj4HNLptLCZshHvfdplRb2PbRJR5C/PoiKwjKlTBsupPGjukwqWBZm1Wg3pdBrtdls2On8H3BL7B0EQSwuSzWal2aVWVByLLiKNCkn+GTfZtFl1QHQwGMD3fQEDcqPwzbhv77enEKKbmf7elkLXb+pSqYR2u43BYIB2u41msylWTrvdxunpaYhnfjAY7OUORa9Lzig9p/l8XtDv7rrRLP9OC5fJGHaT3vaMH0t4/W63i2q1imaziWKxGAJ7TiYTVCoVvHv37ijXAsLNUPW8sXqBhJfAbbORfeXZM3wSQ5NOp0PB8k6ng9PTU7GG2I2GyqlYLIovzbcjFRxLZViSEWWh9DxPQKAnJyei3NgRZ9t42V2YD2fTAqaSqlQqCIIA8/k8tLiA26YQz11JEX3f6/WkiHifIlti0hzHwWQyQTabxdXVlbAbsDJgPB4fJfMZBXdms1lpvqACvwBuY2OM/TBTmU6nn4WS0mLbNk5OToTMj8h+13VD2bdDhayrvV5PSsiq1SparZY0um232+IhzOdzlMtl1Gq1gwGfz96iAm4sinw+L9D9ONbI1Wol2SIifck2MBqNkM1mpTyA4DfGfvh3AAJEZNCVZjTLG/T14mS1Wu0clKXwLc1Ubxx9r7bi7iNxmT3gOC7LarXC27dv4boustnsnfKLbQHqXC4XijV2Oh3Yti3ATsakNFPkfcfNSoFGoxHqyhztbAQgRHnC+KN2O0n789CB9W0yGAxkrRIiwEznZDK51zoy5oYuiXWgw+FQ4l+UfD4vyp6t22h5vshOyZ9++unBIMZoA0173UiAVesEMGoAJb/DxhGsaj90DPscBPXx+tG/k6lhH6Bg3PnJDEAQrJ6DYx1RMKK+t2iHYf7MJqBsnkDCN4JygRsyQXaZZoMKfY6ksWwbbzablSYTJChkwwd+RndiJqCRa4TX5zNig424a/Ozeo4OfaZJz5k/E+zJda0bWhz6zPW9EjhNUsHr62tpgnt9fS1dqvWxbmDyLACfR5MvvvjiYLM6rtko68IYnAUgTQJSqZSY/pZlheJR+4oGCep07ibR96gbehLEmsvl8O7du4PmwpibOrFarSb3yHtmZX20qcEhohMzUXYEXb2vK+iZVSL7BOMo7JVHbA+D6MViUSr9Pc/DYDBInBPW9e0ax2LckvFFnbll/AWAEPY1Gg2J9Xieh3Q6Lb0HWWYTjV8x1ki++G63u1MpzCbR59dZZMY2WXzPbPh9LD4NMGUWkc+KAXvbtmWvcX0RT3XoGnvWWb+vfOUr5nvf+17i3/UD2keh6UxTJpMRBDr73SWRe+1a6b+LYtpHGBthrGzf4ldKr9eTwlsuILoFdIEPNc31/LNmbjAYiKuwWt00PCDXtsYxsc5S98ljY0/W1DFTxc1N957uclyA1nEcBEEgQM44t5f/D4IgFPj97LPPQnNBZlQmdLrdrtSxMYzApI3v+8JtH1WUQRAIronNbFerFfr9/t58+HodR3FN2WxWsprMPrPx7MnJyb2aR2hudypwusWsYdSsuMCN28wkhGVZe2f9nnUw/c2bN3eYNYHbN7d+e2jcC5VFUtdhTh7ffKPRSFgLKcTLWJaFVCq1sxJMonm5j1CBdDodyaTsKpwLz/NwcnIinXv4VtWFvfucNyrcMMYY2YgUWiUAJKhbrVbh+76gm/k3VvCzRbrmCGM2ibARfnbTpqvX66IMo1xI0cwVLSlubr1+yKBBZcbEjF4zbM9Fq2w2mwlWz3EcVKtVseAJp2FZSrFY3Hv+c7kcqtWqsNMOh0M0Gg1Uq1VUKhUpHib+ELiJFQVBgPPzc2El3VUYRGejVJbbdLtdKTyuVqu4vLxEo9EQNg7Oled5IcbXfeRZW1Rf+9rXzB//8R/Lm5/c5kmKgBYSF0wcojtqTTGIzjcRNwLdrVQqhXa7fe/2RccUjnnbmFzXRa/XC2GzFovFndQ0sUPs/6c52qN89Fpo5dm2LbWTzCzNZjNhiCCNjS7pKJfLoRo7QkeoBHhuulns/sJSGwBSvc9SmqS5cl1XOiDX6/WQ4mTWWIM9NWaNuLjBYCC1mbQM2+12qC0X76dQKGA6nYZwVqvVSqAnFLpLw+FQAs31en3jM6VwHcftX7pf2uUDIPAd/YxZ+rPNI9GMC1TOXH+6BIqMJJ7nCf8U619JKT0ajV5WCc03v/lN8+1v3/LnaQxNnNAE3gVv1Gg0Qm9Flr+wVxybEwwGA9Tr9dgH+dBo5PsKG5dGid2i98EsHdtC1et1qX+r1+twHCek9Ln5CaVgjSPnMKmsgsqfWBs2mCgUCuL2MetG95vxRKLVgyDAcrkUjNoubjZhE2wZxUYRdF90yy89dm52ujiMizFzpi0n3mNUAUbnWSsvWiaj0UgK33e1xjnecrkcaubAl9JgMEC325VC7yg3lI5NfuMb39h4rWw2K8yufKHw2TGWSytRN0qhZUqPhV7R6enpy3L9vvjiC2ESINndJtF8SZoyOCqlUkneEJrxQJvx5P6ZTCaJJQfHUlKO46BQKIT6FR5D3r17h5OTExkni7P5cuK/jFstl0sp36E7wlpDfpagR7pRtHaTgHz6rU88HEtW8vk8ZrMZPvvsMwCQDthsQEFxXVdI7zgGMkVuaxZA94SKg+dmbI7uDIPOFGOMbGrg1i1mHImNLLSSMsYIZS+D6BwDAHGTaFWRKZSWD63OXYwH7geS6NETIByHgf10Oi0Ej8SNMRSQz+clabDpuowZNptN8Viiz5r4Rb74+WJknOze9MoPCS+474Ejpsx56HQtyfU1Rw+Fnz1m6jjpYMMFciw9xDU2NUDg/bO3nuu6wnu06VyFQsG4rnuncUD00HNIaEhcA4UgCKQhgDE3nF+EDGhoBiEm254Nz2Gv+Zj0GD3PkxR7UoMKnn8XDqektRZtfsA5cNc9EIMgMAASGy9sO1zXFShHq9UyFxcX0miEa0rzfBGSwl6WceNLuhd+n/xk0bnSkCBjjFyH+ywIAl5vb3jCkyujh1BUJBZ7iA3/EIfv+9Ks8aHHrbE00b/tslipvNx1g0ljbhtSJmHOoso/7to8Hzv/NBoNwVT5vh8aXxSLtWm8bIAZdz02UvV9X4jd4hTovrgjjs11XVGGVJj6GeguL/s8h+jYdKNQ3XiURHs8J+/DXXeVofJnZ51N60L/nkSTFxcXgjXUCi9JFLbsy62oaC09JyW1S2djtkwyxjyYRXWMg1aM53nC8Eiwn1YoerNxYzQaDdkYeiNyfsjwWSgUTLVaFWXETXXomJNAstyoBHKOx2PTarXM9fV1yMq+z2HbtgmCIGTp0MLQ44vOGb8b9/tNB1k8uZ5oHUc/p8/nrtu9VatVc35+bq6vr0XxULnqZ0nQKy1dKqvoeAmivby8NK1WK8reureietYxqn2FsYPnEOBuNBoh2MQmob9fq9V2zvo8hTAmQlwTY16WZeHk5CSE72Lcht1sdPBWx/sYVzw7O5N4EGNZrPa/jyTRo7B+cjabSfCX9C5MtCSJjp9tEsIdAEgmM5fLxWbQjLnNRjPTyPItDb1JEmOMZNZ4X0wO6c/ocxD2UywWBfBLvNVsNrsTt2Nsq91uo9PpSByKpH5a+LyXy6WUvRUKhY33sEmeNTL9fRaikndlxhyNRrG0Ic9JWHPJzXN2dia1kXEvB36OGJu4DB03KIAQQJA97vS59WcPkbhxMvjdbrdlbNxYfIFEv7cPKJaQAwI8V6ub5hlJNZCsPez3+5LFy2azmE6nW4vbtcRlXqNgV4JUiW1iwkAXa+vay6urK9TrdRQKBVFC0+lUEiyTySTEvcZgve5sdKg8a3hCEhXx+yLPHb5wqHDN6JS8Tsfrjce/AbcZ2LgUfKPREOQyQZJxch9Fpalz9b3osWYyGUFas6j9UAWpv8fMGq0jUmFHz23btpQ6EWPGeSO8Yl/0OkuOosIMqwZhElnOcXz1q18NjZEIfdLFUAEzexhHH+N5nqD311nSl8dH9VzkEA7zl6ikgHBFQKPRECxR1F2ikuLblOSH0XIPY4zUi7E/IoVYsGazee9axDjecGvdZIGu2XK5RKVSCZHOHaoc9fe0IqeijlOAhESw3IUu1KH1eVEl2G63ha7Itm0Mh0Pk83lxNQEITiqK5I9CZ+gBEHqQSqXEpV0sFnJtjl3/bl95VVQ7CBsKPCd0+jHlUMtP45HI60Ul4ziOtBPXtMHVahXVahWnp6dSp0crIzoGIt419fB9mkwkgSk1/UjSXOgY0qElUloxxSkp/o7t4mu1msSB7kvzo0GvfOFSGQ+HQ3EzNwGmNQ0P8XAsxq5UKqLI4hqcAvezhl9UMH2T3AdIeXZ2dnAh8Psghy7+6XSKSqUiaPKvfvWrglKn8mEZDN2PVCqFTCaD4XAo4Mk4FLdt27i8vBTuMMZCgN2D2YcIx9Hv96MZaLEQk9bStjWWpKRc1w2xRBAYSvJF1qHuw8pJy4YuJ5UcFT752XK5nAT9NWCa39HjZvE3y5AymQwymUyoc82ureL2lqeGIBwTnqAPx3GM7/uSno7Dq7we9z8ICeHB3xGEaIwJ/Uy8UhKEhClwz/Mknc+/GWMeHH7Cc8ddQ4OF49YbgZzbrsH1yO9cXFwIVCIKMt4E1N10aGCmveYhI6SEmD3P88zFxYXxff9Oc1ne7zagMBvukptrx2ezNzzhRQfTWZISDaC+yv2FVgELpJnR4huVqW0Gxmu1mpR3AMmZM8ZRmPni2xt4uF6HcW5YXKxlk9D62KX2UF+PYQXSYg8GA5kjdlrKZDJS5rSr0IIi1IHzzeuwsxJd8mhPQ35vE/UMvwuEG/LuIC+rKPlYWb9qtSoZnFc5npCLiGwB2WxWqEV0kS1jS5uYL6LnXSwWIeaGh2xsUa1WpQ6Q98Fi62azeScgDdzdkEz3UznsMlbOC+ljiE1jsTSpUhiXY3FxnKucJHQleU4Awj3PLCTjinEKe9P9MhFxwL56zfrFCTvrviqq4wgXqe/7gjdiUJUsCGRtYPHsPhYt39Sj0Ug2/bGVFJkMLMtCLpeT6n421iAvuh7TarVCuVyOjVdGQazb1puGDXied6d9Va/XExoY27Yls7ZLo1WtcPivPrfGSDHmprt0a9HQEn0/Gvd1X3zbLvKlUFS7or0dxxGqil0zfF9GBUgmg9VqhXw+j+FwiNlsJsyODNrGZbX4fSBMy0NmzVQqJcye3MSkhz6WEBlOZgdm84iMJzxAU80AkH6R+n6SxrVtTehrU/HQ+ikWiwKQJfsFsU6e5yXyb9Fdzefzd8gLozKfz2MVWpJsup9dns19ldmXJuu3i5C6Yxt1SFT2YUl8LHEcR1gdH0LoPgA3G0Onu8nqSNEKitQq4/FY6GQo6XQajUYDo9FIqEr0ZmN27D6i50Vn6fjsdYjg3bt3KJfL4pqRx4pxuftKHC0y41EshxkMBmJNEasWpQMyxoQsvuVyidlstnMW8qGFFluj0Ti4JOpLYVHtI/sC6/aJFzymZDIZ9Pv9B4vtEIjIHnej0Qj9fl/6J0Zr2CgaHEqrlW4QXca3b9/CGIN8Pi/fc11X+JXo/hwy71dXVyGOrjhlwaA1Y1WEVdynL9024TjIRgrc8FVVq1UAd5uQ8GWqaxlZq0i3WycvHlu0pTqbzST+Vq1WDxrTq6LaIMfwvelSbGMnPbYcshjI9AkglsZZy2QywSeffIJCoXBHOWm3Qrs4ANButwV3xWtqBlAqJ/aG40bUltS+TRCikvRd/axJEMdsJq2cVCqFSqWCk5OTg6+/STqdjrCgep4Xol9ut9sYjUYoFovCxkrrk4kAhjlo8bIE5zHWnn7OxFYFQYDVaoVisYhut3t4dcFTY6UeCke170HMyDZajH0OkoX1er1EjMlzoqQx5oZ8bdP9RnE2+5zfcRxzfn5uzs/Po7Qf8ve4n/W1iaV66Hlgb0dyWek+dr7v78yJdchBLBn74JFTy3Vd4/u+cE5xLjmfpVIphGfjGnyMtcN943meyWazplAo3OHKqlarpDF6WX39HkviatZ05ukQq4ptybvdLiaTCRqNhhRyttttdLtdTKfTo7zp2J6JgedDzklXKxpkjopOSUfLWTZZoMYYlMtlTKdTjEYjoUSOo3yJ/qyvDUAaSBxL+KzpitKCW61uum/3ej28ffsWQRBgNpuJhbPLuiDzwS4ShQqReoXzbYzBYrGQtvPMshJhDtzMG63px8jGAbc9BD3Pk2JqJlWYCGk0GsLbfoh8KXBUuwgrwplmZ4MBHvtuDMaGSqUSVquV8BA1m817uy5aGEdhq6lDNrAxRkopCLRkB5noQifFB5sJ6AzUto3xWBtnVyEOjM9FuyWa7YDxHn7Hdd2tLowxRtw2YHvHIA3QJOc/sVPMhgI3sIV8Pi/AWvZD1Bxh7XYbp6enD4o9i46dDTsIBSI+jAwLACRz+dlnn+2No3py9+65uH48WGqgaXHv29adFLDHHqu7bh9+3/PQRG+1WvL/uM/R3SEbZrVaNZeXl4/W9v7YzzkIgp1KcrSLl8QjH3c0Gg05NpXWaFeNjJs6DMF/6VKxpTyfWRAEQguty2aO7SInhUV4zfF4LIye0VIpurPrtfLyqIjvO9mkZd21Rsy2bdNqtWQxkFP7OcWSjnlwE/L+SEMbpwAZs8lms6KgWD+mz/USjmM8b/Kvx/Gwxz0Dx3GEL/7i4sIEQSDf42cYu+r1eubi4sJcX18bY27iZowvtlqtB4/j6XliHa1WnKVSSfadXhfrcb0sRfXmzZujLBjykW/bSMYYKRQlF/jFxUVs4PelHNwctm2LhUSOa919hQq8Wq0KP7rv+1JQqxcuN6n+HTuRPPX9PsX8cg43rTsAovjJSa9fkHHfZ1MG8rLTQkziiT/mET3/Nol872UVJf/ET/yE+Y3f+A3B5xwi5GomgHCX2IJlWdJnr1wuI5/PvxguqqS4BWMhLNsgw+V8PsdwOIRlWahWqwJI7HQ6EschvQe7BLMAmf36HusenlqiZID7xuPIMKppWbheeT7+q2No8/lcYCKPIcYYqYVk7JWVBZVKBd1uF8Bt30I9/rW8rKLkn/3ZnzW/8Au/gMFgcK/gM4GC+wacPc8L0bTu08n2uYlGKcfNpeu6GA6H0oSUQVkS+TPQziJkZvtOTk6kuzRJ9Ej8BmwPIu8rXK+PjUvbRYwxgr86tAbOXjeA4M8MmsetO57/sRW34zhot9sAbvnliXlj0D+bzaLT6SRloV9Wp+SPP/5Ysgj3kfl8LtkxLoJtwpRrrVYTAN77KgRxJqHo2aAhnU6jXq8Li+NoNBI2BGNuU+OkC87n80in0zDGoNlsylyxNGY6neKYL0JjDNrttsA9nptE12oUqLqLkCqH5TNAMjNpXMHxY0gmk8FkMkGxWITneUIjs1gskM1m4XkeMpnMznttF7kXjsqyrJ8C8BsA/jXc+KD/AYDvAPjbAH4GwB8A+HeNMf/UupnVvwrgFwF8D8C/b4z5Xzedfzab4fd+7/fuM0QRtt9m4ey2an7WTZEOlylipoKfU5p9k2zjcOJbmRYQS0S63a50JfE8T+5XQzaIO2MZDYuIKWdnZ0ebJ1oaxWIR7Xb72VlTlOl0GmposY8kKfVDXMiHLO2aTCZwHAf9fl/oeIg+B27WUKVSwXA4PB4q/j7BbgABgP9w/fNPAPgpAL8GoLr+XRXAX17//IsA/h4AC8CfBjDedv4PPvjgKIE/ts++uLgwvV5vr+8yvdxqtSSYzOAg5blmBPfNVjKbRKQzM3oMrMcFaBmEZzCXqXXOzzHvxxhjLi8vje/7d84dRWQf41o871M+w+jzO2ROH4LZlll0snwGQSCdmZnljGsXv4Z3PF7WD8BXAfw+1nEu9fvvAPja+uevAfjO+ue/CeBX4j634RpHm9RWqyWUuPssVnbRbTQa5vz8XBQVs16lUkm63z637OC+m0x3MuZcjcfj2IWus1HEYenrHVtJ8UhK9ROno6mLkw6NhYo7FxUzuzc/1fMjHXOhUNi57bvG7D3GCzSKEaTyil6b2chDS2juo6j+dQATAP8lgN/GjQv4FQB/pD5j8f8AfgvAz6u/jQB8M+a8vwrg2+vjKJPpOI7p9Xqht/0+R7VaNUEQCA+1MUasB9d1QwrsuSmrXQ696IMgMMYYsT53BXNqecyxUzmy/m4bINOYG4Ci53nSkj46B3zmxCY9lIWYdGSzWYEq8GVBy16/DKgkksZFqM1jjj1pXQE3ivf6+trgkVu6/wkAfwrAXzfG/BsA/hg3rp6IGujOYoz5dWPMN82+EPsNwpgKK8/3DXA2m00pT2DqlTS16XQap6en0gH3sVLE+8r6JRArTHuT6aFSqUhNHlk2twmZEh47dsdAcqfTCdW5JQm74lSrVSk9CoIAzWYzNEej0Ui4sja1d99FbNsOzSGZUaPC6zO+xOwrcJOVrdVqqNVqUsaTy+XQbrcl06avVygUUC6Xkcvl0Gq15BnvKo7jaOPhIIlbCwezTtzDovppAH+g/v8LAP4unqHrx2M8Hu/t/kUPvsFs2w65CKVS6SBrjW7Tse81euxS+sF5eYjyi+dyEHzKcg6N6I7OAa3lIAhCfzvk0DG0TZYnr1utVs319bUZj8em1+tJiYzv+4Jcv7y8FBS4XkMcN79vzE1sb9dnatu2dABi1cExDjI84LGR6QD+FwD/6vrnvwjgr6wPHUz/tfXPv4RwMH2yw/mPukgdxxGz/z7n4GJj2cC+7h79d8/zhL6DpRGkFznG/epFT6T9sef0fT34wombk/+/va+NceW8znteSJbluEPrSjECDa9Tf8DI0D+MyMpQFlIUQYdKXLdohoLjOGjJrdPAcENetOmPgtz+MPKj5G0aFG3JhR2jbbpctP5oSjKG0EJdMi6K/ugOJbhJlUu6VqzG3qFjy1EjEmpaxPbpD845d8glufxcznLfB3ix5HCWfOedmTPn8zmTUYHOuQAAIABJREFU2zYltMO+I67Hm7YfZ/+zgGFBSkTitK7X6+S6Lp2dndG9e/fEVGWByC2x7t27JwKOKVcumyc/fDlLfhPOeP7dVUto1kr4VEr9OEa+qYcAfB3AxzHKzfoigB8F8IcYpSe8FqQnVAF8CKP0hI8T0QuXfP/qk5sCzifaRsulRcFhdmZpCBP4AyOTY1WqFgaHjgGIyXt0dDQ64RsgAgx3NNFYDGGqFibBA+6bQuFzY9u2MH1Omp2tVgudTge5XA7NZlPokcvlMlKplFRxcD5TNpuV1uzpdHrhygzmlU8kEqhWq3MTThfdHsJ+ZaY/8MAD9IMf/GCj37nr8gvTNOUCYmHE/dxs20YymbzQkWRZsA+D88XCzJsaq2ETQn4ypyjc/SX8/dxkBIDw0HOOEgDpdsznlnMDY7EYWq2WsLPmcjm4riucVc8+++ylD8BwIwsuhzFNE7VaTao6pq0FJwwveI3tF83Le97znmsZRZs3WA3n94sUra4yWNVfx8zVY/y8rHuOOOds3m8x2N/JXaPZt5bL5ej4+FgYPjnazB2Pw/lunJazTOQynMrDUcdcLkfn5+dyLxLd7zyeyWSoVCpRvV4XJtIF8vf2i+FzMBisXT4TNTChGD9dJ59QbBr6vj+zQcIiuKz3m8Y4ZlUrhNd9jYab8hvtdlvOJxGJOWYYBhqNhvCz828wF7phGMII2+v1UC6XheWTudS5A3IymRSzLZ/PA4D8vYzYMJ/Po9frSdsujjKy1hY+lnw+j8FgINpcuBdir9fbaGOJSNf6ff/7349sqcQqME1T2h05jgPXdcdq1phxkilvj4+PYdv2tSnXuc6Y91C0bVu6wXDd4yrodDro9XrCkACMHkyVSkXKtbg0iT/nouRJARDuqHznzh00Gg3xe3Ij1Vwuh1qthmKxiEQisdB15Ps+crmcCClmSeAHLAurTqcjBfvsK+t0OiiXy+I3m5aCsTJ2bd7NGwipw7gCNX/bmbwcFnddV0LLtm3L8TEhHSeTlkolSfa7Co4hPcaH67pERBLmZ/ZXDvmver2E0z/4ezg5kzGZ5R8+9+FscN7OKQzn5+dUKBTo7OxMiA6JaKEUGDY5X3/9dTEvOaUgTORHNIp4c3kVl12FE1TZ5JwRMd0v0+/JJ59EOp3GcDgUTqltaVjM72MYxtac7WxauK6LbreLwWAw5jTlLs2cVJrL5dDr9WSfdRMPNZYDd3xmrcRxHDzzzDOwbRvxeHzlazFcMMxaDjNWMMJt4ZmFgQNBvC8n2JqmCcuy0Gg0pHAegGhD3CdwEfR6PRwdHcFxHHieh1wuh0QiIS25WNPzfR937tyR4FC4q7XjOMjn8zKfTdxPkTb9gPt8N9yAclW1e5HfAbZHmUFE0rmF25V7noc7d+7IPo7joNvtipnRaDRg27ZkiHOb75sOx3FQKBSQyWS2+jvtdhu3b9+WXnmcvd7pdNaqQJjWaTmc2R+mi6lUKjg9PUU+nxdmiskKgOFwiMPDQzHNBoOBXCv8kONei5eBO8e0220kEgkMh0MUi0XUajXUajW5P8L3C/vLuMOS53kYDAZj/RvXRaQ1KkbYubhtfw0/tWY5sMOO0FXmwoKKKUs4lOy67lQyMt4XQGTLc3YBfoJf1ih1U9j0dTctTYZoRLxnWZa0keeHWjKZnNpMlJ3m3OmI2715ngfDMIRlM9xRed4xZjIZpNNppNNpNBoNNBoN0fAn58rfNxwOcXJyIg7/Z599Fq7rin9tE4i8oDJNU1oyWZa1soBYBP1+H67rykmybVtOMgBR+Q3DEPV6GbBzkSN71WpVnpzlchn5fB62bYuqzb/LT8vJ+dxEcO5RoVBAKpUa00ivCzqdDmzbviColFLI5XLI5XI4PDxELBZDOp2GYRhIpVKSCMzXD2tmTAHNLLacY1Uulxe+VsK5W57niVM/Ho9L4iknm87q5cgCtFQqoVqtigDdhLsm8gmfTz755BjX+bYSNolGGcOcNc7h1/BCc8Zwp9MRIj3btqXJ4qJwHEf4ycPam2maktjHfoLBYIBqtYpkMhlJ+t1dgJMLw/329gVM6ZxMJlEsFtHtdsUU4+vFNE0Ui0X4vo9ms4lcLifmIvtYTdPEs88+CwCSVDoPjuPg+Ph4jASRI4Cs0TEh3u3bt2fOfTgcyjXLZuSU87R0wmekNSoOv4Z5t7flQ+KGDpZlibodBmtDXJLQbreFO3xRIcUCaVZ+STgEzRXw3ByTn04a2JlWuU1tntHv9yUdYDAYiDbD94JhGJKG0Gw2JYeJaYD7/T5s25Y+A4ZhLDRn7ifAmfAAxHJg6mEAYgZOWwv+P3ZX9Ho9YaZY120RaY3qLW95Cz366KOIxWLIZrNoNBprNQtgpzyAsdISXnTHcSTRcrIV99nZGcrlMhzHQbvdRqPRQDabRTweFzONO90ClwtU1uA4d4ajm9zyOp/Po1gsotVqodfrIZ/P63yqHSOTySCVSq1OVbICSqUSPM+D53lj1xTTuHBNZyqVgu/7Y/QvzWYT3W53oeuGBSB/HyeRsmsilUrBMAzUarW5QifsQ+N7bRMaVaQF1a1bt+iTn/ykPFEMw8DBwcFczeKyzGE+IYZhjDliJ03KsKBiTYsLiLPZrCTeVatV1Go10bTCJ+cyoRru5sFRQL4gLctCt9vV5l5EwL5L9t80m82ta1j8/XxNh69JNrOSySQGg4HMjVtXcRchNgOnPTg5yswJqJyRzlHnsNuj1WqJJbCMVTNjjfbL9HvssceQSCRgmqb0mJsniDjSMO/GDjchCC8iLz5v4wuCSys4b4ZVbs4rYSEajq4sWmbR7/eRz+eRTqdFpeaWXOwD00IqGmACO+6hF4/Ht67hhr+fW75ZloWTk5MLkWm+pjmXCRhl0TebzZmCpd1uo1KpXLh+B4OBWBcsrLrd7oV7ZNljWAu7zj6fN+LxOB0fH0vWK1PjrpOhzdzNi+wbzj7m7NtSqSS0xKsS3i3aXl6PaI1MJiM8UGGyvcvGJs410ywzdfLkIBrx+3PXZM4Sn1eUHuY3n3Us8/7fNM2lG4gEY786JT/xxBP00Y9+VDKyud/Zonb3psCJdtNU6E0WXmpEF0zBwzlt4S7AVwX2F8363XD3ZHZTzAs6sOYf9ttOkwfT7jXbthGLxcSNsmSayH41IH311VdhGIY4mIHFQq2bRrvdFhuduYB835d5LcvBrrE5XNWDlhkMuHh4suTlKnBZThKzcXBgZ5HelQwuj+GgDedPzcoXjMViElTizP2tYtfm3bzx/ve/Xzih2dzCiqoz816vM1hNtixLOoVwj7lVeLOYY2jded20Ydu2mN6np6eUyWSEznnXc9NjobFfRclvvPGGJD1yVGIZR14YjUZj7a6tbPYNBgNJ9GSs8r3D4XCtdIubinB1QCqVQqfTEXpfncKxn4i0oOIMZMdx8NRTTwFYPYrQbDZXbrU9iX6/j5OTE6Fm1bhahNtY+b4vPsQwIaHGnmHX5t288aY3vYls217ZPJqM8G267bceuxmGYVC9XhdKZ6bq3fW89Fh47FfUj7vQrGLucRa653lSfsBmpDa3NDR2iv3KTF+1XdZkGkHUzYFweFhD4wZgv9ITVsWk3yjqQoo5pjU0NKYj0s70MHbdj29b6PV6G3Pya2wfrusKK8E2qbE1xhF5jcowDGEx5Mxc0zT3ipK33+/r9lbXBOl0GvV6PfLuhH3DtfNRsWY1qw+bhsY2oVvabwTama6hoRF57Jcz/eGHHwZwv9gyykL1pmKjTSY1rgW4Pde0bjrbQqQF1dvf/nacnZ2h1WrBsizp/qJxH1d5sUyCL1jODJ+EFmL7iWkU4dtGpAXVG2+8IUyalmVN5X8mImEv4L9XJcyWdehvimUh3A58l+j3+8hms0IqNwkmEQSixTAxS7BqLIZdXHeRT0/gLhyz6riYE8eyLKG2SKVSQuW7rSJVNkeBxfK0NpFewW2SPM+Thqy7ahdFRKhWq0J3M2udt93YdRUwVc82u2LvM3ZR2RFpZ3osFqPz83McHBwIB/lkOQ0XLruui1gshsFgIF0zfN+/QIq/KXCiJt+IizZ1mIZJATzZWGLe/wFXn9BKRNJvjh8OixC0RQm2bY9R7WpcKfbLmf7II49IE0W+cWe16OGOG7FYbMxvcnx8jHq9vvG5MTkZMBJS8XhcmEiXheu6cF0XRCRdchdRr3d1k6XTaSSTScTjcWG8nIawIN21mTqJTqeDfr+vhdQ1QaQ1qkXTE1jL4gaerNpzn7JEIrEwCyEnlzLFcPgGC/c7m3zPwoWbRC6LXC4nr2u1GorFIorFIsrl8tUwKC4IdpDX63UcHR1JkbfOK9JYAktrVDuncpk3nnzyyaUpJJjugyldMpkMVSqVlegoiIgqlYowejKRvWVZQjGyyUGjpwYdHx/T+fk5nZ2d0b1798aoaqJAZ0JElMlkyHEcMk1T5q2HHguOpWleIm36vfjii5fuMxkCDztv+/0+ms0m8vn8Ur9LRLBtG+VyWSKO3KqIfVMc0bIsa2MRLTZru92uRNLY5OU5JZPJjUQ115mzUkpahvX7fc2qqbF1RFpQLQI2OWaFnIfD4dwbaZrvRCkl5PW+7481dODXg8EAyWQSuVwOyWRyo+H3Tqcj3W6LxSJ835fOItzuexpYaM96KgEjE9MwDKTT6bUE3jTfzi5zujT2HLs27+YNLKhKLtOrb3K4rismTLjfHjde4KYNlmWRZVlkGAa5rivm3+npKZ2fn2/FFJxm5jmOM9bEgMHrcJlpyGt1dna2VrOMWd/LveI2vRZ67NXYr+YOi4LNvEUQDpWbpimaGGtI7XZ7zDHOOUv8v9zSvVarieO80+mMaTObMoWmaS3dbndMo+JsfdboJpNBJwtoueV3KpXaaCSO15/bjOv8JI1NYi3TTyn1K0qp31dKvaSU+pxS6mGl1LuUUmdKqZeVUl9QSj0U7Pvm4P3Lwefv3MQBzANns4cRfs/Jk+VyGel0WlpZm6aJarWKeDyORCIh6QOxWEyiiclkEo7joNFoIJvNIh6PI5fLQSkl7eK3ARaMkxgOh5IXxIIsm83CcRzkcjnxpZ2cnMAwDJRKJSSTyY0KKxasnuehUqls7Hs1NFZOT1BKxQH8VwDvI6I/VUp9EcB/APBhAHUi+rxS6jMAfpeIPq2U+mUA7yeiTyqlPgYgTUQ/f8lvLD25ZWk4LMsSMrRkMonBYIBarYbhcAjbttFsNmW/RqOBYrGIfD6ParWKWCyGRqMheUXZbBbJZFJSJLj8Z9F5z9JCZn3GTv5Zv8H5Xel0WjSxZrMJ3/dxdnYmzSXX0QCn0T67rot+v6+7SGvMwtWlJwCIA/gmgEcxKsV5DsDPAPgugAeDfZ4G8Hzw+nkATwevHwz2U5vwUa07uMsN+6kmfTdERIZhUKVSkc9d16VKpSLNUbkRaaFQoNPTUzo+PpbUhm2E74lGqRNENNMnZJomlUoladKZy+WoUCiMzX9b/iTLsqhQKCy1v2maVCgUyHEcWTP+yw1Hw75APnadInHtxtX5qIjIV0r9OoBvAPhTAP8JwIsA/oSIvhfsdo6RQAPuCzYQ0feUUq8DeAwjgSVQSn0CwCdWndcqYFOKNYNJ7UUpBcMw4HkestmsRAQ9zxPm0ckMbc/zRMuKxWJjn61bUmJZlmht80qEhsMhGo0GPM+T/RzHQa/X22odJAApZVq0xpG1116vh8FgIHNTSsGyLAwGA/R6PeTzeTQaDVlTz/NQrValwSz7GTX2Cyv7qJRStwD8LIB3ATABvBXAh9adEBF9loh+Iqwamqa59dD3LBOYtw+HQ5ycnCCZTML3fdi2jVQqJTdQt9tFsViU2jfHccYKqsPHsi56vZ7c1CcnJzP347kAkBubb+Jt5z7FYjHJ8r8MlmUhmUzK+vGDo1AoyLlPp9PI5/MS9Ag3Ic1msxd8jBr7hXWifikArxDRqwCglKoD+EkAjyilHgy0qtsAmAPEB/AOAOdKqQcBvA3AHy/yQ8tE9VYFR8/CN3D4fSaTAQAcHR3BdV3xZ5mmicPDQxFOAMThbhgGstksPM8DMBIwmzyORbSyeDyO4XA4pkFdRaOMXq8n67LIvsBIq2o0GrK9VqsBABKJhCS7xmIxxONx+Z9yuYxisSj/w7luOgl1v7BO1O8bAD6olPohNboqHAD3AHwZwEeCfQ4A/Hbw+kvBewSf/w5tKzS2IsI3cvipzGkJfEPcuXNH6u/Cxcme56HX68kTn6NqvV4P2Wz2io/m/tw9z9vJjdvpdBY2cdvtNmq1GjqdzhgFS7/fl8jkwcEB0um0BDbK5bJUCvi+j1QqJQ+FdRC1AmqNNYuSlVK/CuDnAXwPwFcA/BJGvqjPY+Rk/wqAv0FE/08p9TCAEwBPAHgNwMeI6OuXfP/UybFZtWmSfSJCMpkUkymsUdm2jXg8DsdxUKvV5Hf5huJ9HccRMzWZTAr7g+Y+mg/2Q4UFDkde8/k8fN/HYDBAu90Whgw2q0ulEhqNhghF9mGtsuaO48hva2wNS0f91kr4JKJPAfjUxOavA7jA/UFE/xfAz63zewAkH4jrzDYJZmDg7w2bg51OB77vIx6Pj/FQhZ++hmHAtm3EYjFpJc/+Fn3hzwcL/knNLxaLodVqIZFISLKq4zjSU49NzPB3sJDih8o0c35WQEM74iOKVdMTrmJg92FUArBQCJ/D467rUqFQoFwut9ESlZs8TNOker1O9+7dkzSQyTQF4H7ZE5fycNoJM15weY8u8dnsCLOJ8JpfMpZOT9i5MLoOgooFDt8Q804I3wyFQmHRk6bHJYPXlHPCKpUKOY5DhmGMnRMeLIiY5uf09JTq9ToZhkGZTGauoAoLt10f976MKffBftG8XCXYV8eOdNM0USqVxpzqYWf7LN/YcDhEv9+XWkCNEWNDqVSamQJyGXhN2XeUTqfRbrfH8q3CYJ9hLBZDv9+XvLdsNivpHLPm4vu+BEI0NoNN+JH3guFzEyAiJBIJKUhmH4bjOCiXy2MO8yiD84uiwrhJRCiXywBGqQSb8tUtcy4sy0KlUsFwOEStVpOyqGngpFHOjwO0f3EL2C/O9G0j7AhnARXWoLhWj5MlL7sxohDW5lSIKPXU8zwP3W53bE7rPiDnnQvHceC6rpyPXq+Hg4MDeQDNa2Y7HA7RbrfR6/Ukyquxe+wFzcuqCD8p+/2+FO0Co4YLjuOMPVmX+b5dIkoc62GBwg1LOSGT00ymRW/XKTPi3LV4PI7BYCD5WBwpvIxMEYBo05vIy7pp4LzDTWr12vSbAV6XWCwWGQF03WGaJrrdLhKJBPr9vtDPtNvtC+YYazKrpAtMakH8HaZpLtW5x7ZtnQO3Ii6pflja9NOCSuNKwc1iOVmThcEkx9Y6GpVpmsKT7zgOnnrqKdmuBc5uEZwDLaiiCH2D3EehUJCk2aOjI3k9K4IXxjLCi4Iqg1109dW4FNqZvg625QyfpHm5qWDTixtUWJYF27bHioovw6IsGlxNoLEf0IIqhG34ojjKFLXo0WSE8yrADm3Og8pms2g2mxgMBgv9P58f3e3m5kGbfleAqJp+V51zxdTIzM9VKpVw584dtNttEBHi8Xgk10lj49A+Ko3VwP6fy/xAhmEgl8tJkfYy3PS2bUsTCmCc2I8/GwwGcyNzy0buNCIJ7aPSWA18488TALZto1Qqwfd9VCqVpU0wbisW7jjNCGeBz5tDv9+/8HmUkls1toRdFx5fh6LkfR/LFOAahrFyk1HHcciyLKpUKnR6eiqNVCcLi5dp1sCFybOOgRvHLnK8US9E3iPWB82ecN1GlGhHtnmjsnAjopkMBkREjuNQLpcb23/e9zKjwrT9bNumer1OZ2dnRERk2zYR0Va6Wl/FuSEi6dazqCCP6LiZnZKvM6LkPN6m32eR0hX+rN1uSwlTPB6fWoDsOA5arRay2awUO/N+4TSTg4ODsWhhtVpdOMq4bQQP44WKqweDAdLpNFzXhe/7iMViCxdmc3Q3StfastCCSiNSMAwDg8FAIoPVahXAeOTUNE0RRuEuPHzThjnsJ5FKpeA4ztotyzYB7tBTKBRw9+7duYKHOx7F43FhOV00P+86CyjBrs27m2766XH5mGWqmaY5Zq6yGc2+L2Bk/lUqFWH+nPyfqxxhc811XXr99dfJdV3K5XILz8u2bSENXMSEndZQNwJjadNPpydEHFF48m8TrBmte4xs3nDjh3Bj1iisIWtLpmkinU5LhyJuJFssFtHv92eySTAMw0CxWITv+6jVapeWHnHCMbdNA6bnzXFE95lnnln/YC+HTk/YN+xz6J3NvHV9RqZpIpvNIpvNol6vXxBKuxZSwLhZyp2Ker0eWq0W4vG4dNqZlz/G/898WZf5/PjaSSQSSKfTst7TrinHcXD37t11D3Nr0BrVNUBUM9vXBbMccM/EVY+RaMQiym3kDw4ONjzT9cHcVoPBALVaDd1uF8PhULQ/1ni463Z4LSzLguM4yGaz8H0fh4eH4q/yfX9s33BAgTUpy7LEnxWPxzfKtLoitEa1j9hHIQVAiO08z1uLX14pJYXNu2r0GgYRwTAMETC5XA4AUCwWx9rSt9ttcY6n02k4jgPHcYSihlGpVJBMJuH7PpLJpEREp2lGrGHlcjlks1npfckR1Gq1umshtRK0oNLYCZibnNkU1uWiT6fTuHv37s457VmjSSaTKJVKojFxN2dOLwCA4+NjERqcfsACjmGapkT5WFgBQD6fRyKRQLFYHCsuz2QyOD4+RjweRyKRQDablUa4g8FAIp7XDVpQaewEXNc3jTRvFcxr2HCVYLOrUCig3W6PCSXHcZBKpcZMPuaSv3v3LqrVKhzHweHh4ViQIZya0G63kUgk4Ps+DMNAPp9Hq9WCYRhwXRfpdFr8X41GQ7pPc2OLXq8XmTyyZaB9VBoaC8IwDBwfH6PRaCCVSqFarc4UsqVSCQDQ7XbFvPM8D41GQ7aHi7CZY7xcLo9F5UzTFG2q1+shmUzCNE0cHh5K8urBwQFisZgIs3Q6DQAizHzfR7PZjJLJp31UGhrbAjeNqFaraLVaM3v/GYaBcrmMw8NDJJNJxGIxMf1YUDWbTRwcHKDZbKLdbqPRaCCfz19IHej3+xLhY6EDQNIaOp0OEomEaE6+76Pb7YpGls/npxZyXzfozHQNjQXAXFq+78PzPCH/C+dosX+K31uWhaOjI2GaYIc2cF/ohVMSWLiwlcORQM/zUK1WxRnPwo6d72HBBNzPeDcMA7VaTTL5F6F7jiq06XeDEb64r/sT9yqQy+UkUtnpdJDNZpHP5y+sXbgUhtfYdV0kEgl0u13UarUxgTGvdIYFpOM48puDwQCxWGysYzenLCilpLvP0dERstms+KYihKVNv52XyegSmt0Orsrf9TyiMmaVnJimSa7rUiaToePjYyqVSkREVCqVFlrjddebmSBOT0/p9PSU7t27R5lMhur1ujBREN2nuzEMI4qlMzx0CY3GYuBkwHAu01WaBbZtSxLiKr37dgHOgOe0ilarhU6ns5S2Mk97ugy8Zqylsb+q0+mIaRfuvBPhRGFNRawxH2FTJNyunjsKXyUifCPNBHfPTiaTODo6uvLfn6xb5BwqFlosRCNm6k1CCyqN2WB/B4fK5zUA1VgO62hKm0SY+95xnMjkl01ApydozMZwOJRQuWVZkkDIpgNwsbdhFLKYozCHSUw+4KMgpBiZTEYE1r60FtOC6oaBc3G4TIPD5cDIrCkWizAMA7ZtS00ZMPKPhAXGVfYEjKKgmhelm2WlhIJEWwOfL854TyaTwtYQZevpUuw6sqejflc7OBJkWRY5jkOZTGbsc9u2ybbtC5zmuyBgC0ewdr1uswbRiMe8UCjImtq2PXPtj4+PtzYP5pk/Pz+X6CAT852enpJlWVGJ8C4d9dMa1Q1Dr9cDEcH3fSnfCBfBdjoddDqdC05uzpC+SizSwmvXUEpJRvhgMEC3253p73NdF4ZhoFKpyLZJLWdd/rFkMgnP83D37l0pzclmsxgOh+h2uxc45a8LdGb6DQSbLZ1O5zpEiKbCsqxIzbtWqwGYbRKyz4iJ72zbHhNo7PxOp9NotVro9/vwPG9hIR0m5kun01KUzEin00gkErBtG/l8Hp7n7SRquSq0oLqh4NSAXq8XCareRcBz5pwhnveu0xwuY9oERr5AwzDgeR4cx7nwgLAsC7lcDkdHR7AsC6lUCqZpjjWvuAzh+j6O6vq+j1QqBQCo1+uyfvOw6/WchktNP6XUv1JKfUcp9VJo26NKqVOl1NeCv7eC7Uop9c+VUi8rpX5PKfWB0P8cBPt/TSl1sJ3D0VgU4QvxOggpYNwUDBfaRu2mmgVOGwBGgsl1XQD3ubn4OOLxOFqtFqrVqpiCi5hrrK3VajVYliWpCfF4HLlcDr1eT9JRmBYGuGh+RnE9F/FR/WsAH5rYVgDQJqL3AmgH7wHgLwN4bzA+AeDTwEiwAfgUgKcAJAF8ioWbhsaiuC4CdRJEJKYYFxnXajWhY+EW98wnBYwKi3u9ngiTZY59OByKJtbpdGBZFsrlspjLLKz4t6OUWjELlwoqIvovAF6b2PyzAI6D18cA3ND2Go3w3wA8opR6HMDPADgloteI6H8DOMVF4aehAWD/GlqwIOj3+2i322i32xgOh8LtzppQs9mE53lCHQxM7xizCFhLChcuN5tN1Go1NJtNpNNpEYphbS2qa79q1O9HiOhbwes/AvAjwes4gG+G9jsPts3afgFKqU8opV5QSr2w4tw0NCILFhqe543V7HmeJ7zvrutKmU7YRFwGYeEIQKiIORLIPj6OVk7OL2pY25lORLTJUhci+iyAzwK6hOamIqo3y6bAwiPshLcsSwqc2fnN9XurNL4Il/Rw2gS3zYrH42MRwetg+q0qqL6tlHqciL4VmHbfCbb7AN4R2u92sM3k//a+AAAFRUlEQVQH8FMT2//zir+toRF52La9VOqH53mIxWLCic7azqqObRY+LLCazSZSqRQ8zxPO9WtV37lghvg7AbwUev+PARSC1wUAvxa8/isA/iMABeCDALxg+6MAXgFwKxivAHhUZ6brsW/DcZyxlvLLjnDm+LJZ5K7rSvt6zuYPZ6Nz1vxkNcIOxub5qJRSn8NIG/phAN/GKHrXBPBFAD8K4A8BfJSIXlMjMV7FyFH+fwB8nIheCL7nFwEcBl/7D4noN+f+MLTpp6GxDLjQnFticRIqRwy73S5isZi8n0w6vUJomhcNjZsAx3HGCAeJCLFYTMgQbduWhE/f95FIJFCtVqOSI7V3gmoI4Ku7nsca+GEA3931JNaAnv9usa/z//NE9PZlvijqJTRfXVbyRglKqRf0/HcHPf/dYpPz1+wJGhoakYcWVBoaGpFH1AXVZ3c9gTWh579b6PnvFhubf6Sd6RoaGhpA9DUqDQ0NDS2oNDQ0oo/ICiql1IeUUl8NSPgKl//H1UMp9Q6l1JeVUveUUr+vlPo7wfaliQV3BaXUA0qpryilngvev0spdRbM8QtKqYeC7W8O3r8cfP7OXc6boZR6RCn1W0qpnlKqq5R6+rqsv1LqV4Lr5iWl1OeUUg9Hff13RqR5Fd1klh0AHgDwBwDeDeAhAL8L4H27nteUeT4O4APBawPA/wTwPgC/hvFayH8UvP4wxmshzyJwDH8PwL8F8Fzw/osAPha8/gyAvx28/mUAnwlefwzAF3Y992AuxwB+KXj9EIBHrsP6Y0Rz9AqAt4TW/W9Gff0B/EUAH8B47e9S641R7e/Xg7+3gte35v7uri+0GYvxNIDnQ++LAIq7ntcC8/5tAM9glE3/eLDtcYwSVwHgNwD8Qmh/2W9H872NEUPrXwLwXHBBfRfAg5PnAcDzAJ4OXj8Y7Kd2vN5vC252NbE98uuP+xxtjwbr+RxGBJORX39cJClYar0B/AKA3whtH9tv2oiq6bcw0V5UEKjiTwA4w/LEgrvCPwXw9wH8IHj/GIA/IaLvBe/D85O5B5+/Huy/S7wLwKsAfjMwX/+FUuqtuAbrT0Q+gF8H8A0A38JoPV/E9Vp/xtaINBlRFVTXCkqpPwfg3wP4u0Q0CH9Go0dG5HJAlFJ/FcB3iOjFXc9lDTyIkRnyaSJ6AsAbuM/fDyDS638LI+rudwEwAbwVe0DPva31jqqgmkXAFzkopd6EkZD6N0RUDzZ/OyAUxILEgrvATwL4a0qp/wXg8xiZf/8MI557rgENz0/mHnz+NgB/fJUTnoJzAOdEdBa8/y2MBNd1WP8UgFeI6FUi+jMAdYzOyXVaf8ay6730eYiqoOoAeG8QAXkII+fhl3Y8pwsI+Lf+JYAuEf2T0EdfAsCRjAOMfFe8PRtEQz4I4PWQynylIKIiEd0monditL6/Q0R/HcCXAXwk2G1y7nxMHwn236mmQkR/BOCbSqkfCzY5AO7hGqw/RibfB5VSPxRcRzz3a7P+ISy73s8D+Gml1K1As/zpYNts7MIZt6DD7sMYRdH+AMA/2PV8ZszxL2Ck5v4egP8ejA9j5DtoA/gagBYCNlOMnNVHwTH9DwA/setjCOb1U7gf9Xs3AA/AywD+HYA3B9sfDt6/HHz+7l3PO5jXjwN4ITgHTYyiSNdi/QH8KoAegJcAnAB4c9TXH8DnMPKp/RlGGu3fWmW9AfxicCwvY0SwOfd3dQmNhoZG5BFV009DQ0NDoAWVhoZG5KEFlYaGRuShBZWGhkbkoQWVhoZG5KEFlYaGRuShBZWGhkbk8f8BtkD9UtHXe94AAAAASUVORK5CYII=\n"
     },
     "metadata": {
      "needs_background": "light"
     },
     "output_type": "display_data"
    }
   ],
   "source": [
<<<<<<< HEAD
    "if fovs is None or fovs == []:\n",
    "    fovs_input = io_utils.list_files(deepcell_input_dir, substrs=['tif'])\n",
    "else:\n",
    "    fovs_input = io_utils.list_files(deepcell_input_dir, substrs=fovs)\n",
    "\n",
    "# Both channels and Point8\n",
    "\n",
    "# Get input for overlay\n",
    "input_data_xr = load_utils.load_imgs_from_multitiff(deepcell_input_dir,\n",
    "                                                    multitiff_files=fovs_input)\n",
    "# Overlaying the DNA\n",
    "overlay_channels = input_data_xr.channels.values\n",
    "warnings.simplefilter(\"ignore\")\n",
    "\n",
    "# Channel 0 and Point 8\n",
    "segmentation_utils.visualize_segmentation(\n",
    "            segmentation_labels_xr=segmentation_labels,\n",
    "            fovs=input_data_xr[:,:,:,0].fovs.values, channel_data_xr=input_data_xr,\n",
    "            chan_list = overlay_channels[0], output_dir=viz_dir, show=True)\n",
    "\n",
    "chan_list = overlay_channels[0]"
=======
    "for fov in data_xr.fovs:\n",
    "    plot_utils.plot_overlay(segmentation_labels.loc[fov, :, :, \"whole_cell\"].values,\n",
    "                            data_xr_summed.loc[fov, :, :, :].values,\n",
    "                            path=os.path.join(deepcell_output_dir, f'{fov.values}_overlay.tif'))"
>>>>>>> 20ae2f2e
   ]
  },
  {
   "cell_type": "markdown",
   "metadata": {},
   "source": [
    "### Afterwards, we can generate expression matrices from the labeling + imaging data"
   ]
  },
  {
   "cell_type": "code",
<<<<<<< HEAD
   "execution_count": 13,
=======
   "execution_count": 18,
>>>>>>> 20ae2f2e
   "metadata": {
    "pycharm": {
     "name": "#%%\n"
    }
   },
   "outputs": [
    {
     "name": "stdout",
     "output_type": "stream",
     "text": [
      "extracting data from fov8\n"
     ]
    }
   ],
   "source": [
    "# now extract the segmented imaging data to create normalized and transformed expression matrices\n",
    "# note that if you're loading your own dataset, please make sure all the imaging data is in the same folder\n",
    "# with each FOV given it's own folder and all FOVs having the same channels\n",
    "combined_cell_size_normalized_data, combined_arcsinh_transformed_data = \\\n",
    "    marker_quantification.generate_cell_data(segmentation_labels=segmentation_labels,\n",
    "                                             tiff_dir=tiff_dir,\n",
    "                                             img_sub_folder=\"TIFs\",\n",
    "                                             is_mibitiff=MIBItiff,\n",
    "                                             fovs=fovs,\n",
    "                                             batch_size=5)"
   ]
  },
  {
   "cell_type": "code",
   "execution_count": 14,
   "metadata": {},
   "outputs": [],
   "source": [
    "# specify the path to the single_cell_output folder, and create it if it doesn't already exist\n",
    "# this is where we will store our combined_normalized_data and combined_transformed_data output\n",
    "single_cell_dir = os.path.join(base_dir, \"single_cell_output\")\n",
    "\n",
    "if not os.path.exists(single_cell_dir):\n",
    "    os.makedirs(single_cell_dir)"
   ]
  },
  {
   "cell_type": "code",
   "execution_count": 15,
   "metadata": {},
   "outputs": [],
   "source": [
    "# specify the path to the single_cell_output folder, and create it if it doesn't already exist\n",
    "# this is where we will store our combined_normalized_data and combined_transformed_data output\n",
    "single_cell_dir = os.path.join(base_dir, \"single_cell_output\")\n",
    "\n",
    "if not os.path.exists(single_cell_dir):\n",
    "    os.makedirs(single_cell_dir)"
   ]
  }
 ],
 "metadata": {
  "kernelspec": {
   "display_name": "Python 3",
   "language": "python",
   "name": "python3"
  },
  "language_info": {
   "codemirror_mode": {
    "name": "ipython",
    "version": 3
   },
   "file_extension": ".py",
   "mimetype": "text/x-python",
   "name": "python",
   "nbconvert_exporter": "python",
   "pygments_lexer": "ipython3",
<<<<<<< HEAD
   "version": "3.6.11"
=======
   "version": "3.6.10"
>>>>>>> 20ae2f2e
  }
 },
 "nbformat": 4,
 "nbformat_minor": 4
}<|MERGE_RESOLUTION|>--- conflicted
+++ resolved
@@ -32,11 +32,7 @@
   },
   {
    "cell_type": "code",
-<<<<<<< HEAD
-   "execution_count": 2,
-=======
    "execution_count": 3,
->>>>>>> 20ae2f2e
    "metadata": {},
    "outputs": [],
    "source": [
@@ -65,11 +61,7 @@
   },
   {
    "cell_type": "code",
-<<<<<<< HEAD
-   "execution_count": 3,
-=======
    "execution_count": 4,
->>>>>>> 20ae2f2e
    "metadata": {},
    "outputs": [],
    "source": [
@@ -105,11 +97,7 @@
   },
   {
    "cell_type": "code",
-<<<<<<< HEAD
-   "execution_count": 4,
-=======
    "execution_count": 5,
->>>>>>> 20ae2f2e
    "metadata": {
     "tags": []
    },
@@ -145,11 +133,6 @@
      "name": "stderr",
      "output_type": "stream",
      "text": [
-<<<<<<< HEAD
-      "/Users/williamxu/PycharmProjects/ark-analysis/ark/utils/data_utils.py:39: UserWarning: ../data/example_dataset/input_data/deepcell_input/fov8.tif is a low contrast image\n",
-=======
-      "../ark/utils/data_utils.py:41: UserWarning: ../data/example_dataset/input_data/deepcell_input/fov8.tif is a low contrast image\n",
->>>>>>> 20ae2f2e
       "  io.imsave(save_path, out, plugin='tifffile')\n"
      ]
     }
@@ -183,11 +166,7 @@
   },
   {
    "cell_type": "code",
-<<<<<<< HEAD
-   "execution_count": 16,
-=======
    "execution_count": 8,
->>>>>>> 20ae2f2e
    "metadata": {},
    "outputs": [
     {
@@ -220,11 +199,7 @@
   },
   {
    "cell_type": "code",
-<<<<<<< HEAD
-   "execution_count": 7,
-=======
    "execution_count": 9,
->>>>>>> 20ae2f2e
    "metadata": {
     "pycharm": {
      "name": "#%%\n"
@@ -232,18 +207,10 @@
    },
    "outputs": [
     {
-<<<<<<< HEAD
      "name": "stdout",
      "output_type": "stream",
      "text": [
       "overwriting previously generated processed output file\n"
-=======
-     "name": "stderr",
-     "output_type": "stream",
-     "text": [
-      "../ark/utils/load_utils.py:270: UserWarning: The loaded float32 images were forcefully overwritten with the supplied integer dtype int16\n",
-      "  warnings.warn(f\"The loaded {data_dtype} images were forcefully \"\n"
->>>>>>> 20ae2f2e
      ]
     }
    ],
@@ -276,9 +243,6 @@
   },
   {
    "cell_type": "code",
-<<<<<<< HEAD
-   "execution_count": 12,
-=======
    "execution_count": 16,
    "metadata": {},
    "outputs": [],
@@ -292,7 +256,6 @@
   {
    "cell_type": "code",
    "execution_count": 17,
->>>>>>> 20ae2f2e
    "metadata": {
     "pycharm": {
      "name": "#%%\n"
@@ -311,7 +274,6 @@
     }
    ],
    "source": [
-<<<<<<< HEAD
     "if fovs is None or fovs == []:\n",
     "    fovs_input = io_utils.list_files(deepcell_input_dir, substrs=['tif'])\n",
     "else:\n",
@@ -333,12 +295,6 @@
     "            chan_list = overlay_channels[0], output_dir=viz_dir, show=True)\n",
     "\n",
     "chan_list = overlay_channels[0]"
-=======
-    "for fov in data_xr.fovs:\n",
-    "    plot_utils.plot_overlay(segmentation_labels.loc[fov, :, :, \"whole_cell\"].values,\n",
-    "                            data_xr_summed.loc[fov, :, :, :].values,\n",
-    "                            path=os.path.join(deepcell_output_dir, f'{fov.values}_overlay.tif'))"
->>>>>>> 20ae2f2e
    ]
   },
   {
@@ -350,11 +306,7 @@
   },
   {
    "cell_type": "code",
-<<<<<<< HEAD
-   "execution_count": 13,
-=======
    "execution_count": 18,
->>>>>>> 20ae2f2e
    "metadata": {
     "pycharm": {
      "name": "#%%\n"
@@ -427,11 +379,7 @@
    "name": "python",
    "nbconvert_exporter": "python",
    "pygments_lexer": "ipython3",
-<<<<<<< HEAD
-   "version": "3.6.11"
-=======
    "version": "3.6.10"
->>>>>>> 20ae2f2e
   }
  },
  "nbformat": 4,
