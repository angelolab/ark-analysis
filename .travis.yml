dist: jammy

git:
  depth: false

language: python

python:
  - 3.8

# Install the updated versions of importlib-metadata and setuptools, as Travis 3.8 environments
# contains a very old version of importlib-metadata which is incompatible for 3.8+
# We add python path to enable testing jupyter notebooks
install:
<<<<<<< HEAD
  - pip install -U importlib_metadata setuptools
  - pip install -U charset-normalizer==2.1.1
  - travis_retry pip install -r requirements.txt
  - travis_retry pip install -r requirements-test.txt
=======
  - pip install -U --no-cache-dir importlib-metadata setuptools pip
  - pip install -U --no-cache-dir charset-normalizer==2.1.1
  - travis_retry pip install --no-cache-dir -r requirements.txt
  - travis_retry pip install --no-cache-dir -r requirements-test.txt
>>>>>>> e69ed2a0
  - travis_retry export PYTHONPATH=$PWD

env:
  - MPLBACKEND=Agg

cache: pip

jobs:
  include:
    - stage: pytest_run
      script:
        - python -m pip install --editable .
        - python -m pytest --cov=ark --pycodestyle ark --randomly-seed=24 --randomly-dont-reorganize
    - stage: test_pypi_deploy
      if: tag IS present
      script:
        - "travis_wait 120 sleep 7200 &"
        - sudo apt-get install patchelf
        - python setup.py bdist_wheel
        - auditwheel-symbols --manylinux 2_24 dist/*.whl
        - auditwheel repair dist/*.whl --plat manylinux_2_17_x86_64
        - twine upload -r testpypi --skip-existing /home/travis/build/"$TRAVIS_REPO_SLUG"/wheelhouse/*.whl -u "$TEST_PYPI_USERNAME" -p "$TEST_PYPI_PASSWORD"
    - stage: pypi_deploy
      if: tag IS present
      script:
        - "travis_wait 120 sleep 7200 &"
        - sudo apt-get install patchelf
        - python setup.py bdist_wheel
        - auditwheel-symbols --manylinux 2_24 dist/*.whl
        - auditwheel repair dist/*.whl --plat manylinux_2_17_x86_64
        - twine upload --skip-existing /home/travis/build/"$TRAVIS_REPO_SLUG"/wheelhouse/*.whl -u "$PYPI_USERNAME" -p "$PYPI_PASSWORD"
    - stage: docker_deploy
      if: tag IS present
      script:
        - "travis_wait 120 sleep 7200 &"
        - echo "$DOCKER_PASSWORD" | docker login -u "$DOCKER_USERNAME" --password-stdin
        # Tag the image with a version such as vX.Y.Z
        - docker build -t "$TRAVIS_REPO_SLUG":"$TRAVIS_TAG" . 1> out.log
        - docker push --all-tags "$TRAVIS_REPO_SLUG"

after_failure:
  - cat out.log

after_success:
  - coveralls<|MERGE_RESOLUTION|>--- conflicted
+++ resolved
@@ -12,17 +12,10 @@
 # contains a very old version of importlib-metadata which is incompatible for 3.8+
 # We add python path to enable testing jupyter notebooks
 install:
-<<<<<<< HEAD
-  - pip install -U importlib_metadata setuptools
-  - pip install -U charset-normalizer==2.1.1
-  - travis_retry pip install -r requirements.txt
-  - travis_retry pip install -r requirements-test.txt
-=======
   - pip install -U --no-cache-dir importlib-metadata setuptools pip
   - pip install -U --no-cache-dir charset-normalizer==2.1.1
   - travis_retry pip install --no-cache-dir -r requirements.txt
   - travis_retry pip install --no-cache-dir -r requirements-test.txt
->>>>>>> e69ed2a0
   - travis_retry export PYTHONPATH=$PWD
 
 env:
