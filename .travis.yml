--- conflicted
+++ resolved
@@ -3,17 +3,8 @@
 install:
   - pip install -r requirements.txt
   - pip install pytest==5.2.0 pytest-cov==2.5.1 pytest-pep8 coveralls
-<<<<<<< HEAD
-  - echo $PATH
-  - export PATH=$PATH:$PWD
-  - echo $PATH
-  - echo $JUPYTER_PATH
-  - export JUPYTER_PATH=$PWD
-  - echo $JUPYTER_PATH
-=======
   - export PYTHONPATH=$PWD
   - echo $PYTHONPATH
->>>>>>> cefb156e
 
 env:
   - MPLBACKEND=Agg
