--- conflicted
+++ resolved
@@ -73,12 +73,8 @@
 )
 [[ ! -z "$external" ]] && run_params+=(-v "$external:/data/external")
 
-<<<<<<< HEAD
-docker run -it "${run_params[@]}" angelolab/ark-analysis:v0.4.1
-=======
 # remove the old Docker container if one exists, as it may contain different external volumes
 docker rm -f $VERSION > /dev/null 2>&1 || true
 
 # create the Docker container
-docker run -it "${run_params[@]}" --name $VERSION angelolab/ark-analysis:$VERSION
->>>>>>> ddf57758
+docker run -it "${run_params[@]}" --name $VERSION angelolab/ark-analysis:$VERSION