--- conflicted
+++ resolved
@@ -81,7 +81,6 @@
         composite_fov_dir.mkdir(parents=True, exist_ok=True)
 
         # Save the composite image
-<<<<<<< HEAD
         if composite_directory:
             image_utils.save_image(
                 fname=composite_directory / fov / f"{composite_name}.tiff",
@@ -89,13 +88,7 @@
             )
 
         composite_images[fov] = composite_array.astype(np.uint32)
-=======
-        image_utils.save_image(
-            fname=composite_directory / fov / f"{composite_name}.tiff",
-            data=composite_array.astype(np.float32)
-        )
->>>>>>> 51dd1c42
-
+        
     # Write a log saving composite builder info
     if log_dir:
         variables_to_log = {
