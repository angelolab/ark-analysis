import multiprocessing
import os
from functools import partial
from shutil import move, rmtree

import feather
import numpy as np
import pandas as pd
from alpineer import io_utils, misc_utils
from pyarrow.lib import ArrowInvalid

from ark.phenotyping import cluster_helpers, pixel_cluster_utils

multiprocessing.set_start_method('spawn', force=True)


def run_pixel_consensus_assignment(pixel_data_path, pixel_cc_obj, fov):
    """Helper function to assign pixel consensus clusters

    Args:
        pixel_data_path (str):
            The path to the pixel data directory
        pixel_cc_obj (ark.phenotyping.cluster_helpers.PixieConsensusCluster):
            The pixel consensus cluster object
        fov (str):
            The name of the FOV to process

    Returns:
        tuple (str, int):
            The name of the FOV as well as the return code
    """

    # get the path to the fov
    fov_path = os.path.join(pixel_data_path, fov + '.feather')

    # read in the fov data with SOM labels
    try:
        fov_data = feather.read_dataframe(fov_path)
    # this indicates this fov file is corrupted
    except (ArrowInvalid, OSError, IOError):
        return fov, 1

    # assign the consensus labels to fov_data
    fov_data = pixel_cc_obj.assign_consensus_labels(fov_data)

    # resave the data with the meta cluster labels assigned
    temp_path = os.path.join(pixel_data_path + '_temp', fov + '.feather')
    feather.write_dataframe(fov_data, temp_path, compression='uncompressed')

    return fov, 0


def pixel_consensus_cluster(fovs, channels, base_dir, max_k=20, cap=3,
                            data_dir='pixel_mat_data',
                            pc_chan_avg_som_cluster_name='pixel_channel_avg_som_cluster.csv',
                            multiprocess=False, batch_size=5, seed=42, overwrite=False):
    """Run consensus clustering algorithm on pixel-level summed data across channels
    Saves data with consensus cluster labels to `data_dir`.

    Args:
        fovs (list):
            The list of fovs to subset on
        channels (list):
            The list of channels to subset on
        base_dir (str):
            The path to the data directory
        max_k (int):
            The number of consensus clusters
        cap (int):
            z-score cap to use when hierarchical clustering
        data_dir (str):
            Name of the directory which contains the full preprocessed pixel data.
            This data should also have the SOM cluster labels appended from `cluster_pixels`.
        pc_chan_avg_som_cluster_name (str):
            Name of file to save the channel-averaged results across all SOM clusters to
        multiprocess (bool):
            Whether to use multiprocessing or not
        batch_size (int):
            The number of FOVs to process in parallel, ignored if `multiprocess` is `False`
        seed (int):
            The random seed to set for consensus clustering
        overwrite (bool):
            If set, force overwrites the meta labels in all the FOVs

    Returns:
        cluster_helpers.PixieConsensusCluster:
            The consensus cluster object containing the SOM to meta mapping
    """

    # define the paths to the data
    pixel_data_path = os.path.join(base_dir, data_dir)
    som_cluster_avg_path = os.path.join(base_dir, pc_chan_avg_som_cluster_name)

    # path validation
    io_utils.validate_paths([pixel_data_path, som_cluster_avg_path])

    # if overwrite flag set, run on all FOVs in data_dir
    if overwrite:
        print('Overwrite flag set, reassigning meta cluster labels to all FOVs')
        os.mkdir(pixel_data_path + '_temp')
        fovs_list = io_utils.remove_file_extensions(
            io_utils.list_files(pixel_data_path, substrs='.feather')
        )
    # otherwise, only assign meta clusters to FOVs that don't already have them
    else:
        fovs_list = pixel_cluster_utils.find_fovs_missing_col(
            base_dir, data_dir, 'pixel_meta_cluster'
        )

    # make sure fovs_list only contain fovs that exist in the master fovs list specified
    fovs_list = list(set(fovs_list).intersection(fovs))

    # if there are no FOVs left without meta labels don't run function
    if len(fovs_list) == 0:
        print("There are no more FOVs to assign meta labels to, skipping")
        return

    # if meta cluster labeling is only partially complete, inform the user of restart
    if len(fovs_list) < len(fovs):
        print("Restarting meta cluster label assignment from fov %s, "
              "%d fovs left to process" % (fovs_list[0], len(fovs_list)))

    # consensus clustering setup
    pixel_cc = cluster_helpers.PixieConsensusCluster(
        'pixel', som_cluster_avg_path, channels, max_k=max_k, cap=cap
    )

    # z-score and cap the data
    print("z-score scaling and capping data")
    pixel_cc.scale_data()

    # set random seed for consensus clustering
    np.random.seed(seed)

    # run consensus clustering
    print("Running consensus clustering")
    pixel_cc.run_consensus_clustering()

    # generate the the som to meta cluster map
    pixel_cc.generate_som_to_meta_map()

    # define variable to keep track of number of fovs processed
    fovs_processed = 0

    # define the partial function to iterate over
    fov_data_func = partial(
        run_pixel_consensus_assignment, pixel_data_path, pixel_cc
    )

    # use the som to meta mapping to assign meta cluster values to data in data_path
    print("Mapping pixel data to consensus cluster labels")

    # TODO: this multiprocess logic will be duplicated in several places, should be own function
    if multiprocess:
        with multiprocessing.get_context('spawn').Pool(batch_size) as fov_data_pool:
            for fov_batch in [fovs_list[i:(i + batch_size)]
                              for i in range(0, len(fovs_list), batch_size)]:
                fov_statuses = fov_data_pool.map(fov_data_func, fov_batch)

                for fs in fov_statuses:
                    if fs[1] == 1:
                        print("The data for FOV %s has been corrupted, skipping" % fs[0])
                        fovs_processed -= 1

                # update number of fovs processed
                fovs_processed += len(fov_batch)

                print("Processed %d fovs" % fovs_processed)
    else:
        for fov in fovs_list:
            fov_status = fov_data_func(fov)

            if fov_status[1] == 1:
                print("The data for FOV %s has been corrupted, skipping" % fov_status[0])
                fovs_processed -= 1

            # update number of fovs processed
            fovs_processed += 1

            # update every 10 FOVs, or at the very end
            if fovs_processed % 10 == 0 or fovs_processed == len(fovs_list):
                print("Processed %d fovs" % fovs_processed)

    # remove the data directory and rename the temp directory to the data directory
    rmtree(pixel_data_path)
    move(pixel_data_path + '_temp', pixel_data_path)

    return pixel_cc


def generate_meta_avg_files(fovs, channels, base_dir, pixel_cc, data_dir='pixel_mat_data',
                            pc_chan_avg_som_cluster_name='pixel_channel_avg_som_cluster.csv',
                            pc_chan_avg_meta_cluster_name='pixel_channel_avg_meta_cluster.csv',
                            num_fovs_subset=100, seed=42, overwrite=False):
    """Computes and saves the average channel expression across pixel meta clusters.
    Assigns meta cluster labels to the data stored in `pc_chan_avg_som_cluster_name`.

    Args:
        fovs (list):
            The list of fovs to subset on
        channels (list):
            The list of channels to subset on
        base_dir (str):
            The path to the data directory
        pixel_cc (cluster_helpers.PixieConsensusCluster):
            The consensus cluster object containing the SOM to meta mapping
        data_dir (str):
            Name of the directory which contains the full preprocessed pixel data.
            This data should also have the SOM cluster labels appended from `cluster_pixels`.
        pc_chan_avg_som_cluster_name (str):
            Name of file to save the channel-averaged results across all SOM clusters to
        pc_chan_avg_meta_cluster_name (str):
            Name of file to save the channel-averaged results across all meta clusters to
        num_fovs_subset (float):
            The number of FOVs to subset on for meta cluster channel averaging
        seed (int):
            The random seed to use for subsetting FOVs
        overwrite (bool):
            If set, force overwrites the existing average channel expression file if it exists
    """

    # define the paths to the data
    som_cluster_avg_path = os.path.join(base_dir, pc_chan_avg_som_cluster_name)
    meta_cluster_avg_path = os.path.join(base_dir, pc_chan_avg_meta_cluster_name)

    # path validation
    io_utils.validate_paths([som_cluster_avg_path])

    # if the channel meta average file already exists and the overwrite flag isn't set, skip
    if os.path.exists(meta_cluster_avg_path):
        if not overwrite:
            print("Already generated meta cluster channel average file, skipping")
            return

        print("Overwrite flag set, regenerating meta cluster channel average file")

    # compute average channel expression for each pixel meta cluster
    # and the number of pixels per meta cluster
    print("Computing average channel expression across pixel meta clusters")
    pixel_channel_avg_meta_cluster = pixel_cluster_utils.compute_pixel_cluster_channel_avg(
        fovs,
        channels,
        base_dir,
        'pixel_meta_cluster',
        pixel_cc.max_k,
        data_dir,
        num_fovs_subset=num_fovs_subset,
        seed=seed,
        keep_count=True
    )

    # save pixel_channel_avg_meta_cluster
    pixel_channel_avg_meta_cluster.to_csv(
        meta_cluster_avg_path,
        index=False
    )

    # merge metacluster assignments in
    print("Mapping meta cluster values onto average channel expression across pixel SOM clusters")
    pixel_channel_avg_som_cluster = pd.read_csv(som_cluster_avg_path)

    # this happens if the overwrite flag is set with previously generated data, need to overwrite
    if 'pixel_meta_cluster' in pixel_channel_avg_som_cluster.columns.values:
        pixel_channel_avg_som_cluster = pixel_channel_avg_som_cluster.drop(
            columns='pixel_meta_cluster'
        )

<<<<<<< HEAD
    pixel_channel_avg_som_cluster["pixel_som_cluster"] =\
        pixel_channel_avg_som_cluster["pixel_som_cluster"].astype(int)
=======
    pixel_channel_avg_som_cluster["pixel_som_cluster"] = pixel_channel_avg_som_cluster[
        "pixel_som_cluster"
    ].astype(int)
>>>>>>> e604956d
    pixel_channel_avg_som_cluster = pd.merge_asof(
        pixel_channel_avg_som_cluster, pixel_cc.mapping, on="pixel_som_cluster"
    )

    # resave channel-averaged results across all pixel SOM clusters with metacluster assignments
    pixel_channel_avg_som_cluster.to_csv(
        som_cluster_avg_path,
        index=False
    )


def update_pixel_meta_labels(pixel_data_path, pixel_remapped_dict,
                             pixel_renamed_meta_dict, fov):
    """Helper function to reassign meta cluster names based on remapping scheme to a FOV

    Args:
        pixel_data_path (str):
            The path to the pixel data drectory
        pixel_remapped_dict (dict):
            The mapping from pixel SOM cluster to pixel meta cluster label (not renamed)
        pixel_renamed_meta_dict (dict):
            The mapping from pixel meta cluster label to renamed pixel meta cluster name
        fov (str):
            The name of the FOV to process

    Returns:
        tuple (str, int):
            The name of the FOV as well as the return code
    """

    # get the path to the fov
    fov_path = os.path.join(pixel_data_path, fov + '.feather')

    # read in the fov data with SOM and meta cluster labels
    try:
        fov_data = feather.read_dataframe(fov_path)
    # this indicates this fov file is corrupted
    except (ArrowInvalid, OSError, IOError):
        return fov, 1

    # ensure that no SOM clusters are missing from the mapping
    misc_utils.verify_in_list(
        fov_som_labels=fov_data['pixel_som_cluster'].unique(),
        som_labels_in_mapping=list(pixel_remapped_dict.keys())
    )

    # assign the new meta cluster labels
    fov_data['pixel_meta_cluster'] = fov_data['pixel_som_cluster'].map(
        pixel_remapped_dict
    )

    # assign the renamed meta cluster names
    fov_data['pixel_meta_cluster_rename'] = fov_data['pixel_meta_cluster'].map(
        pixel_renamed_meta_dict
    )

    # resave the data with the new meta cluster labels
    temp_path = os.path.join(pixel_data_path + '_temp', fov + '.feather')
    feather.write_dataframe(fov_data, temp_path, compression='uncompressed')

    return fov, 0


def apply_pixel_meta_cluster_remapping(fovs, channels, base_dir,
                                       pixel_data_dir,
                                       pixel_remapped_name,
                                       multiprocess=False, batch_size=5):
    """Apply the meta cluster remapping to the data in `pixel_data_dir`.

    Args:
        fovs (list):
            The list of fovs to subset on
        channels (list):
            The list of channels to subset on
        base_dir (str):
            The path to the data directories
        pixel_data_dir (str):
            Name of directory with the full pixel data.
            This data should also have the SOM cluster labels appended from `cluster_pixels`
            and the meta cluster labels appended from `pixel_consensus_cluster`.
        pixel_remapped_name (str):
            Name of the file containing the pixel SOM clusters to their remapped meta clusters
        multiprocess (bool):
            Whether to use multiprocessing or not
        batch_size (int):
            The number of FOVs to process in parallel
    """

    # define the data paths
    pixel_data_path = os.path.join(base_dir, pixel_data_dir)
    pixel_remapped_path = os.path.join(base_dir, pixel_remapped_name)

    # file path validation
    io_utils.validate_paths([pixel_data_path, pixel_remapped_path])

    # read in the remapping
    pixel_remapped_data = pd.read_csv(pixel_remapped_path)

    # assert the correct columns are contained
    misc_utils.verify_same_elements(
        remapped_data_cols=pixel_remapped_data.columns.values,
        required_cols=['pixel_som_cluster', 'pixel_meta_cluster', 'pixel_meta_cluster_rename']
    )

    # create the mapping from pixel SOM to pixel meta cluster
    pixel_remapped_dict = dict(
        pixel_remapped_data[
            ['pixel_som_cluster', 'pixel_meta_cluster']
        ].values
    )

    # ensure no duplicated renamed meta clusters make it in
    cluster_helpers.verify_unique_meta_clusters(pixel_remapped_data, meta_cluster_type="pixel")

    # create the mapping from pixel meta cluster to renamed pixel meta cluster
    pixel_renamed_meta_dict = dict(pixel_remapped_data[
        ['pixel_meta_cluster', 'pixel_meta_cluster_rename']
    ].drop_duplicates().values)

    # define the partial function to iterate over
    fov_data_func = partial(
        update_pixel_meta_labels, pixel_data_path,
        pixel_remapped_dict, pixel_renamed_meta_dict
    )

    # if it doesn't already exist, create a temporary directory to write the data
    if not os.path.exists(pixel_data_path + '_temp'):
        os.mkdir(pixel_data_path + '_temp')
        fov_list = fovs
    # otherwise, re-run only for unprocessed FOVs
    else:
        # NOTE: this will only test the else statement in find_fovs_missing_col
        fov_list = pixel_cluster_utils.find_fovs_missing_col(
            base_dir, pixel_data_dir, 'pixel_meta_cluster_rename'
        )
        print("Restarting meta cluster remapping assignment from %s, "
              "%d fovs left to process" % (fov_list[0], len(fov_list)))

    # define variable to keep track of number of fovs processed
    fovs_processed = 0

    print("Using re-mapping scheme to re-label pixel meta clusters")
    if multiprocess:
        # define the multiprocessing context
        with multiprocessing.get_context('spawn').Pool(batch_size) as fov_data_pool:
            # asynchronously generate and save the pixel matrices per FOV
            for fov_batch in [fov_list[i:(i + batch_size)]
                              for i in range(0, len(fov_list), batch_size)]:
                fov_statuses = fov_data_pool.map(fov_data_func, fov_batch)

                for fs in fov_statuses:
                    if fs[1] == 1:
                        print("The data for FOV %s has been corrupted, skipping" % fs[0])
                        fovs_processed -= 1

                # update number of fovs processed
                fovs_processed += len(fov_batch)

                print("Processed %d fovs" % fovs_processed)
    else:
        for fov in fov_list:
            fov_status = fov_data_func(fov)

            if fov_status[1] == 1:
                print("The data for FOV %s has been corrupted, skipping" % fov_status[0])
                fovs_processed -= 1

            # update number of fovs processed
            fovs_processed += 1

            # update every 10 FOVs, or at the very end
            if fovs_processed % 10 == 0 or fovs_processed == len(fov_list):
                print("Processed %d fovs" % fovs_processed)

    # remove the data directory and rename the temp directory to the data directory
    rmtree(pixel_data_path)
    move(pixel_data_path + '_temp', pixel_data_path)


def generate_remap_avg_files(fovs, channels, base_dir, pixel_data_dir, pixel_remapped_name,
                             pc_chan_avg_som_cluster_name, pc_chan_avg_meta_cluster_name,
                             num_fovs_subset=100, seed=42):
    """Resaves the re-mapped consensus data to `pixel_data_dir` and re-runs the
    average channel expression per pixel meta cluster computation.

    Re-maps the pixel SOM clusters to meta clusters in `pc_chan_avg_som_cluster_name`.

    Args:
        fovs (list):
            The list of fovs to subset on
        channels (list):
            The list of channels to subset on
        base_dir (str):
            The path to the data directories
        pixel_data_dir (str):
            Name of directory with the full pixel data.
            This data should also have the SOM cluster labels appended from `cluster_pixels`
            and the meta cluster labels appended from `pixel_consensus_cluster`.
        pixel_remapped_name (str):
            Name of the file containing the pixel SOM clusters to their remapped meta clusters
        pc_chan_avg_som_cluster_name (str):
            Name of the file containing the channel-averaged results across all SOM clusters
        pc_chan_avg_meta_cluster_name (str):
            Name of the file containing the channel-averaged results across all meta clusters
        num_fovs_subset (float):
            The number of FOVs to subset on for meta cluster channel averaging
        seed (int):
            The random seed to use for subsetting FOVs
    """

    # define the data paths
    pixel_remapped_path = os.path.join(base_dir, pixel_remapped_name)
    som_cluster_avg_path = os.path.join(base_dir, pc_chan_avg_som_cluster_name)
    meta_cluster_avg_path = os.path.join(base_dir, pc_chan_avg_meta_cluster_name)

    # file path validation
    io_utils.validate_paths([pixel_remapped_path, som_cluster_avg_path, meta_cluster_avg_path])

    # read in the unique meta clusters defined in pixel_remapped_path
    new_meta_clusters = pd.read_csv(pixel_remapped_path)['pixel_meta_cluster'].unique()

    # read in the remapping
    # TODO: define a separate function for this duplicated logic, OOP will help greatly (soon...)
    pixel_remapped_data = pd.read_csv(pixel_remapped_path)

    # create the mapping from pixel SOM to pixel meta cluster
    pixel_remapped_dict = dict(
        pixel_remapped_data[
            ['pixel_som_cluster', 'pixel_meta_cluster']
        ].values
    )

    # create the mapping from pixel meta cluster to renamed pixel meta cluster
    pixel_renamed_meta_dict = dict(
        pixel_remapped_data[
            ['pixel_meta_cluster', 'pixel_meta_cluster_rename']
        ].drop_duplicates().values
    )

    # re-compute average channel expression for each pixel meta cluster
    # and the number of pixels per meta cluster, add renamed meta cluster column in
    print("Re-computing average channel expression across pixel meta clusters")
    pixel_channel_avg_meta_cluster = pixel_cluster_utils.compute_pixel_cluster_channel_avg(
        fovs,
        channels,
        base_dir,
        'pixel_meta_cluster',
        len(pixel_remapped_data['pixel_meta_cluster'].unique()),
        pixel_data_dir,
        num_fovs_subset=num_fovs_subset,
        seed=seed,
        keep_count=True
    )
    pixel_channel_avg_meta_cluster['pixel_meta_cluster_rename'] = \
        pixel_channel_avg_meta_cluster['pixel_meta_cluster'].map(pixel_renamed_meta_dict)

    # re-save the pixel channel average meta cluster table
    pixel_channel_avg_meta_cluster.to_csv(meta_cluster_avg_path, index=False)

    # re-assign pixel meta cluster labels back to the pixel channel average som cluster table
    pixel_channel_avg_som_cluster = pd.read_csv(som_cluster_avg_path)

    print("Re-assigning meta cluster column in pixel SOM cluster average channel expression table")
    pixel_channel_avg_som_cluster['pixel_meta_cluster'] = \
        pixel_channel_avg_som_cluster['pixel_som_cluster'].map(pixel_remapped_dict)

    pixel_channel_avg_som_cluster['pixel_meta_cluster_rename'] = \
        pixel_channel_avg_som_cluster['pixel_meta_cluster'].map(pixel_renamed_meta_dict)

    # re-save the pixel channel average som cluster table
    pixel_channel_avg_som_cluster.to_csv(som_cluster_avg_path, index=False)<|MERGE_RESOLUTION|>--- conflicted
+++ resolved
@@ -265,14 +265,8 @@
             columns='pixel_meta_cluster'
         )
 
-<<<<<<< HEAD
     pixel_channel_avg_som_cluster["pixel_som_cluster"] =\
         pixel_channel_avg_som_cluster["pixel_som_cluster"].astype(int)
-=======
-    pixel_channel_avg_som_cluster["pixel_som_cluster"] = pixel_channel_avg_som_cluster[
-        "pixel_som_cluster"
-    ].astype(int)
->>>>>>> e604956d
     pixel_channel_avg_som_cluster = pd.merge_asof(
         pixel_channel_avg_som_cluster, pixel_cc.mapping, on="pixel_som_cluster"
     )
