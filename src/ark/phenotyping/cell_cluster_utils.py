import os
import subprocess
import warnings

import feather
import matplotlib.patches as patches
import matplotlib.pyplot as plt
import numpy as np
import pandas as pd
import scipy.stats as stats
from alpineer import io_utils, misc_utils

from ark.analysis import visualize
from ark.phenotyping import cluster_helpers


def compute_cell_som_cluster_cols_avg(cell_cluster_data, cell_som_cluster_cols,
                                      cell_cluster_col, keep_count=False):
    """For each cell SOM cluster, compute the average expression of all `cell_som_cluster_cols`

    Args:
        cell_cluster_data (pandas.DataFrame):
            The cell data with SOM and/or meta labels, created by `cluster_cells` or
            `cell_consensus_cluster`
        cell_som_cluster_cols (list):
            The list of columns used for SOM training
        cell_cluster_col (str):
            Name of the cell cluster column to group by,
            should be `'cell_som_cluster'` or `'cell_meta_cluster'`
        keep_count (bool):
            Whether to include the cell counts or not,
            should only be set to `True` for visualization support

    Returns:
        pandas.DataFrame:
            Contains the average values for each column across cell SOM clusters
    """

    # verify the cell cluster col prefix specified is valid
    misc_utils.verify_in_list(
        provided_cluster_col=cell_cluster_col,
        valid_cluster_cols=['cell_som_cluster', 'cell_meta_cluster']
    )

    # verify that the cluster columns are valid
    misc_utils.verify_in_list(
        provided_cluster_col=cell_som_cluster_cols,
        cluster_data_valid_cols=cell_cluster_data.columns.values
    )

    # subset the data by columns used for SOM training, as well as the cell SOM assignments
    cell_cluster_data_subset = cell_cluster_data.loc[
        :, list(cell_som_cluster_cols) + [cell_cluster_col]
    ]

    # average each column grouped by the cell cluster column
    mean_count_totals = cell_cluster_data_subset.groupby(cell_cluster_col).mean().reset_index()

    # if keep_count is included, add the count column to the cell table
    if keep_count:
        cell_cluster_totals = cell_cluster_data_subset.groupby(
            cell_cluster_col
        ).size().to_frame('count')
        cell_cluster_totals = cell_cluster_totals.reset_index(drop=True)
        mean_count_totals['count'] = cell_cluster_totals['count']

    return mean_count_totals


def compute_cell_cluster_weighted_channel_avg(fovs, channels, base_dir,
                                              weighted_cell_channel_name,
                                              cell_cluster_data,
                                              cell_cluster_col='cell_meta_cluster'):
    """Computes the average weighted marker expression for each cell cluster

    Args:
        fovs (list):
            The list of fovs to subset on
        channels (list):
            The list of channels to subset on
        base_dir (str):
            The path to the data directory
        weighted_cell_channel_name (str):
            The name of the weighted cell table, created in `3_Pixie_Cluster_Cells.ipynb`
        cell_cluster_data (pandas.DataFrame):
            Name of the file containing the cell data with cluster labels
        cell_cluster_col (str):
            Whether to aggregate by cell SOM or meta labels
            Needs to be either 'cell_som_cluster', or 'cell_meta_cluster'

    Returns:
        pandas.DataFrame:
            Each cell cluster mapped to the average expression for each marker
    """

    weighted_cell_channel_name_path: str = os.path.join(base_dir, weighted_cell_channel_name)

    # verify the cell table actually exists
    io_utils.validate_paths([weighted_cell_channel_name_path])

    # verify the cell cluster col specified is valid
    misc_utils.verify_in_list(
        provided_cluster_col=[cell_cluster_col],
        valid_cluster_cols=['cell_som_cluster', 'cell_meta_cluster']
    )

    # read the weighted cell channel table in
    cell_table = feather.read_dataframe(weighted_cell_channel_name_path)

    # subset on only the fovs the user has specified
    cell_table = cell_table[cell_table['fov'].isin(fovs)]

    # need to ensure that both cell_table and cluster_data have FOVs and segmentation_labels sorted
    # in the same order, this can be done by simply sorting by fov and segmentation_label for both
    cell_table = cell_table.sort_values(
        by=['fov', 'segmentation_label']
    ).reset_index(drop=True)
    cell_cluster_data = cell_cluster_data.sort_values(
        by=['fov', 'segmentation_label']
    ).reset_index(drop=True)

    # add an extra check to ensure that the FOVs and segmentation labels are in the same order
    misc_utils.verify_same_elements(
        enforce_order=True,
        cell_table_fovs=list(cell_table['fov']),
        cluster_data_fovs=list(cell_cluster_data['fov'])
    )
    misc_utils.verify_same_elements(
        enforce_order=True,
        cell_table_labels=list(cell_table['segmentation_label']),
        cluster_data_labels=list(cell_cluster_data['segmentation_label'])
    )

    # assign the cluster labels to cell_table
    cell_table[cell_cluster_col] = cell_cluster_data[cell_cluster_col]

    # subset the cell table by just the desired channels and the cell_cluster_col
    cell_table = cell_table[channels + [cell_cluster_col]]

    # compute the mean channel expression across each cell cluster
    channel_avgs = cell_table.groupby(cell_cluster_col).mean().reset_index()

    return channel_avgs


def compute_p2c_weighted_channel_avg(pixel_channel_avg, channels, cell_counts,
                                     fovs=None, pixel_cluster_col='pixel_meta_cluster_rename'):
    """Compute the average marker expression for each cell weighted by pixel cluster

    This expression is weighted by the pixel SOM/meta cluster counts. So for each cell,
    marker expression vector is computed by:

    `pixel_cluster_n_count * avg_marker_exp_pixel_cluster_n + ...`

    These values are then normalized by the cell's respective size.

    Note that this function will only be used to correct overlapping signal for visualization.

    Args:
        pixel_channel_avg (pandas.DataFrame):
            The average channel values for each pixel SOM/meta cluster
            Computed by `compute_pixel_cluster_channel_avg`
        channels (list):
            The list of channels to subset `pixel_channel_avg` by
        cell_counts (pandas.DataFrame):
            The dataframe listing the number of each type of pixel SOM/meta cluster per cell
        fovs (list):
            The list of fovs to include, if `None` provided all are used
        pixel_cluster_col (str):
            Name of the cell cluster column to group by
            Should be `'pixel_som_cluster'` or `'pixel_meta_cluster_rename'`

    Returns:
        pandas.DataFrame:
            Returns the average marker expression for each cell in the dataset
    """

    # if no fovs provided make sure they're all iterated over
    if fovs is None:
        fovs = list(cell_counts['fov'].unique())
    else:
        # verify that the fovs provided are valid
        misc_utils.verify_in_list(
            provided_fovs=fovs,
            dataset_fovs=cell_counts['fov'].unique()
        )

    # verify the pixel_cluster_col provided is valid
    misc_utils.verify_in_list(
        provided_cluster_col=pixel_cluster_col,
        valid_cluster_cols=['pixel_som_cluster', 'pixel_meta_cluster_rename']
    )

    # subset over the provided fovs
    cell_counts_sub = cell_counts[cell_counts['fov'].isin(fovs)].copy()

    # subset over the cluster count columns of pixel_channel_avg
    cluster_cols = [c for c in cell_counts_sub.columns.values if pixel_cluster_col in c]
    cell_counts_clusters = cell_counts_sub[cluster_cols].copy()

    # sort the columns of cell_counts_clusters in ascending cluster order
    cell_counts_clusters = cell_counts_clusters.reindex(
        sorted(cell_counts_clusters.columns.values),
        axis=1
    )

    # sort the pixel_channel_avg table by pixel_cluster_col in ascending cluster order
    # NOTE: to handle numeric cluster names types, we need to cast the pixel_cluster_col values
    # to str to ensure the same sorting is used
    if np.issubdtype(pixel_channel_avg[pixel_cluster_col].dtype, np.integer):
        pixel_channel_avg[pixel_cluster_col] = pixel_channel_avg[pixel_cluster_col].astype(str)

    # sort the pixel channel average by pixel cluster col for standardization
    # needed because the cell_counts_clusters columns are sorted by increasing pixel cluster
    pixel_channel_avg_sorted = pixel_channel_avg.sort_values(by=pixel_cluster_col)

    # retrieve the pixel SOM clusters represented in the cell counts table
    cell_counts_cluster_ids = [
        x.replace(pixel_cluster_col + '_', '') for x in cell_counts_clusters.columns.values
    ]

    # subset pixel channel cluster IDs on just the cell counts cluster IDs contained
    pixel_channel_avg_sorted = pixel_channel_avg_sorted[
        pixel_channel_avg_sorted[pixel_cluster_col].isin(cell_counts_cluster_ids)
    ]

    # retrieve the pixel cluster ids
    pixel_channel_cluster_ids = pixel_channel_avg_sorted[pixel_cluster_col].values

    # extra sanity checking, the matrix multiplication will fail otherwise
    # this should never fail, just as an added protection
    misc_utils.verify_same_elements(
        enforce_order=True,
        cell_counts_cluster_ids=cell_counts_cluster_ids,
        pixel_channel_cluster_ids=pixel_channel_cluster_ids
    )

    # assert that the channel subset provided is valid
    # this should never fail, just as an added protection
    misc_utils.verify_in_list(
        provided_channels=channels,
        pixel_channel_avg_cols=pixel_channel_avg_sorted.columns.values
    )

    # subset over just the markers of pixel_channel_avg
    pixel_channel_avg_sub = pixel_channel_avg_sorted[channels]

    # broadcast multiply cell_counts_clusters and pixel_channel_avg to get weighted
    # average expression values for each cell
    weighted_cell_channel = np.matmul(
        cell_counts_clusters.values, pixel_channel_avg_sub.values
    )

    # convert back to dataframe
    weighted_cell_channel = pd.DataFrame(
        weighted_cell_channel, columns=channels
    )

    # add columns back
    meta_cols = ['cell_size', 'fov', 'segmentation_label']
    weighted_cell_channel[meta_cols] = cell_counts_sub.reset_index(drop=True)[meta_cols]

    # normalize the channel columns by the cell size
    weighted_cell_channel[channels] = weighted_cell_channel[channels].div(
        weighted_cell_channel['cell_size'],
        axis=0
    )

    return weighted_cell_channel


def create_c2pc_data(fovs, pixel_data_path, cell_table_path,
                     pixel_cluster_col='pixel_meta_cluster_rename'):
    """Create a matrix with each fov-cell label pair and their SOM pixel/meta cluster counts

    Args:
        fovs (list):
            The list of fovs to subset on
        pixel_data_path (str):
            Path to directory with the pixel data with SOM and meta labels attached.
            Created by `pixel_consensus_cluster`.
        cell_table_path (str):
            Path to the cell table, needs to be created with `Segment_Image_Data.ipynb`
        pixel_cluster_col (str):
            The name of the pixel cluster column to count per cell
            Should be `'pixel_som_cluster'` or `'pixel_meta_cluster_rename'`

    Returns:
        tuple:

        - `pandas.DataFrame`: cell x cluster counts of each pixel SOM/meta cluster per each cell
        - `pandas.DataFrame`: same as above, but normalized by `cell_size`
    """

    # verify the pixel_cluster_col provided is valid
    misc_utils.verify_in_list(
        provided_cluster_col=[pixel_cluster_col],
        valid_cluster_cols=['pixel_som_cluster', 'pixel_meta_cluster_rename']
    )

    # read the cell table data
    cell_table = pd.read_csv(cell_table_path)

    # verify that the user has specified fov, label, and cell_size columns in their cell table
    misc_utils.verify_in_list(
        required_cell_table_cols=['fov', 'label', 'cell_size'],
        provided_cell_table_cols=cell_table.columns.values
    )

    # subset on fov, label, and cell size
    cell_table = cell_table[['fov', 'label', 'cell_size']]

    # convert labels to int type
    cell_table['label'] = cell_table['label'].astype(int)

    # rename cell_table label as segmentation_label for joining purposes
    cell_table = cell_table.rename(columns={'label': 'segmentation_label'})

    # subset on only the fovs the user has specified
    cell_table = cell_table[cell_table['fov'].isin(fovs)]

    # define cell_table columns to subset on for merging
    cell_table_cols = ['fov', 'segmentation_label', 'cell_size']

    for fov in fovs:
        # read in the pixel dataset for the fov
        fov_pixel_data = feather.read_dataframe(
            os.path.join(pixel_data_path, fov + '.feather')
        )

        # create a groupby object that aggregates the segmentation_label and the pixel_cluster_col
        # intermediate step for creating a pivot table, makes it easier
        group_by_cluster_col = fov_pixel_data.groupby(
            ['segmentation_label', pixel_cluster_col]
        ).size().reset_index(name='count')

        # if cluster labels end up as float (can happen with numeric types), convert to int
        if group_by_cluster_col[pixel_cluster_col].dtype == float:
            group_by_cluster_col[pixel_cluster_col] = group_by_cluster_col[
                pixel_cluster_col
            ].astype(int)

        # counts number of pixel SOM/meta clusters per cell
        num_cluster_per_seg_label = group_by_cluster_col.pivot(
            index='segmentation_label', columns=pixel_cluster_col, values='count'
        ).fillna(0).astype(int)

        # renames the columns to have 'pixel_som_cluster_' or 'pixel_meta_cluster_rename_' prefix
        new_columns = [
            '%s_' % pixel_cluster_col + str(c) for c in num_cluster_per_seg_label.columns
        ]
        num_cluster_per_seg_label.columns = new_columns

        # get intersection of the segmentation labels between cell_table_indices
        # and num_cluster_per_seg_label
        cell_table_labels = list(cell_table[cell_table['fov'] == fov]['segmentation_label'])
        cluster_labels = list(num_cluster_per_seg_label.index.values)
        label_intersection = list(set(cell_table_labels).intersection(cluster_labels))

        # subset on the label intersection
        num_cluster_per_seg_label = num_cluster_per_seg_label.loc[label_intersection]
        cell_table_indices = pd.Index(
            cell_table[
                (cell_table['fov'] == fov) &
                (cell_table['segmentation_label'].isin(label_intersection))
            ].index.values
        )

        # combine the data of num_cluster_per_seg_label into cell_table_indices
        num_cluster_per_seg_label = num_cluster_per_seg_label.set_index(cell_table_indices)
        cell_table = cell_table.combine_first(num_cluster_per_seg_label)

    # NaN means the cluster wasn't found in the specified fov-cell pair
    cell_table = cell_table.fillna(0)

    # also produce a cell table with counts normalized by cell_size
    cell_table_norm = cell_table.copy()

    count_cols = [c for c in cell_table_norm.columns if '%s_' % pixel_cluster_col in c]
    cell_table_norm[count_cols] = cell_table_norm[count_cols].div(cell_table_norm['cell_size'],
                                                                  axis=0)

    # reset the indices of cell_table and cell_table_norm to make things consistent
    cell_table = cell_table.reset_index(drop=True)
    cell_table_norm = cell_table_norm.reset_index(drop=True)

    # find columns that are set to all 0
    cell_zero_cols = list(cell_table_norm[count_cols].columns[
        (cell_table_norm[count_cols] == 0).all()
    ].values)

    # filter out these columns (they will cause normalization to fail)
    if len(cell_zero_cols) > 0:
        warnings.warn('Pixel clusters %s do not appear in any cells, removed from analysis' %
                      ','.join(cell_zero_cols))
        cell_table = cell_table.drop(columns=cell_zero_cols)
        cell_table_norm = cell_table_norm.drop(columns=cell_zero_cols)

    return cell_table, cell_table_norm


<<<<<<< HEAD
def train_cell_som(fovs, channels, base_dir, pixel_data_dir, cell_table_path,
                   cluster_counts_name='cluster_counts.feather',
                   cluster_counts_size_norm_name='cluster_counts_size_norm.feather',
                   pixel_cluster_col='pixel_meta_cluster_rename',
                   pc_chan_avg_name='pc_chan_avg.csv',
                   som_weights_name='cell_som_weights.feather',
                   weighted_cell_channel_name='weighted_cell_channel.feather',
                   xdim=10, ydim=10, lr_start=0.05, lr_end=0.01, num_passes=1, seed=42,
                   overwrite=False):
    """Run the SOM training on the number of pixel/meta clusters in each cell of each fov
=======
def train_cell_som(fovs, base_dir, cell_table_path, cell_som_cluster_cols,
                   cell_som_input_data, som_weights_name='cell_som_weights.feather',
                   xdim=10, ydim=10, lr_start=0.05, lr_end=0.01, num_passes=1, seed=42):
    """Run the SOM training on the expression columns specified in `cell_som_cluster_cols`.
>>>>>>> 3a24d447

    Saves the SOM weights to `base_dir/som_weights_name`.

    Args:
        fovs (list):
            The list of fovs to subset on
        base_dir (str):
            The path to the data directories
        cell_table_path (str):
            Path of the cell table, needs to be created with `Segment_Image_Data.ipynb`
        cell_som_cluster_cols (list):
            The list of columns in `cell_som_input_data_name` to use for SOM training
        cell_som_input_data (pandas.DataFrame):
            The input data to use for SOM training
        som_weights_name (str):
            The name of the file to save the SOM weights to
        xdim (int):
            The number of x nodes to use for the SOM
        ydim (int):
            The number of y nodes to use for the SOM
        lr_start (float):
            The start learning rate for the SOM, decays to `lr_end`
        lr_end (float):
            The end learning rate for the SOM, decays from `lr_start`
        num_passes (int):
            The number of training passes to make through the dataset
        seed (int):
            The random seed to use for training the SOM
        overwrite (bool):
            If set, force retrains the SOM and overwrites the weights

    Returns:
        cluster_helpers.CellSOMCluster:
            The SOM cluster object containing the cell SOM weights
    """

    # define the data paths
    som_weights_path = os.path.join(base_dir, som_weights_name)

    # check the cell table path exists
    io_utils.validate_paths([cell_table_path])

    # verify the cell_som_cluster_cols columns provided are valid
    misc_utils.verify_in_list(
        provided_cluster_cols=cell_som_cluster_cols,
        som_input_cluster_cols=cell_som_input_data.columns.values
    )

    # define the cell SOM cluster object
    cell_pysom = cluster_helpers.CellSOMCluster(
        cell_som_input_data, som_weights_path, fovs, cell_som_cluster_cols,
        num_passes=num_passes, xdim=xdim, ydim=ydim, lr_start=lr_start, lr_end=lr_end,
        seed=seed
    )

    # train the SOM weights
    # NOTE: seed has to be set in cyFlowSOM.pyx, done by passing flag in PixieSOMCluster
    print("Training SOM")
    cell_pysom.train_som(overwrite=overwrite)

    return cell_pysom


def cluster_cells(base_dir, cell_pysom, cell_som_cluster_cols):
    """Uses trained SOM weights to assign cluster labels on full cell data.

    Saves data with cluster labels to `cell_cluster_name`.

    Args:
        base_dir (str):
            The path to the data directory
        cell_pysom (cluster_helpers.CellSOMCluster):
            The SOM cluster object containing the cell SOM weights
        cell_som_cluster_cols (list):
            The list of columns used for SOM training

    Returns:
        pandas.DataFrame:
            The cell data in `cell_pysom.cell_data` with SOM labels assigned
    """

    # raise error if weights haven't been assigned to cell_pysom
    if cell_pysom.weights is None:
        raise ValueError("Using untrained cell_pysom object, please invoke train_cell_som first")

    # non-pixel cluster inputs won't be cell size normalized
    cols_to_drop = ['fov', 'segmentation_label']
    if 'cell_size' in cell_pysom.cell_data.columns.values:
        cols_to_drop.append('cell_size')

    # ensure the weights columns are valid indexes, do so by ensuring
<<<<<<< HEAD
    # the cluster_counts_norm and weights columns are the same
    # minus the metadata columns (and possibly cluster col) that appear in cluster_counts_norm
    cols_to_drop = ['fov', 'segmentation_label', 'cell_size']
    if 'cell_som_cluster' in cell_pysom.cell_data:
        cols_to_drop.append('cell_som_cluster')

    cluster_counts_size_norm = cell_pysom.cell_data.drop(
=======
    # the cell_som_input_data and weights columns are the same
    # minus the metadata columns that appear in cluster_counts_norm
    cell_som_input_data = cell_pysom.cell_data.drop(
>>>>>>> 3a24d447
        columns=cols_to_drop
    )

    # handles the case if user specifies a subset of columns for generic cell clustering
    # NOTE: CellSOMCluster ensures column ordering by using the preset self.columns as an index
    misc_utils.verify_in_list(
        cell_weights_columns=cell_pysom.weights.columns.values,
        cell_som_input_data_columns=cell_som_input_data.columns.values
    )

    # run the trained SOM on the dataset, assigning clusters
    print("Mapping cell data to SOM cluster labels")
    cell_data_som_labels = cell_pysom.assign_som_clusters()

    return cell_data_som_labels


def generate_som_avg_files(base_dir, cell_som_input_data, cell_som_cluster_cols,
                           cell_som_expr_col_avg_name):
    """Computes and saves the average expression of all `cell_som_cluster_cols`
    across cell SOM clusters.

    Args:
        base_dir (str):
            The path to the data directory
        cell_som_input_data (pandas.DataFrame):
            The input data used for SOM training with SOM labels attached
        cell_som_cluster_cols (list):
            The list of columns used for SOM training
        cell_som_expr_col_avg_name (str):
            The name of the file to write the average expression per column
            across cell SOM clusters
    """

    # define the paths to the data
    som_expr_col_avg_path = os.path.join(base_dir, cell_som_expr_col_avg_name)

    # raise error if cell_som_input_data doesn't contain SOM labels
    if 'cell_som_cluster' not in cell_som_input_data.columns.values:
        raise ValueError('cell_som_input_data does not have SOM labels assigned')

    # if the channel SOM average file already exists, skip
    if os.path.exists(som_expr_col_avg_path):
        print("Already generated average expression file for each cell SOM column, skipping")
        return

    # compute the average column expression values per cell SOM cluster
    print("Computing the average value of each training column specified per cell SOM cluster")
    cell_som_cluster_avgs = compute_cell_som_cluster_cols_avg(
        cell_som_input_data,
        cell_som_cluster_cols,
        'cell_som_cluster',
        keep_count=True
    )

    # save the average expression values of cell_som_cluster_cols per cell SOM cluster
    cell_som_cluster_avgs.to_csv(
        som_expr_col_avg_path,
        index=False
    )


def cell_consensus_cluster(base_dir, cell_som_cluster_cols, cell_som_input_data,
                           cell_som_expr_col_avg_name, max_k=20, cap=3, seed=42):
    """Run consensus clustering algorithm on cell-level data averaged across each cell SOM cluster.

    Saves data with consensus cluster labels to cell_consensus_name.

    Args:
        base_dir (str):
            The path to the data directory
        cell_som_cluster_cols (list):
            The list of columns used for SOM training
        cell_som_input_data (pandas.DataFrame):
            The data used for SOM training with SOM labels attached
        cell_som_expr_col_avg_name (str):
            The name of the file with the average expression per column across cell SOM clusters.
            Used to run consensus clustering on.
        max_k (int):
            The number of consensus clusters
        cap (int):
            z-score cap to use when hierarchical clustering
        seed (int):
            The random seed to set for consensus clustering

    Returns:
        tuple:
            - cluster_helpers.PixieConsensusCluster: the consensus cluster object containing the
              SOM to meta mapping
            - pandas.DataFrame: the input data used for SOM training with meta labels attached
    """
    # define the paths to the data
    som_expr_col_avg_path = os.path.join(base_dir, cell_som_expr_col_avg_name)

    # check paths
    io_utils.validate_paths([som_expr_col_avg_path])

    # load in the cell SOM average expression data
    cluster_count_sub = pd.read_csv(som_expr_col_avg_path, nrows=1)

    # verify the SOM cluster cols provided exist in cluster_count_sub
    misc_utils.verify_in_list(
        provided_cluster_cols=cell_som_cluster_cols,
        som_cluster_counts_cols=cluster_count_sub.columns.values
    )

    # define the cell consensus cluster object
    cell_cc = cluster_helpers.PixieConsensusCluster(
        'cell', som_expr_col_avg_path, cell_som_cluster_cols, max_k=max_k, cap=cap
    )

    # z-score and cap the data
    print("z-score scaling and capping data")
    cell_cc.scale_data()

    # set random seed for consensus clustering
    np.random.seed(seed)

    # run consensus clustering
    print("Running consensus clustering")
    cell_cc.run_consensus_clustering()

    # generate the som to meta cluster map
    print("Mapping cell data to consensus cluster labels")
    cell_cc.generate_som_to_meta_map()

    # assign the consensus cluster labels to cell_som_input_data
    cell_meta_assign = cell_cc.assign_consensus_labels(cell_som_input_data)

    return cell_cc, cell_meta_assign


def generate_meta_avg_files(base_dir, cell_cc, cell_som_cluster_cols,
                            cell_som_input_data,
                            cell_som_expr_col_avg_name,
                            cell_meta_expr_col_avg_name):
    """Computes and saves the average cluster column expression across pixel meta clusters.
    Assigns meta cluster labels to the data stored in `cell_som_expr_col_avg_name`.

    Args:
        base_dir (str):
            The path to the data directory
        cell_cc (cluster_helpers.PixieConsensusCluster):
            The consensus cluster object containing the SOM to meta mapping
        cell_som_cluster_cols (list):
            The list of columns used for SOM training
        cell_som_input_data (pandas.DataFrame):
            The input data used for SOM training.
            Will have meta labels appended after this process is run.
        cell_som_expr_col_avg_name (str):
            The average values of `cell_som_cluster_cols` per cell SOM cluster.
            Used to run consensus clustering on.
        cell_meta_expr_col_avg_name (str):
            Same as above except for cell meta clusters
    """
    # define the paths to the data
    som_expr_col_avg_path = os.path.join(base_dir, cell_som_expr_col_avg_name)
    meta_expr_col_avg_path = os.path.join(base_dir, cell_meta_expr_col_avg_name)

    # check paths
    io_utils.validate_paths([som_expr_col_avg_path])

    # raise error if cell_som_input_data doesn't contain meta labels
    if 'cell_meta_cluster' not in cell_som_input_data.columns.values:
        raise ValueError('cell_som_input_data does not have meta labels assigned')

    # if the column average file for cell meta clusters already exists, skip
    if os.path.exists(meta_expr_col_avg_path):
        print("Already generated average expression file for cell meta clusters, skipping")
        return

    # compute the average value of each expression column per cell meta cluster
    print("Computing the average value of each training column specified per cell meta cluster")
    cell_meta_cluster_avgs = compute_cell_som_cluster_cols_avg(
        cell_som_input_data,
        cell_som_cluster_cols,
        'cell_meta_cluster',
        keep_count=True
    )

    # save the average expression values of cell_som_cluster_cols per cell meta cluster
    cell_meta_cluster_avgs.to_csv(
        meta_expr_col_avg_path,
        index=False
    )

    print(
        "Mapping meta cluster values onto average expression values across cell SOM clusters"
    )

    # read in the average number of pixel/SOM clusters across all cell SOM clusters
    cell_som_cluster_avgs = pd.read_csv(som_expr_col_avg_path)

    # merge metacluster assignments in
    cell_som_cluster_avgs = pd.merge_asof(
        cell_som_cluster_avgs, cell_cc.mapping, on='cell_som_cluster'
    )

    # resave average number of pixel/SOM clusters across all cell SOM clusters
    # with metacluster assignments
    cell_som_cluster_avgs.to_csv(
        som_expr_col_avg_path,
        index=False
    )


def generate_wc_avg_files(fovs, channels, base_dir, cell_cc, cell_som_input_data,
                          weighted_cell_channel_name='weighted_cell_channel.feather',
                          cell_som_cluster_channel_avg_name='cell_som_cluster_channel_avg.csv',
                          cell_meta_cluster_channel_avg_name='cell_meta_cluster_channel_avg.csv'):
    """Generate the weighted channel average files per cell SOM and meta clusters.

    When running cell clustering with pixel clusters generated from Pixie, the counts of each
    pixel cluster per cell is computed. These are multiplied by the average expression profile of
    each pixel cluster to determine weighted channel average. This computation is averaged by both
    cell SOM and meta cluster.

    Args:
        fovs (list):
            The list of fovs to subset on
        channels (list):
            The list of channels to subset on
        base_dir (str):
            The path to the data directory
        cell_cc (cluster_helpers.PixieConsensusCluster):
            The consensus cluster object containing the SOM to meta mapping
        cell_som_input_data (str):
            The input data used for SOM training. For weighted channel averaging, it should
            contain the number of pixel SOM/meta cluster counts of each cell,
            normalized by `cell_size`.
        weighted_cell_channel_name (str):
            The name of the file containing the weighted channel expression table
        cell_som_cluster_channel_avg_name (str):
            The name of the file to save the average weighted channel expression
            per cell SOM cluster
        cell_meta_cluster_channel_avg_name (str):
            Same as above except for cell meta clusters
    """
    # define the paths to the data
    weighted_channel_path = os.path.join(base_dir, weighted_cell_channel_name)
    som_cluster_channel_avg_path = os.path.join(base_dir, cell_som_cluster_channel_avg_name)
    meta_cluster_channel_avg_path = os.path.join(base_dir, cell_meta_cluster_channel_avg_name)

    # check paths
    io_utils.validate_paths([weighted_channel_path])

    # if the weighted channel average files exist, skip
    if os.path.exists(som_cluster_channel_avg_path) and \
       os.path.exists(meta_cluster_channel_avg_path):
        print("Already generated average weighted channel expression files, skipping")
        return

    print("Compute average weighted channel expression across cell SOM clusters")
    cell_som_cluster_channel_avg = compute_cell_cluster_weighted_channel_avg(
        fovs,
        channels,
        base_dir,
        weighted_cell_channel_name,
        cell_som_input_data,
        'cell_som_cluster'
    )

    # merge metacluster assignments into cell_som_cluster_channel_avg
    print(
        "Mapping meta cluster values onto average weighted channel expression"
        "across cell SOM clusters"
    )
    cell_som_cluster_channel_avg = pd.merge_asof(
        cell_som_cluster_channel_avg, cell_cc.mapping, on='cell_som_cluster'
    )

    # save the weighted channel average expression per cell cluster
    cell_som_cluster_channel_avg.to_csv(
        som_cluster_channel_avg_path,
        index=False
    )

    # compute the weighted channel average expression per cell meta cluster
    print("Compute average weighted channel expression across cell meta clusters")
    cell_meta_cluster_channel_avg = compute_cell_cluster_weighted_channel_avg(
        fovs,
        channels,
        base_dir,
        weighted_cell_channel_name,
        cell_som_input_data,
        'cell_meta_cluster'
    )

    # save the weighted channel average expression per cell cluster
    cell_meta_cluster_channel_avg.to_csv(
        meta_cluster_channel_avg_path,
        index=False
    )


def apply_cell_meta_cluster_remapping(base_dir, cell_som_input_data, cell_remapped_name):
    """Apply the meta cluster remapping to the data in `cell_consensus_name`.
    Resave the re-mapped consensus data to `cell_consensus_name`.

    Args:
        base_dir (str):
            The path to the data directory
        cell_som_input_data (pandas.DataFrame):
            The input data used for SOM training
        cell_remapped_name (str):
            Name of the file containing the cell SOM clusters to their remapped meta clusters

    Returns:
        pandas.DataFrame:
            The input data used for SOM training with renamed meta labels attached
    """

    # define the data paths
    cell_remapped_path = os.path.join(base_dir, cell_remapped_name)

    # file path validation
    io_utils.validate_paths([cell_remapped_path])

    # read in the remapping
    cell_remapped_data = pd.read_csv(cell_remapped_path)

    # assert the correct columns are contained
    misc_utils.verify_same_elements(
        remapped_data_cols=cell_remapped_data.columns.values,
        required_cols=['cluster', 'metacluster', 'mc_name']
    )

    # rename columns in pixel_remapped_data so it plays better with the existing
    # cell_som_cluster and cell_meta_cluster
    cell_remapped_data = cell_remapped_data.rename(
        {
            'cluster': 'cell_som_cluster',
            'metacluster': 'cell_meta_cluster',
            'mc_name': 'cell_meta_cluster_rename'
        },
        axis=1
    )

    # create the mapping from cell SOM to cell meta cluster
    # TODO: generating cell_remapped_dict and cell_renamed_meta_dict should be returned
    # to prevent repeat computation in summary file generation functions
    cell_remapped_dict = dict(
        cell_remapped_data[
            ['cell_som_cluster', 'cell_meta_cluster']
        ].values
    )

    # create the mapping from cell meta cluster to cell renamed meta cluster
    cell_renamed_meta_dict = dict(
        cell_remapped_data[
            ['cell_meta_cluster', 'cell_meta_cluster_rename']
        ].drop_duplicates().values
    )

    # load the cell consensus data in
    print("Using re-mapping scheme to re-label cell meta clusters")
    # ensure that no SOM clusters are missing from the mapping
    misc_utils.verify_in_list(
        fov_som_labels=cell_som_input_data['cell_som_cluster'],
        som_labels_in_mapping=list(cell_remapped_dict.keys())
    )

    # assign the new meta cluster labels
    cell_som_input_data['cell_meta_cluster'] = \
        cell_som_input_data['cell_som_cluster'].map(cell_remapped_dict)

    # assign the new renamed meta cluster names
    # assign the new meta cluster labels
    cell_som_input_data['cell_meta_cluster_rename'] = \
        cell_som_input_data['cell_meta_cluster'].map(cell_renamed_meta_dict)

    return cell_som_input_data


def generate_remap_avg_count_files(base_dir, cell_som_input_data,
                                   cell_remapped_name, cell_som_cluster_cols,
                                   cell_som_expr_col_avg_name,
                                   cell_meta_expr_col_avg_name):
    """Apply the cell cluster remapping to the average count files

    Args:
        base_dir (str):
            The path to the data directory
        cell_som_input_data (pandas.DataFrame):
            The input data used for SOM training
        cell_remapped_name (str):
            Name of the file containing the cell SOM clusters to their remapped meta clusters
        cell_som_cluster_cols (list):
            The list of columns used for SOM training
        cell_som_expr_col_avg_name (str):
            The average values of `cell_som_cluster_cols` per cell SOM cluster
        cell_meta_expr_col_avg_name (str):
            Same as above except for cell meta clusters
    """
    # define the data paths
    cell_remapped_path = os.path.join(base_dir, cell_remapped_name)
    som_expr_col_avg_path = os.path.join(base_dir, cell_som_expr_col_avg_name)
    meta_expr_col_avg_path = os.path.join(base_dir, cell_meta_expr_col_avg_name)

    # file path validation
    io_utils.validate_paths([cell_remapped_path, som_expr_col_avg_path, meta_expr_col_avg_path])

    # read in the remapping
    cell_remapped_data = pd.read_csv(cell_remapped_path)

    # assert the correct columns are contained
    misc_utils.verify_same_elements(
        remapped_data_cols=cell_remapped_data.columns.values,
        required_cols=['cluster', 'metacluster', 'mc_name']
    )

    # rename columns in pixel_remapped_data so it plays better with the existing
    # cell_som_cluster and cell_meta_cluster
    cell_remapped_data = cell_remapped_data.rename(
        {
            'cluster': 'cell_som_cluster',
            'metacluster': 'cell_meta_cluster',
            'mc_name': 'cell_meta_cluster_rename'
        },
        axis=1
    )

    # create the mapping from cell SOM to cell meta cluster
    cell_remapped_dict = dict(
        cell_remapped_data[
            ['cell_som_cluster', 'cell_meta_cluster']
        ].values
    )

    # create the mapping from cell meta cluster to cell renamed meta cluster
    cell_renamed_meta_dict = dict(
        cell_remapped_data[
            ['cell_meta_cluster', 'cell_meta_cluster_rename']
        ].drop_duplicates().values
    )

    # re-compute the average value of each expression column per meta cluster
    # add renamed meta cluster in
    print("Re-compute average value of each training column specified per cell meta cluster")
    cell_meta_cluster_avgs = compute_cell_som_cluster_cols_avg(
        cell_som_input_data,
        cell_som_cluster_cols,
        'cell_meta_cluster',
        keep_count=True
    )

    cell_meta_cluster_avgs['cell_meta_cluster_rename'] = \
        cell_meta_cluster_avgs['cell_meta_cluster'].map(cell_renamed_meta_dict)

    # re-save the average expression value of all cell SOM columns specified per cell meta cluster
    cell_meta_cluster_avgs.to_csv(
        meta_expr_col_avg_path,
        index=False
    )

    # re-assign cell meta cluster labels back to the average pixel cluster counts
    # per cell SOM cluster table
    print("Re-assigning meta cluster column in cell SOM cluster average pixel cluster counts data")
    cell_som_cluster_avgs = pd.read_csv(som_expr_col_avg_path)

    cell_som_cluster_avgs['cell_meta_cluster'] = \
        cell_som_cluster_avgs['cell_som_cluster'].map(cell_remapped_dict)

    cell_som_cluster_avgs['cell_meta_cluster_rename'] = \
        cell_som_cluster_avgs['cell_meta_cluster'].map(cell_renamed_meta_dict)

    # re-save the cell SOM cluster average pixel cluster counts table
    cell_som_cluster_avgs.to_csv(som_expr_col_avg_path, index=False)


def generate_remap_avg_wc_files(fovs, channels, base_dir, cell_som_input_data,
                                cell_remapped_name, weighted_cell_channel_name,
                                cell_som_cluster_channel_avg_name,
                                cell_meta_cluster_channel_avg_name):
    """Apply the cell cluster remapping to the average weighted channel files

    Args:
        fovs (list):
            The list of fovs to subset on
        channels (list):
            The list of channels to subset on
        base_dir (str):
            The path to the data directory
        cell_som_input_data (pandas.DataFrame):
            The input data used for SOM training. For weighted channel averaging, this should
            contain the number of pixel SOM/meta cluster counts of each cell,
            normalized by `cell_size`.
        cell_remapped_name (str):
            Name of the file containing the cell SOM clusters to their remapped meta clusters
        weighted_cell_channel_name (str):
            The name of the file containing the weighted channel expression table
        cell_som_cluster_channel_avg_name (str):
            The name of the file to save the average weighted channel expression
            per cell SOM cluster
        cell_meta_cluster_channel_avg_name (str):
            Same as above except for cell meta clusters
    """
    # define the data paths
    cell_remapped_path = os.path.join(base_dir, cell_remapped_name)
    weighted_cell_channel_path = os.path.join(base_dir, weighted_cell_channel_name)
    som_cluster_channel_avg_path = os.path.join(base_dir, cell_som_cluster_channel_avg_name)
    meta_cluster_channel_avg_path = os.path.join(base_dir, cell_meta_cluster_channel_avg_name)

    # file path validation
    io_utils.validate_paths([cell_remapped_path, weighted_cell_channel_path,
                             som_cluster_channel_avg_path, meta_cluster_channel_avg_path])

    # read in the remapping
    cell_remapped_data = pd.read_csv(cell_remapped_path)

    # assert the correct columns are contained
    misc_utils.verify_same_elements(
        remapped_data_cols=cell_remapped_data.columns.values,
        required_cols=['cluster', 'metacluster', 'mc_name']
    )

    # rename columns in pixel_remapped_data so it plays better with the existing
    # cell_som_cluster and cell_meta_cluster
    cell_remapped_data = cell_remapped_data.rename(
        {
            'cluster': 'cell_som_cluster',
            'metacluster': 'cell_meta_cluster',
            'mc_name': 'cell_meta_cluster_rename'
        },
        axis=1
    )

    # create the mapping from cell SOM to cell meta cluster
    # TODO: generating cell_remapped_dict and cell_renamed_meta_dict should be returned
    # to prevent repeat computation in summary file generation functions
    cell_remapped_dict = dict(
        cell_remapped_data[
            ['cell_som_cluster', 'cell_meta_cluster']
        ].values
    )

    # create the mapping from cell meta cluster to cell renamed meta cluster
    cell_renamed_meta_dict = dict(
        cell_remapped_data[
            ['cell_meta_cluster', 'cell_meta_cluster_rename']
        ].drop_duplicates().values
    )

    # re-compute the weighted channel average expression per cell meta cluster
    # add renamed meta cluster in
    print("Re-compute average weighted channel expression across cell meta clusters")
    cell_meta_cluster_channel_avg = compute_cell_cluster_weighted_channel_avg(
        fovs,
        channels,
        base_dir,
        weighted_cell_channel_name,
        cell_som_input_data,
        'cell_meta_cluster'
    )

    cell_meta_cluster_channel_avg['cell_meta_cluster_rename'] = \
        cell_meta_cluster_channel_avg['cell_meta_cluster'].map(cell_renamed_meta_dict)

    # re-save the weighted channel average expression per cell cluster
    cell_meta_cluster_channel_avg.to_csv(
        meta_cluster_channel_avg_path,
        index=False
    )

    # re-assign cell meta cluster labels back to the average weighted channel expression
    # per cell SOM cluster table
    print("Re-assigning meta cluster column in cell SOM cluster average weighted channel data")
    cell_som_cluster_channel_avg = pd.read_csv(som_cluster_channel_avg_path)

    cell_som_cluster_channel_avg['cell_meta_cluster'] = \
        cell_som_cluster_channel_avg['cell_som_cluster'].map(cell_remapped_dict)

    cell_som_cluster_channel_avg['cell_meta_cluster_rename'] = \
        cell_som_cluster_channel_avg['cell_meta_cluster'].map(cell_renamed_meta_dict)

    # re-save the cell SOM cluster average pixel cluster counts table
    cell_som_cluster_channel_avg.to_csv(som_cluster_channel_avg_path, index=False)


def generate_weighted_channel_avg_heatmap(cell_cluster_channel_avg_path, cell_cluster_col,
                                          channels, raw_cmap, renamed_cmap,
                                          center_val=0, min_val=-3, max_val=3):
    """Generates a z-scored heatmap of the average weighted channel expression per cell cluster

    Args:
        cell_cluster_channel_avg_path (str):
            Path to the file containing the average weighted channel expression per cell cluster
        cell_cluster_col (str):
            The name of the cell cluster col,
            needs to be either 'cell_som_cluster' or 'cell_meta_cluster_rename'
        channels (str):
            The list of channels to visualize
        raw_cmap (dict):
            Maps the raw meta cluster labels to their respective colors,
            created by `generate_meta_cluster_colormap_dict`
        renamed_cmap (dict):
            Maps the renamed meta cluster labels to their respective colors,
            created by `generate_meta_cluster_colormap_dict`
        center_val (float):
            value at which to center the heatmap
        min_val (float):
            minimum value the heatmap should take
        max_val (float):
            maximum value the heatmap should take
    """

    # file path validation
    io_utils.validate_paths([cell_cluster_channel_avg_path])

    # verify the cell_cluster_col provided is valid
    misc_utils.verify_in_list(
        provided_cluster_col=[cell_cluster_col],
        valid_cluster_cols=['cell_som_cluster', 'cell_meta_cluster_rename']
    )

    # read the channel average path
    cell_cluster_channel_avgs = pd.read_csv(cell_cluster_channel_avg_path)

    # assert the channels provided are valid
    misc_utils.verify_in_list(
        provided_channels=channels,
        channel_avg_cols=cell_cluster_channel_avgs.columns.values
    )

    # sort the data by the meta cluster value
    # this ensures the meta clusters are grouped together when the colormap is displayed
    cell_cluster_channel_avgs = cell_cluster_channel_avgs.sort_values(
        by='cell_meta_cluster_rename'
    )

    # map raw_cmap onto cell_cluster_channel_avgs for the heatmap to display the side color bar
    meta_cluster_index = cell_cluster_channel_avgs[cell_cluster_col].values
    meta_cluster_mapping = pd.Series(
        cell_cluster_channel_avgs['cell_meta_cluster_rename']
    ).map(renamed_cmap)
    meta_cluster_mapping.index = meta_cluster_index

    # draw the heatmap
    visualize.draw_heatmap(
        data=stats.zscore(cell_cluster_channel_avgs[channels].values),
        x_labels=cell_cluster_channel_avgs[cell_cluster_col],
        y_labels=channels,
        center_val=center_val,
        min_val=min_val,
        max_val=max_val,
        cbar_ticks=np.arange(-3, 4),
        row_colors=meta_cluster_mapping,
        row_cluster=False,
        left_start=0.0,
        right_start=0.85,
        w_spacing=0.2,
        colormap='vlag'
    )

    # add the legend
    handles = [patches.Patch(facecolor=raw_cmap[mc]) for mc in raw_cmap]
    _ = plt.legend(
        handles,
        renamed_cmap,
        title='Meta cluster',
        bbox_to_anchor=(1, 1),
        bbox_transform=plt.gcf().transFigure,
        loc='upper right'
    )


def add_consensus_labels_cell_table(base_dir, cell_table_path, cell_som_input_data):
    """Adds the consensus cluster labels to the cell table,
    then resaves data to `{cell_table_path}_cell_labels.csv`

    Args:
        base_dir (str):
            The path to the data directory
        cell_table_path (str):
            Path of the cell table, needs to be created with `Segment_Image_Data.ipynb`
        cell_som_input_data (pandas.DataFrame):
            The input data used for SOM training
    """

    # file path validation
    io_utils.validate_paths([cell_table_path])

    # read in the data, ensure sorted by FOV column just in case
    cell_table = pd.read_csv(cell_table_path)

    # for a simpler merge, rename segmentation_label to label in consensus_data
    cell_som_results = cell_som_input_data.rename(
        {'segmentation_label': 'label'}, axis=1
    )

    # merge the cell table with the consensus data to retrieve the meta clusters
    cell_table_merged = cell_table.merge(
        cell_som_results, how='left', on=['fov', 'label']
    )

    # adjust column names and drop consensus data-specific columns
    # NOTE: non-pixel cluster inputs will not have the cell size attribute for normalization
    if 'cell_size_y' in cell_table_merged.columns.values:
        cell_table_merged = cell_table_merged.drop(columns=['cell_size_y'])
        cell_table_merged = cell_table_merged.rename(
            {'cell_size_x': 'cell_size'}, axis=1
        )

    # subset on just the cell table columns plus the meta cluster rename column
    # NOTE: rename cell_meta_cluster_rename to just cell_meta_cluster for simplicity
    cell_table_merged = cell_table_merged[
        list(cell_table.columns.values) + ['cell_meta_cluster_rename']
    ]
    cell_table_merged = cell_table_merged.rename(
        {'cell_meta_cluster_rename': 'cell_meta_cluster'}, axis=1
    )

    # fill any N/A cell_meta_cluster values with 'Unassigned'
    # NOTE: this happens when a cell is so small no pixel clusters are detected inside of them
    cell_table_merged['cell_meta_cluster'] = cell_table_merged['cell_meta_cluster'].fillna(
        'Unassigned'
    )

    # resave cell table with new meta cluster column
    new_cell_table_path = os.path.splitext(cell_table_path)[0] + '_cell_labels.csv'
    cell_table_merged.to_csv(new_cell_table_path, index=False)<|MERGE_RESOLUTION|>--- conflicted
+++ resolved
@@ -399,23 +399,11 @@
     return cell_table, cell_table_norm
 
 
-<<<<<<< HEAD
-def train_cell_som(fovs, channels, base_dir, pixel_data_dir, cell_table_path,
-                   cluster_counts_name='cluster_counts.feather',
-                   cluster_counts_size_norm_name='cluster_counts_size_norm.feather',
-                   pixel_cluster_col='pixel_meta_cluster_rename',
-                   pc_chan_avg_name='pc_chan_avg.csv',
-                   som_weights_name='cell_som_weights.feather',
-                   weighted_cell_channel_name='weighted_cell_channel.feather',
+def train_cell_som(fovs, base_dir, cell_table_path, cell_som_cluster_cols,
+                   cell_som_input_data, som_weights_name='cell_som_weights.feather',
                    xdim=10, ydim=10, lr_start=0.05, lr_end=0.01, num_passes=1, seed=42,
                    overwrite=False):
-    """Run the SOM training on the number of pixel/meta clusters in each cell of each fov
-=======
-def train_cell_som(fovs, base_dir, cell_table_path, cell_som_cluster_cols,
-                   cell_som_input_data, som_weights_name='cell_som_weights.feather',
-                   xdim=10, ydim=10, lr_start=0.05, lr_end=0.01, num_passes=1, seed=42):
     """Run the SOM training on the expression columns specified in `cell_som_cluster_cols`.
->>>>>>> 3a24d447
 
     Saves the SOM weights to `base_dir/som_weights_name`.
 
@@ -507,19 +495,15 @@
         cols_to_drop.append('cell_size')
 
     # ensure the weights columns are valid indexes, do so by ensuring
-<<<<<<< HEAD
     # the cluster_counts_norm and weights columns are the same
     # minus the metadata columns (and possibly cluster col) that appear in cluster_counts_norm
     cols_to_drop = ['fov', 'segmentation_label', 'cell_size']
     if 'cell_som_cluster' in cell_pysom.cell_data:
         cols_to_drop.append('cell_som_cluster')
 
-    cluster_counts_size_norm = cell_pysom.cell_data.drop(
-=======
     # the cell_som_input_data and weights columns are the same
     # minus the metadata columns that appear in cluster_counts_norm
     cell_som_input_data = cell_pysom.cell_data.drop(
->>>>>>> 3a24d447
         columns=cols_to_drop
     )
 
