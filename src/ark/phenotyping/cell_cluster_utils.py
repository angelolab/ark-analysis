--- conflicted
+++ resolved
@@ -399,22 +399,10 @@
     return cell_table, cell_table_norm
 
 
-<<<<<<< HEAD
 def train_cell_som(fovs, base_dir, cell_table_path, cell_som_cluster_cols,
                    cell_som_input_data, som_weights_name='cell_som_weights.feather',
                    xdim=10, ydim=10, lr_start=0.05, lr_end=0.01, num_passes=1):
     """Run the SOM training on the expression columns specified in `cell_som_cluster_cols`.
-=======
-def train_cell_som(fovs, channels, base_dir, pixel_data_dir, cell_table_path,
-                   cluster_counts_name='cluster_counts.feather',
-                   cluster_counts_size_norm_name='cluster_counts_size_norm.feather',
-                   pixel_cluster_col='pixel_meta_cluster_rename',
-                   pc_chan_avg_name='pc_chan_avg.csv',
-                   som_weights_name='cell_som_weights.feather',
-                   weighted_cell_channel_name='weighted_cell_channel.feather',
-                   xdim=10, ydim=10, lr_start=0.05, lr_end=0.01, num_passes=1, seed=42):
-    """Run the SOM training on the number of pixel/meta clusters in each cell of each fov
->>>>>>> 51fcb02c
 
     Saves the SOM weights to `base_dir/som_weights_name`.
 
@@ -463,14 +451,8 @@
 
     # define the cell SOM cluster object
     cell_pysom = cluster_helpers.CellSOMCluster(
-<<<<<<< HEAD
         cell_som_input_data, som_weights_path, fovs, cell_som_cluster_cols,
         num_passes=num_passes, xdim=xdim, ydim=ydim, lr_start=lr_start, lr_end=lr_end
-=======
-        cluster_counts_size_norm_path, som_weights_path, fovs, cluster_count_cols,
-        num_passes=num_passes, xdim=xdim, ydim=ydim, lr_start=lr_start, lr_end=lr_end,
-        seed=seed
->>>>>>> 51fcb02c
     )
 
     # train the SOM weights
