import os
import subprocess
import warnings

import feather
import matplotlib.patches as patches
import matplotlib.pyplot as plt
import numpy as np
import pandas as pd
import scipy.stats as stats
from alpineer import io_utils, misc_utils

from ark.analysis import visualize
from ark.phenotyping import cluster_helpers


def compute_cell_cluster_count_avg(cell_cluster_path, pixel_cluster_col_prefix,
                                   cell_cluster_col, keep_count=False):
    """For each cell SOM cluster, compute the average number of associated pixel SOM/meta clusters

    Args:
        cell_cluster_path (str):
            The path to the cell data with SOM and/or meta labels, created by `cluster_cells`
        pixel_cluster_col_prefix (str):
            The prefix of the pixel cluster count columns to subset,
            should be `'pixel_som_cluster'` or `'pixel_meta_cluster'`
        cell_cluster_col (str):
            Name of the cell cluster column to group by
            should be `'cell_som_cluster'` or `'cell_meta_cluster'`
        keep_count (bool):
            Whether to include the cell counts or not,
            this should only be set to `True` for visualization purposes

    Returns:
        pandas.DataFrame:
            Contains the average values for each column across cell SOM clusters
    """

    # Validate paths
    io_utils.validate_paths(cell_cluster_path)

    # verify the pixel cluster col prefix specified is valid
    misc_utils.verify_in_list(
        provided_cluster_col=pixel_cluster_col_prefix,
        valid_cluster_cols=['pixel_som_cluster', 'pixel_meta_cluster_rename']
    )

    # verify the cell cluster col prefix specified is valid
    misc_utils.verify_in_list(
        provided_cluster_col=cell_cluster_col,
        valid_cluster_cols=['cell_som_cluster', 'cell_meta_cluster']
    )

    # read in the clustered data
    cluster_data = feather.read_dataframe(cell_cluster_path)

    # subset by columns with cluster in them
    column_subset = [
        c for c in cluster_data.columns.values if c.startswith(pixel_cluster_col_prefix + '_')
    ]
    cluster_data_subset = cluster_data.loc[:, column_subset + [cell_cluster_col]]

    # average each column grouped by the cell cluster column
    mean_count_totals = cluster_data_subset.groupby(cell_cluster_col).mean().reset_index()

    # if keep_count is included, add the count column to the cell table
    if keep_count:
        cell_cluster_totals = cluster_data_subset.groupby(
            cell_cluster_col
        ).size().to_frame('count')
        cell_cluster_totals = cell_cluster_totals.reset_index(drop=True)
        mean_count_totals['count'] = cell_cluster_totals['count']

    return mean_count_totals


def compute_cell_cluster_channel_avg(fovs, channels, base_dir,
                                     weighted_cell_channel_name,
                                     cell_cluster_name='cluster_counts_size_norm.feather',
                                     cell_cluster_col='cell_meta_cluster'):
    """Computes the average marker expression for each cell cluster

    Args:
        fovs (list):
            The list of fovs to subset on
        channels (list):
            The list of channels to subset on
        base_dir (str):
            The path to the data directory
        weighted_cell_channel_name (str):
            The name of the weighted cell table, created in `3_Pixie_Cluster_Cells.ipynb`
        cell_cluster_name (str):
            Name of the file containing the cell data with cluster labels
        cell_cluster_col (str):
            Whether to aggregate by cell SOM or meta labels
            Needs to be either 'cell_som_cluster', or 'cell_meta_cluster'

    Returns:
        pandas.DataFrame:
            Each cell cluster mapped to the average expression for each marker
    """

    weighted_cell_channel_name_path: str = os.path.join(base_dir, weighted_cell_channel_name)
    cell_cluster_name_path: str = os.path.join(base_dir, cell_cluster_name)

    # verify the cell table actually exists
    io_utils.validate_paths([weighted_cell_channel_name_path, cell_cluster_name_path])

    # verify the cell cluster col specified is valid
    misc_utils.verify_in_list(
        provided_cluster_col=[cell_cluster_col],
        valid_cluster_cols=['cell_som_cluster', 'cell_meta_cluster']
    )

    # read the weighted cell channel table in
    cell_table = feather.read_dataframe(weighted_cell_channel_name_path)

    # subset on only the fovs the user has specified
    cell_table = cell_table[cell_table['fov'].isin(fovs)]

    # read the clustered data
    cluster_data = feather.read_dataframe(cell_cluster_name_path)

    # need to ensure that both cell_table and cluster_data have FOVs and segmentation_labels sorted
    # in the same order, this can be done by simply sorting by fov and segmentation_label for both
    cell_table = cell_table.sort_values(
        by=['fov', 'segmentation_label']
    ).reset_index(drop=True)
    cluster_data = cluster_data.sort_values(
        by=['fov', 'segmentation_label']
    ).reset_index(drop=True)

    # add an extra check to ensure that the FOVs and segmentation labels are in the same order
    misc_utils.verify_same_elements(
        enforce_order=True,
        cell_table_fovs=list(cell_table['fov']),
        cluster_data_fovs=list(cluster_data['fov'])
    )
    misc_utils.verify_same_elements(
        enforce_order=True,
        cell_table_labels=list(cell_table['segmentation_label']),
        cluster_data_labels=list(cluster_data['segmentation_label'])
    )

    # assign the cluster labels to cell_table
    cell_table[cell_cluster_col] = cluster_data[cell_cluster_col]

    # subset the cell table by just the desired channels and the cell_cluster_col
    cell_table = cell_table[channels + [cell_cluster_col]]

    # compute the mean channel expression across each cell cluster
    channel_avgs = cell_table.groupby(cell_cluster_col).mean().reset_index()

    return channel_avgs


def compute_p2c_weighted_channel_avg(pixel_channel_avg, channels, cell_counts,
                                     fovs=None, pixel_cluster_col='pixel_meta_cluster_rename'):
    """Compute the average marker expression for each cell weighted by pixel cluster

    This expression is weighted by the pixel SOM/meta cluster counts. So for each cell,
    marker expression vector is computed by:

    `pixel_cluster_n_count * avg_marker_exp_pixel_cluster_n + ...`

    These values are then normalized by the cell's respective size.

    Note that this function will only be used to correct overlapping signal for visualization.

    Args:
        pixel_channel_avg (pandas.DataFrame):
            The average channel values for each pixel SOM/meta cluster
            Computed by `compute_pixel_cluster_channel_avg`
        channels (list):
            The list of channels to subset `pixel_channel_avg` by
        cell_counts (pandas.DataFrame):
            The dataframe listing the number of each type of pixel SOM/meta cluster per cell
        fovs (list):
            The list of fovs to include, if `None` provided all are used
        pixel_cluster_col (str):
            Name of the cell cluster column to group by
            Should be `'pixel_som_cluster'` or `'pixel_meta_cluster_rename'`

    Returns:
        pandas.DataFrame:
            Returns the average marker expression for each cell in the dataset
    """

    # if no fovs provided make sure they're all iterated over
    if fovs is None:
        fovs = list(cell_counts['fov'].unique())
    else:
        # verify that the fovs provided are valid
        misc_utils.verify_in_list(
            provided_fovs=fovs,
            dataset_fovs=cell_counts['fov'].unique()
        )

    # verify the pixel_cluster_col provided is valid
    misc_utils.verify_in_list(
        provided_cluster_col=pixel_cluster_col,
        valid_cluster_cols=['pixel_som_cluster', 'pixel_meta_cluster_rename']
    )

    # subset over the provided fovs
    cell_counts_sub = cell_counts[cell_counts['fov'].isin(fovs)].copy()

    # subset over the cluster count columns of pixel_channel_avg
    cluster_cols = [c for c in cell_counts_sub.columns.values if pixel_cluster_col in c]
    cell_counts_clusters = cell_counts_sub[cluster_cols].copy()

    # sort the columns of cell_counts_clusters in ascending cluster order
    cell_counts_clusters = cell_counts_clusters.reindex(
        sorted(cell_counts_clusters.columns.values),
        axis=1
    )

    # sort the pixel_channel_avg table by pixel_cluster_col in ascending cluster order
    # NOTE: to handle numeric cluster names types, we need to cast the pixel_cluster_col values
    # to str to ensure the same sorting is used
    if np.issubdtype(pixel_channel_avg[pixel_cluster_col].dtype, np.integer):
        pixel_channel_avg[pixel_cluster_col] = pixel_channel_avg[pixel_cluster_col].astype(str)

    # sort the pixel channel average by pixel cluster col for standardization
    # needed because the cell_counts_clusters columns are sorted by increasing pixel cluster
    pixel_channel_avg_sorted = pixel_channel_avg.sort_values(by=pixel_cluster_col)

    # retrieve the pixel SOM clusters represented in the cell counts table
    cell_counts_cluster_ids = [
        x.replace(pixel_cluster_col + '_', '') for x in cell_counts_clusters.columns.values
    ]

    # subset pixel channel cluster IDs on just the cell counts cluster IDs contained
    pixel_channel_avg_sorted = pixel_channel_avg_sorted[
        pixel_channel_avg_sorted[pixel_cluster_col].isin(cell_counts_cluster_ids)
    ]

    # retrieve the pixel cluster ids
    pixel_channel_cluster_ids = pixel_channel_avg_sorted[pixel_cluster_col].values

    # extra sanity checking, the matrix multiplication will fail otherwise
    # this should never fail, just as an added protection
    misc_utils.verify_same_elements(
        enforce_order=True,
        cell_counts_cluster_ids=cell_counts_cluster_ids,
        pixel_channel_cluster_ids=pixel_channel_cluster_ids
    )

    # assert that the channel subset provided is valid
    # this should never fail, just as an added protection
    misc_utils.verify_in_list(
        provided_channels=channels,
        pixel_channel_avg_cols=pixel_channel_avg_sorted.columns.values
    )

    # subset over just the markers of pixel_channel_avg
    pixel_channel_avg_sub = pixel_channel_avg_sorted[channels]

    # broadcast multiply cell_counts_clusters and pixel_channel_avg to get weighted
    # average expression values for each cell
    weighted_cell_channel = np.matmul(
        cell_counts_clusters.values, pixel_channel_avg_sub.values
    )

    # convert back to dataframe
    weighted_cell_channel = pd.DataFrame(
        weighted_cell_channel, columns=channels
    )

    # add columns back
    meta_cols = ['cell_size', 'fov', 'segmentation_label']
    weighted_cell_channel[meta_cols] = cell_counts_sub.reset_index(drop=True)[meta_cols]

    # normalize the channel columns by the cell size
    weighted_cell_channel[channels] = weighted_cell_channel[channels].div(
        weighted_cell_channel['cell_size'],
        axis=0
    )

    return weighted_cell_channel


def create_c2pc_data(fovs, pixel_data_path,
                     cell_table_path, pixel_cluster_col='pixel_meta_cluster_rename'):
    """Create a matrix with each fov-cell label pair and their SOM pixel/meta cluster counts

    Args:
        fovs (list):
            The list of fovs to subset on
        pixel_data_path (str):
            Path to directory with the pixel data with SOM and meta labels attached.
            Created by `pixel_consensus_cluster`.
        cell_table_path (str):
            Path to the cell table, needs to be created with `Segment_Image_Data.ipynb`
        pixel_cluster_col (str):
            The name of the pixel cluster column to count per cell
            Should be `'pixel_som_cluster'` or `'pixel_meta_cluster_rename'`

    Returns:
        tuple:

        - `pandas.DataFrame`: cell x cluster counts of each pixel SOM/meta cluster per each cell
        - `pandas.DataFrame`: same as above, but normalized by `cell_size`
    """

    # verify the pixel_cluster_col provided is valid
    misc_utils.verify_in_list(
        provided_cluster_col=[pixel_cluster_col],
        valid_cluster_cols=['pixel_som_cluster', 'pixel_meta_cluster_rename']
    )

    # read the cell table data
    cell_table = pd.read_csv(cell_table_path)

    # verify that the user has specified fov, label, and cell_size columns in their cell table
    misc_utils.verify_in_list(
        required_cell_table_cols=['fov', 'label', 'cell_size'],
        provided_cell_table_cols=cell_table.columns.values
    )

    # subset on fov, label, and cell size
    cell_table = cell_table[['fov', 'label', 'cell_size']]

    # convert labels to int type
    cell_table['label'] = cell_table['label'].astype(int)

    # rename cell_table label as segmentation_label for joining purposes
    cell_table = cell_table.rename(columns={'label': 'segmentation_label'})

    # subset on only the fovs the user has specified
    cell_table = cell_table[cell_table['fov'].isin(fovs)]

    # define cell_table columns to subset on for merging
    cell_table_cols = ['fov', 'segmentation_label', 'cell_size']

    for fov in fovs:
        # read in the pixel dataset for the fov
        fov_pixel_data = feather.read_dataframe(
            os.path.join(pixel_data_path, fov + '.feather')
        )

        # create a groupby object that aggregates the segmentation_label and the pixel_cluster_col
        # intermediate step for creating a pivot table, makes it easier
        group_by_cluster_col = fov_pixel_data.groupby(
            ['segmentation_label', pixel_cluster_col]
        ).size().reset_index(name='count')

        # if cluster labels end up as float (can happen with numeric types), convert to int
        if group_by_cluster_col[pixel_cluster_col].dtype == float:
            group_by_cluster_col[pixel_cluster_col] = group_by_cluster_col[
                pixel_cluster_col
            ].astype(int)

        # counts number of pixel SOM/meta clusters per cell
        num_cluster_per_seg_label = group_by_cluster_col.pivot(
            index='segmentation_label', columns=pixel_cluster_col, values='count'
        ).fillna(0).astype(int)

        # renames the columns to have 'pixel_som_cluster_' or 'pixel_meta_cluster_rename_' prefix
        new_columns = [
            '%s_' % pixel_cluster_col + str(c) for c in num_cluster_per_seg_label.columns
        ]
        num_cluster_per_seg_label.columns = new_columns

        # get intersection of the segmentation labels between cell_table_indices
        # and num_cluster_per_seg_label
        cell_table_labels = list(cell_table[cell_table['fov'] == fov]['segmentation_label'])
        cluster_labels = list(num_cluster_per_seg_label.index.values)
        label_intersection = list(set(cell_table_labels).intersection(cluster_labels))

        # subset on the label intersection
        num_cluster_per_seg_label = num_cluster_per_seg_label.loc[label_intersection]
        cell_table_indices = pd.Index(
            cell_table[
                (cell_table['fov'] == fov) &
                (cell_table['segmentation_label'].isin(label_intersection))
            ].index.values
        )

        # combine the data of num_cluster_per_seg_label into cell_table_indices
        num_cluster_per_seg_label = num_cluster_per_seg_label.set_index(cell_table_indices)
        cell_table = cell_table.combine_first(num_cluster_per_seg_label)

    # NaN means the cluster wasn't found in the specified fov-cell pair
    cell_table = cell_table.fillna(0)

    # also produce a cell table with counts normalized by cell_size
    cell_table_norm = cell_table.copy()

    count_cols = [c for c in cell_table_norm.columns if '%s_' % pixel_cluster_col in c]
    cell_table_norm[count_cols] = cell_table_norm[count_cols].div(cell_table_norm['cell_size'],
                                                                  axis=0)

    # reset the indices of cell_table and cell_table_norm to make things consistent
    cell_table = cell_table.reset_index(drop=True)
    cell_table_norm = cell_table_norm.reset_index(drop=True)

    # find columns that are set to all 0
    cell_zero_cols = list(cell_table_norm[count_cols].columns[
        (cell_table_norm[count_cols] == 0).all()
    ].values)

    # filter out these columns (they will cause normalization to fail)
    if len(cell_zero_cols) > 0:
        warnings.warn('Pixel clusters %s do not appear in any cells, removed from analysis' %
                      ','.join(cell_zero_cols))
        cell_table = cell_table.drop(columns=cell_zero_cols)
        cell_table_norm = cell_table_norm.drop(columns=cell_zero_cols)

    return cell_table, cell_table_norm


def train_cell_som(fovs, channels, base_dir, pixel_data_dir, cell_table_path,
                   cluster_counts_name='cluster_counts.feather',
                   cluster_counts_size_norm_name='cluster_counts_size_norm.feather',
                   pixel_cluster_col='pixel_meta_cluster_rename',
                   pc_chan_avg_name='pc_chan_avg.csv',
                   som_weights_name='cell_som_weights.feather',
                   weighted_cell_channel_name='weighted_cell_channel.feather',
<<<<<<< HEAD
                   xdim=10, ydim=10, lr_start=0.05, lr_end=0.01, num_passes=1, overwrite=False):
=======
                   xdim=10, ydim=10, lr_start=0.05, lr_end=0.01, num_passes=1, seed=42):
>>>>>>> 51fcb02c
    """Run the SOM training on the number of pixel/meta clusters in each cell of each fov

    Saves the SOM weights to `base_dir/som_weights_name`. Computes and saves weighted
    channel expression per cell.

    Args:
        fovs (list):
            The list of fovs to subset on
        channels (list):
            The list of channels used in pixel clustering
        base_dir (str):
            The path to the data directories
        pixel_data_dir (str):
            Name of directory with the pixel data with SOM and meta cluster labels added.
            Created by `pixel_consensus_cluster`.
        cell_table_path (str):
            Path of the cell table, needs to be created with `Segment_Image_Data.ipynb`
        cluster_counts_name (str):
            Name of the file to save the number of pixel SOM/meta cluster counts for each cell
        cluster_counts_size_norm_name (str):
            Same as `cluster_counts_name`, except the cluster columns are normalized by
            `cell_size`
        pixel_cluster_col (str):
            Name of the column with the pixel SOM cluster assignments.
            Should be `'pixel_som_cluster'` or `'pixel_meta_cluster_rename'`.
        pc_chan_avg_name (str):
            Name of the file containing the average channel expression per pixel cluster.
            Which one chosen (SOM or meta averages) is set in the cell clustering notebook
            depending on the value of `pixel_cluster_col`.
        som_weights_name (str):
            The name of the file to save the SOM weights to
        weighted_cell_channel_name (str):
            The name of the file to save the weighted channel expression table to
        xdim (int):
            The number of x nodes to use for the SOM
        ydim (int):
            The number of y nodes to use for the SOM
        lr_start (float):
            The start learning rate for the SOM, decays to `lr_end`
        lr_end (float):
            The end learning rate for the SOM, decays from `lr_start`
        num_passes (int):
            The number of training passes to make through the dataset
<<<<<<< HEAD
        overwrite (bool):
            If set, force retrains the SOM and overwrites the weights
=======
        seed (int):
            The random seed to use for training the SOM
>>>>>>> 51fcb02c

    Returns:
        cluster_helpers.CellSOMCluster:
            The SOM cluster object containing the cell SOM weights
    """

    # define the data paths
    pixel_data_path = os.path.join(base_dir, pixel_data_dir)
    cluster_counts_path = os.path.join(base_dir, cluster_counts_name)
    cluster_counts_size_norm_path = os.path.join(base_dir, cluster_counts_size_norm_name)
    som_weights_path = os.path.join(base_dir, som_weights_name)

    # check the cell table path and pixel data path exist
    io_utils.validate_paths([cell_table_path, pixel_data_path])

    # verify the cluster_col provided is valid
    misc_utils.verify_in_list(
        provided_cluster_col=pixel_cluster_col,
        valid_cluster_cols=['pixel_som_cluster', 'pixel_meta_cluster_rename']
    )

    # generate matrices with each fov/cell label pair with their pixel SOM/meta cluster counts
    # NOTE: a normalized and an un-normalized matrix (by cell size) will be created
    # NOTE: we'll need the un-normalized matrix to compute weighted channel average
    # but the normalized matrix will be used to train, SOM cluster, and consensus cluster
    print("Counting the number of pixel SOM/meta cluster counts for each fov/cell pair")
    cluster_counts, cluster_counts_size_norm = create_c2pc_data(
        fovs, pixel_data_path, cell_table_path, pixel_cluster_col
    )

    # write the created matrices
    feather.write_dataframe(cluster_counts,
                            cluster_counts_path,
                            compression='uncompressed')
    feather.write_dataframe(cluster_counts_size_norm,
                            cluster_counts_size_norm_path,
                            compression='uncompressed')

    # define the count columns found in cluster_counts_norm
    cluster_count_cols = cluster_counts_size_norm.filter(
        regex=f'{pixel_cluster_col}.*'
    ).columns.values

    # define the cell SOM cluster object
    cell_pysom = cluster_helpers.CellSOMCluster(
        cluster_counts_size_norm_path, som_weights_path, fovs, cluster_count_cols,
        num_passes=num_passes, xdim=xdim, ydim=ydim, lr_start=lr_start, lr_end=lr_end,
        seed=seed
    )

    # train the SOM weights
    # NOTE: seed has to be set in cyFlowSOM.pyx, done by passing flag in PixieSOMCluster
    print("Training SOM")
    cell_pysom.train_som(overwrite=overwrite)

    # read in the pixel channel averages table
    print("Computing the weighted channel expression per cell")
    pixel_cluster_channel_avg = pd.read_csv(os.path.join(base_dir, pc_chan_avg_name))

    # compute the weighted channel table
    weighted_cell_channel = compute_p2c_weighted_channel_avg(
        pixel_cluster_channel_avg, channels, cluster_counts,
        fovs=fovs, pixel_cluster_col=pixel_cluster_col
    )

    # save the weighted channel table
    feather.write_dataframe(
        weighted_cell_channel, os.path.join(base_dir, weighted_cell_channel_name),
        compression='uncompressed'
    )

    return cell_pysom


def cluster_cells(base_dir, cell_pysom, pixel_cluster_col_prefix='pixel_meta_cluster_rename',
                  cell_som_cluster_count_avg_name='cell_som_cluster_count_avgs.csv'):
    """Uses trained SOM weights to assign cluster labels on full cell data.

    Saves data with cluster labels to `cell_cluster_name`. Computes and saves the average number
    of pixel SOM/meta clusters per cell SOM cluster.

    Args:
        base_dir (str):
            The path to the data directory
        cell_pysom (cluster_helpers.CellSOMCluster):
            The SOM cluster object containing the cell SOM weights
        pixel_cluster_col_prefix (str):
            The name of the prefixes of each of the pixel SOM/meta columns
            Should be `'pixel_som_cluster'` or `'pixel_meta_cluster_rename'`.
        cell_som_cluster_count_avg_name (str):
            The name of the file to write the clustered data
    """

    # raise error if weights haven't been assigned to cell_pysom
    if cell_pysom.weights is None:
        raise ValueError("Using untrained cell_pysom object, please invoke train_som first")

    # verify the pixel_cluster_col_prefix provided is valid
    misc_utils.verify_in_list(
        provided_cluster_col=[pixel_cluster_col_prefix],
        valid_cluster_cols=['pixel_som_cluster', 'pixel_meta_cluster_rename']
    )

    # ensure the weights columns are valid indexes, do so by ensuring
    # the cluster_counts_norm and weights columns are the same
    # minus the metadata columns (and possibly cluster col) that appear in cluster_counts_norm
    cols_to_drop = ['fov', 'segmentation_label', 'cell_size']
    if 'cell_som_cluster' in cell_pysom.cell_data:
        cols_to_drop.append('cell_som_cluster')

    cluster_counts_size_norm = cell_pysom.cell_data.drop(
        columns=cols_to_drop
    )

    misc_utils.verify_same_elements(
        enforce_order=True,
        cluster_counts_size_norm_columns=cluster_counts_size_norm.columns.values,
        cell_weights_columns=cell_pysom.weights.columns.values
    )

    # run the trained SOM on the dataset, assigning clusters
    print("Mapping cell data to SOM cluster labels")
    cell_data_som_labels = cell_pysom.assign_som_clusters()

    # resave cell_data
    os.remove(cell_pysom.cell_data_path)
    feather.write_dataframe(cell_data_som_labels, cell_pysom.cell_data_path)

    # compute the average pixel SOM/meta counts per cell SOM cluster
    print("Computing the average number of pixel SOM/meta cluster counts per cell SOM cluster")
    cell_som_cluster_avgs_and_counts = compute_cell_cluster_count_avg(
        cell_pysom.cell_data_path,
        pixel_cluster_col_prefix,
        'cell_som_cluster',
        keep_count=True
    )

    # save the average pixel SOM/meta counts per cell SOM cluster
    cell_som_cluster_avgs_and_counts.to_csv(
        os.path.join(base_dir, cell_som_cluster_count_avg_name),
        index=False
    )


def cell_consensus_cluster(fovs, channels, base_dir, pixel_cluster_col, max_k=20, cap=3,
                           cluster_counts_size_norm_name='cluster_counts_size_norm.feather',
                           cell_som_cluster_count_avg_name='cell_som_cluster_avg.csv',
                           cell_meta_cluster_count_avg_name='cell_meta_cluster_avg.csv',
                           weighted_cell_channel_name='weighted_cell_channel.feather',
                           cell_som_cluster_channel_avg_name='cell_som_cluster_channel_avg.csv',
                           cell_meta_cluster_channel_avg_name='cell_meta_cluster_channel_avg.csv',
                           seed=42):
    """Run consensus clustering algorithm on cell-level data averaged across each cell SOM cluster.

    Saves data with consensus cluster labels to cell_consensus_name. Computes and saves the
    average number of pixel SOM/meta clusters per cell meta cluster. Assigns meta cluster labels
    to the data stored in `cell_som_cluster_count_avg_name`.

    Computes and saves the average weighted cell channel expression per cell SOM and meta cluster.

    Args:
        fovs (list):
            The list of fovs to subset on (from pixel clustering)
        channels (list):
            The list of channels to subset on (from pixel clustering)
        base_dir (str):
            The path to the data directory
        pixel_cluster_col (str):
            Name of the column used to generate the pixel SOM/meta cluster counts.
            Should be `'pixel_som_cluster'` or `'pixel_meta_cluster_rename'`.
        max_k (int):
            The number of consensus clusters
        cap (int):
            z-score cap to use when hierarchical clustering
        cluster_counts_size_norm_name (str):
            Name of the file with the number of pixel SOM/meta cluster counts of each cell,
            normalized by `cell_size`. Will have meta labels appended after this process is run.
        cell_som_cluster_count_avg_name (str):
            The average number of pixel SOM/meta clusters per cell SOM cluster.
            Used to run consensus clustering on.
        cell_meta_cluster_count_avg_name (str):
            Same as above except for cell meta clusters
        weighted_cell_channel_name (str):
            The name of the file containing the weighted channel expression table
        cell_som_cluster_channel_avg_name (str):
            The name of the file to save the average weighted channel expression
            per cell SOM cluster
        cell_meta_cluster_channel_avg_name (str):
            Same as above except for cell meta clusters
        seed (int):
            The random seed to set for consensus clustering

    Returns:
        cluster_helpers.PixieConsensusCluster:
            The consensus cluster object containing the SOM to meta mapping
    """

    # define the paths to the data
    cluster_counts_size_norm_path = os.path.join(base_dir, cluster_counts_size_norm_name)
    som_cluster_counts_avg_path = os.path.join(base_dir, cell_som_cluster_count_avg_name)
    weighted_channel_path = os.path.join(base_dir, weighted_cell_channel_name)

    # check paths
    io_utils.validate_paths([cluster_counts_size_norm_path, som_cluster_counts_avg_path,
                             weighted_channel_path])

    # verify the pixel_cluster_col provided is valid
    misc_utils.verify_in_list(
        provided_cluster_col=[pixel_cluster_col],
        valid_cluster_cols=['pixel_som_cluster', 'pixel_meta_cluster_rename']
    )

    # consensus clustering setup
    cluster_count_sub = pd.read_csv(som_cluster_counts_avg_path, nrows=1)
    cluster_count_cols = cluster_count_sub.filter(regex=pixel_cluster_col).columns.to_list()
    cell_cc = cluster_helpers.PixieConsensusCluster(
        'cell', som_cluster_counts_avg_path, cluster_count_cols, max_k=max_k, cap=cap
    )

    # z-score and cap the data
    print("z-score scaling and capping data")
    cell_cc.scale_data()

    # set random seed for consensus clustering
    np.random.seed(seed)

    # run consensus clustering
    print("Running consensus clustering")
    cell_cc.run_consensus_clustering()

    # generate the som to meta cluster map
    print("Mapping cell data to consensus cluster labels")
    cell_cc.generate_som_to_meta_map()

    # assign the consensus cluster labels to cluster_counts_size_norm data and resave
    cell_data = feather.read_dataframe(cluster_counts_size_norm_path)
    cell_meta_assign = cell_cc.assign_consensus_labels(cell_data)
    feather.write_dataframe(
        cell_meta_assign,
        cluster_counts_size_norm_path,
        compression='uncompressed'
    )

    # compute the average pixel SOM/meta counts per cell meta cluster
    print("Compute the average number of pixel SOM/meta cluster counts per cell meta cluster")
    cell_meta_cluster_avgs_and_counts = compute_cell_cluster_count_avg(
        cluster_counts_size_norm_path,
        pixel_cluster_col,
        'cell_meta_cluster',
        keep_count=True
    )

    # save the average pixel SOM/meta counts per cell meta cluster
    cell_meta_cluster_avgs_and_counts.to_csv(
        os.path.join(base_dir, cell_meta_cluster_count_avg_name),
        index=False
    )

    print(
        "Mapping meta cluster values onto average number of pixel SOM/meta cluster counts"
        "across cell SOM clusters"
    )

    # read in the average number of pixel/SOM clusters across all cell SOM clusters
    cell_som_cluster_avgs_and_counts = pd.read_csv(som_cluster_counts_avg_path)

    # merge metacluster assignments in
    cell_som_cluster_avgs_and_counts = pd.merge_asof(
        cell_som_cluster_avgs_and_counts, cell_cc.mapping, on='cell_som_cluster'
    )

    # resave average number of pixel/SOM clusters across all cell SOM clusters
    # with metacluster assignments
    cell_som_cluster_avgs_and_counts.to_csv(
        som_cluster_counts_avg_path,
        index=False
    )

    # compute the weighted channel average expression per cell SOM cluster
    print("Compute average weighted channel expression across cell SOM clusters")
    cell_som_cluster_channel_avg = compute_cell_cluster_channel_avg(
        fovs,
        channels,
        base_dir,
        weighted_cell_channel_name,
        cluster_counts_size_norm_name,
        'cell_som_cluster'
    )

    # merge metacluster assignments into cell_som_cluster_channel_avg
    print(
        "Mapping meta cluster values onto average weighted channel expression"
        "across cell SOM clusters"
    )
    cell_som_cluster_channel_avg = pd.merge_asof(
        cell_som_cluster_channel_avg, cell_cc.mapping, on='cell_som_cluster'
    )

    # save the weighted channel average expression per cell cluster
    cell_som_cluster_channel_avg.to_csv(
        os.path.join(base_dir, cell_som_cluster_channel_avg_name),
        index=False
    )

    # compute the weighted channel average expression per cell meta cluster
    print("Compute average weighted channel expression across cell meta clusters")
    cell_meta_cluster_channel_avg = compute_cell_cluster_channel_avg(
        fovs,
        channels,
        base_dir,
        weighted_cell_channel_name,
        cluster_counts_size_norm_name,
        'cell_meta_cluster'
    )

    # save the weighted channel average expression per cell cluster
    cell_meta_cluster_channel_avg.to_csv(
        os.path.join(base_dir, cell_meta_cluster_channel_avg_name),
        index=False
    )

    return cell_cc


def apply_cell_meta_cluster_remapping(fovs, channels, base_dir, cluster_counts_size_norm_name,
                                      cell_remapped_name,
                                      pixel_cluster_col,
                                      cell_som_cluster_count_avg_name,
                                      cell_meta_cluster_count_avg_name,
                                      weighted_cell_channel_name,
                                      cell_som_cluster_channel_avg_name,
                                      cell_meta_cluster_channel_avg_name):
    """Apply the meta cluster remapping to the data in `cell_consensus_name`.
    Resave the re-mapped consensus data to `cell_consensus_name` and re-runs the
    weighted channel expression and average pixel SOM/meta cluster counts per cell
    SOM cluster.

    Re-maps the pixel SOM clusters to meta clusters in `cell_som_cluster_count_avg_name` and
    `cell_som_cluster_channel_avg_name`

    Args:
        fovs (list):
            The list of fovs to subset on
        channels (list):
            The list of channels to subset on
        base_dir (str):
            The path to the data directory
        cluster_counts_size_norm_name (str):
            Name of the file with the number of pixel SOM/meta cluster counts of each cell,
            normalized by `cell_size`. Will have meta labels appended after this process is run.
        cell_remapped_name (str):
            Name of the file containing the cell SOM clusters to their remapped meta clusters
        pixel_cluster_col (str):
            Name of the column used to generate the pixel SOM/meta cluster counts.
            Should be `'pixel_som_cluster'` or `'pixel_meta_cluster_rename'`.
        cell_som_cluster_count_avg_name (str):
            The average number of pixel SOM/meta clusters per cell SOM cluster
        cell_meta_cluster_count_avg_name (str):
            Same as above except for cell meta clusters
        weighted_cell_channel_name (str):
            The name of the file containing the weighted channel expression table
        cell_som_cluster_channel_avg_name (str):
            The name of the file to save the average weighted channel expression
            per cell SOM cluster
        cell_meta_cluster_channel_avg_name (str):
            Same as above except for cell meta clusters
    """

    # define the data paths
    cluster_counts_size_norm_path = os.path.join(base_dir, cluster_counts_size_norm_name)
    cell_remapped_path = os.path.join(base_dir, cell_remapped_name)
    som_cluster_counts_avg_path = os.path.join(base_dir, cell_som_cluster_count_avg_name)
    meta_cluster_counts_avg_path = os.path.join(base_dir, cell_meta_cluster_count_avg_name)
    weighted_channel_path = os.path.join(base_dir, weighted_cell_channel_name)
    som_cluster_channel_avg_path = os.path.join(base_dir, cell_som_cluster_channel_avg_name)
    meta_cluster_channel_avg_path = os.path.join(base_dir, cell_meta_cluster_channel_avg_name)

    # file path validation
    io_utils.validate_paths([cluster_counts_size_norm_path, cell_remapped_path,
                             som_cluster_counts_avg_path, meta_cluster_counts_avg_path,
                             weighted_channel_path, som_cluster_channel_avg_path,
                             meta_cluster_channel_avg_path])

    # verify the pixel_cluster_col provided is valid
    misc_utils.verify_in_list(
        provided_cluster_col=[pixel_cluster_col],
        valid_cluster_cols=['pixel_som_cluster', 'pixel_meta_cluster_rename']
    )

    # read in the remapping
    cell_remapped_data = pd.read_csv(cell_remapped_path)

    # assert the correct columns are contained
    misc_utils.verify_same_elements(
        remapped_data_cols=cell_remapped_data.columns.values,
        required_cols=['cluster', 'metacluster', 'mc_name']
    )

    # rename columns in pixel_remapped_data so it plays better with the existing
    # cell_som_cluster and cell_meta_cluster
    cell_remapped_data = cell_remapped_data.rename(
        {
            'cluster': 'cell_som_cluster',
            'metacluster': 'cell_meta_cluster',
            'mc_name': 'cell_meta_cluster_rename'
        },
        axis=1
    )

    # create the mapping from cell SOM to cell meta cluster
    cell_remapped_dict = dict(
        cell_remapped_data[
            ['cell_som_cluster', 'cell_meta_cluster']
        ].values
    )

    # create the mapping from cell meta cluster to cell renamed meta cluster
    cell_renamed_meta_dict = dict(
        cell_remapped_data[
            ['cell_meta_cluster', 'cell_meta_cluster_rename']
        ].drop_duplicates().values
    )

    # load the cell consensus data in
    print("Using re-mapping scheme to re-label cell meta clusters")
    cell_consensus_data = feather.read_dataframe(cluster_counts_size_norm_path)

    # ensure that no SOM clusters are missing from the mapping
    misc_utils.verify_in_list(
        fov_som_labels=cell_consensus_data['cell_som_cluster'],
        som_labels_in_mapping=list(cell_remapped_dict.keys())
    )

    # assign the new meta cluster labels
    cell_consensus_data['cell_meta_cluster'] = \
        cell_consensus_data['cell_som_cluster'].map(cell_remapped_dict)

    # assign the new renamed meta cluster names
    # assign the new meta cluster labels
    cell_consensus_data['cell_meta_cluster_rename'] = \
        cell_consensus_data['cell_meta_cluster'].map(cell_renamed_meta_dict)

    # resave the data with the new meta cluster lables
    feather.write_dataframe(
        cell_consensus_data,
        cluster_counts_size_norm_path,
        compression='uncompressed'
    )

    # re-compute the average number of pixel SOM/meta clusters per cell meta cluster
    # add renamed meta cluster in
    print("Re-compute pixel SOM/meta cluster count per cell meta cluster")
    cell_meta_cluster_avgs_and_counts = compute_cell_cluster_count_avg(
        cluster_counts_size_norm_path,
        pixel_cluster_col,
        'cell_meta_cluster',
        keep_count=True
    )

    cell_meta_cluster_avgs_and_counts['cell_meta_cluster_rename'] = \
        cell_meta_cluster_avgs_and_counts['cell_meta_cluster'].map(cell_renamed_meta_dict)

    # re-save the average number of pixel SOM/meta clusters per cell meta cluster
    cell_meta_cluster_avgs_and_counts.to_csv(
        meta_cluster_counts_avg_path,
        index=False
    )

    # re-compute the weighted channel average expression per cell meta cluster
    # add renamed meta cluster in
    print("Re-compute average weighted channel expression across cell meta clusters")
    cell_meta_cluster_channel_avg = compute_cell_cluster_channel_avg(
        fovs,
        channels,
        base_dir,
        weighted_cell_channel_name,
        cluster_counts_size_norm_name,
        'cell_meta_cluster'
    )

    cell_meta_cluster_channel_avg['cell_meta_cluster_rename'] = \
        cell_meta_cluster_channel_avg['cell_meta_cluster'].map(cell_renamed_meta_dict)

    # re-save the weighted channel average expression per cell cluster
    cell_meta_cluster_channel_avg.to_csv(
        meta_cluster_channel_avg_path,
        index=False
    )

    # re-assign cell meta cluster labels back to the average pixel cluster counts
    # per cell SOM cluster table
    print("Re-assigning meta cluster column in cell SOM cluster average pixel cluster counts data")
    cell_som_cluster_avgs_and_counts = pd.read_csv(som_cluster_counts_avg_path)

    cell_som_cluster_avgs_and_counts['cell_meta_cluster'] = \
        cell_som_cluster_avgs_and_counts['cell_som_cluster'].map(cell_remapped_dict)

    cell_som_cluster_avgs_and_counts['cell_meta_cluster_rename'] = \
        cell_som_cluster_avgs_and_counts['cell_meta_cluster'].map(cell_renamed_meta_dict)

    # re-save the cell SOM cluster average pixel cluster counts table
    cell_som_cluster_avgs_and_counts.to_csv(som_cluster_counts_avg_path, index=False)

    # re-assign cell meta cluster labels back to the average weighted channel expression
    # per cell SOM cluster table
    print("Re-assigning meta cluster column in cell SOM cluster average weighted channel data")
    cell_som_cluster_channel_avg = pd.read_csv(som_cluster_channel_avg_path)

    cell_som_cluster_channel_avg['cell_meta_cluster'] = \
        cell_som_cluster_channel_avg['cell_som_cluster'].map(cell_remapped_dict)

    cell_som_cluster_channel_avg['cell_meta_cluster_rename'] = \
        cell_som_cluster_channel_avg['cell_meta_cluster'].map(cell_renamed_meta_dict)

    # re-save the cell SOM cluster average pixel cluster counts table
    cell_som_cluster_channel_avg.to_csv(som_cluster_channel_avg_path, index=False)


def generate_weighted_channel_avg_heatmap(cell_cluster_channel_avg_path, cell_cluster_col,
                                          channels, raw_cmap, renamed_cmap,
                                          center_val=0, min_val=-3, max_val=3):
    """Generates a z-scored heatmap of the average weighted channel expression per cell cluster

    Args:
        cell_cluster_channel_avg_path (str):
            Path to the file containing the average weighted channel expression per cell cluster
        cell_cluster_col (str):
            The name of the cell cluster col,
            needs to be either 'cell_som_cluster' or 'cell_meta_cluster_rename'
        channels (str):
            The list of channels to visualize
        raw_cmap (dict):
            Maps the raw meta cluster labels to their respective colors,
            created by `generate_meta_cluster_colormap_dict`
        renamed_cmap (dict):
            Maps the renamed meta cluster labels to their respective colors,
            created by `generate_meta_cluster_colormap_dict`
        center_val (float):
            value at which to center the heatmap
        min_val (float):
            minimum value the heatmap should take
        max_val (float):
            maximum value the heatmap should take
    """

    # file path validation
    io_utils.validate_paths(cell_cluster_channel_avg_path)

    # verify the cell_cluster_col provided is valid
    misc_utils.verify_in_list(
        provided_cluster_col=[cell_cluster_col],
        valid_cluster_cols=['cell_som_cluster', 'cell_meta_cluster_rename']
    )

    # read the channel average path
    cell_cluster_channel_avgs = pd.read_csv(cell_cluster_channel_avg_path)

    # assert the channels provided are valid
    misc_utils.verify_in_list(
        provided_channels=channels,
        channel_avg_cols=cell_cluster_channel_avgs.columns.values
    )

    # sort the data by the meta cluster value
    # this ensures the meta clusters are grouped together when the colormap is displayed
    cell_cluster_channel_avgs = cell_cluster_channel_avgs.sort_values(
        by='cell_meta_cluster_rename'
    )

    # map raw_cmap onto cell_cluster_channel_avgs for the heatmap to display the side color bar
    meta_cluster_index = cell_cluster_channel_avgs[cell_cluster_col].values
    meta_cluster_mapping = pd.Series(
        cell_cluster_channel_avgs['cell_meta_cluster_rename']
    ).map(renamed_cmap)
    meta_cluster_mapping.index = meta_cluster_index

    # draw the heatmap
    visualize.draw_heatmap(
        data=stats.zscore(cell_cluster_channel_avgs[channels].values),
        x_labels=cell_cluster_channel_avgs[cell_cluster_col],
        y_labels=channels,
        center_val=center_val,
        min_val=min_val,
        max_val=max_val,
        cbar_ticks=np.arange(-3, 4),
        row_colors=meta_cluster_mapping,
        row_cluster=False,
        left_start=0.0,
        right_start=0.85,
        w_spacing=0.2,
        colormap='vlag'
    )

    # add the legend
    handles = [patches.Patch(facecolor=raw_cmap[mc]) for mc in raw_cmap]
    _ = plt.legend(
        handles,
        renamed_cmap,
        title='Meta cluster',
        bbox_to_anchor=(1, 1),
        bbox_transform=plt.gcf().transFigure,
        loc='upper right'
    )


def add_consensus_labels_cell_table(base_dir, cell_table_path, cluster_counts_size_norm_name):
    """Adds the consensus cluster labels to the cell table,
    then resaves data to `{cell_table_path}_cell_labels.csv`

    Args:
        base_dir (str):
            The path to the data directory
        cell_table_path (str):
            Path of the cell table, needs to be created with `Segment_Image_Data.ipynb`
        cluster_counts_size_norm_name (str):
            Name of the file with the number of pixel SOM/meta cluster counts of each cell,
            normalized by `cell_size`. Contains both SOM, raw meta, and remapped meta clusters.
    """

    # define the data paths
    cluster_counts_size_norm_path = os.path.join(base_dir, cluster_counts_size_norm_name)

    # file path validation
    io_utils.validate_paths([cell_table_path, cluster_counts_size_norm_path])

    # read in the data, ensure sorted by FOV column just in case
    cell_table = pd.read_csv(cell_table_path)
    consensus_data = feather.read_dataframe(cluster_counts_size_norm_path)

    # for a simpler merge, rename segmentation_label to label in consensus_data
    consensus_data = consensus_data.rename(
        {'segmentation_label': 'label'}, axis=1
    )

    # merge the cell table with the consensus data to retrieve the meta clusters
    cell_table_merged = cell_table.merge(
        consensus_data, how='left', on=['fov', 'label']
    )

    # adjust column names and drop consensus data-specific columns
    cell_table_merged = cell_table_merged.drop(columns=['cell_size_y'])
    cell_table_merged = cell_table_merged.rename(
        {'cell_size_x': 'cell_size'}, axis=1
    )

    # subset on just the cell table columns plus the meta cluster rename column
    # NOTE: rename cell_meta_cluster_rename to just cell_meta_cluster for simplicity
    cell_table_merged = cell_table_merged[
        list(cell_table.columns.values) + ['cell_meta_cluster_rename']
    ]
    cell_table_merged = cell_table_merged.rename(
        {'cell_meta_cluster_rename': 'cell_meta_cluster'}, axis=1
    )

    # fill any N/A cell_meta_cluster values with 'Unassigned'
    # NOTE: this happens when a cell is so small no pixel clusters are detected inside of them
    cell_table_merged['cell_meta_cluster'] = cell_table_merged['cell_meta_cluster'].fillna(
        'Unassigned'
    )

    # resave cell table with new meta cluster column
    new_cell_table_path = os.path.splitext(cell_table_path)[0] + '_cell_labels.csv'
    cell_table_merged.to_csv(new_cell_table_path, index=False)<|MERGE_RESOLUTION|>--- conflicted
+++ resolved
@@ -417,11 +417,8 @@
                    pc_chan_avg_name='pc_chan_avg.csv',
                    som_weights_name='cell_som_weights.feather',
                    weighted_cell_channel_name='weighted_cell_channel.feather',
-<<<<<<< HEAD
-                   xdim=10, ydim=10, lr_start=0.05, lr_end=0.01, num_passes=1, overwrite=False):
-=======
-                   xdim=10, ydim=10, lr_start=0.05, lr_end=0.01, num_passes=1, seed=42):
->>>>>>> 51fcb02c
+                   xdim=10, ydim=10, lr_start=0.05, lr_end=0.01, num_passes=1, seed=42,
+                   overwrite=False):
     """Run the SOM training on the number of pixel/meta clusters in each cell of each fov
 
     Saves the SOM weights to `base_dir/som_weights_name`. Computes and saves weighted
@@ -465,13 +462,10 @@
             The end learning rate for the SOM, decays from `lr_start`
         num_passes (int):
             The number of training passes to make through the dataset
-<<<<<<< HEAD
+        seed (int):
+            The random seed to use for training the SOM
         overwrite (bool):
             If set, force retrains the SOM and overwrites the weights
-=======
-        seed (int):
-            The random seed to use for training the SOM
->>>>>>> 51fcb02c
 
     Returns:
         cluster_helpers.CellSOMCluster:
