--- conflicted
+++ resolved
@@ -69,17 +69,10 @@
             data (pandas.DataFrame):
                 The input data to train the SOM on.
         """
-<<<<<<< HEAD
         # pyFlowSOM.som requires data in np.float64, add type cast for safety purposes
         som_weights = som(
             data=data.values.astype(np.float64), xdim=self.xdim, ydim=self.ydim,
-            rlen=self.num_passes, alpha_range=(self.lr_start, self.lr_end)
-=======
-
-        som_weights = som(
-            data=data.values, xdim=self.xdim, ydim=self.ydim, rlen=self.num_passes,
-            alpha_range=(self.lr_start, self.lr_end), seed=self.seed
->>>>>>> 51fcb02c
+            rlen=self.num_passes, alpha_range=(self.lr_start, self.lr_end), seed=self.seed
         )
 
         # ensure dimensions of weights are flattened
