--- conflicted
+++ resolved
@@ -5,23 +5,7 @@
 
 datasets.disable_progress_bar()
 
-<<<<<<< HEAD
-valid_datasets = [
-    "segment_image_data",
-    "cluster_pixels",
-    "cluster_cells",
-    "post_clustering",
-    "fiber_segmentation",
-    "LDA_preprocessing",
-    "LDA_training_inference",
-    "neighborhood_analysis",
-    "pairwise_spatial_enrichment",
-    "ome_tiff",
-    "ez_seg_data",
-]
-=======
 DATASET_PATH = "angelolab/ark_example"
->>>>>>> 3ab7f9df
 
 valid_configs = datasets.get_dataset_config_names(DATASET_PATH)
 
