import numpy as np
import xarray as xr
import pandas as pd
import skimage.measure
import scipy
import os
import xarray as xr
import copy

from random import seed
<<<<<<< HEAD
from random import random
=======
from random import randint
>>>>>>> d75fb582
from segmentation.utils import spatial_analysis_utils as sau
from segmentation.utils import visualize as viz
from scipy.spatial.distance import cdist
from skimage.measure import label


def generate_test_dist_matrix(num_A=100, num_B=100, num_C=100,
                              distr_AB=(10, 1), distr_random=(200, 1),
                              seed=None):
    """
    This function will return a random dist matrix specifying the distance between cells of
    types A and B and between cells of all other groups (type C).

    Each row and column representing a cell.
    We generate the points using Gaussian distributions
    Ideally, the parameters for A to B distances will be set such that they produce a lower range of values
    than A to C distances.

<<<<<<< HEAD
=======
    Note that these distance matrices created are non-Euclidean.

>>>>>>> d75fb582
    Args:
        num_A: the number of A cells we wish to generate. Default 100
        num_B: the number of B cells we wish to generate. Default 100
        num_C: the number of C cells we wish to generate. Default 100
        distr_AB: if specified, will be a tuple listing the mean and variance of the Gaussian distribution
            we wish to generate numbers from. Default mean=10 and var=1
        distr_random: similar to dist_AB, except it's what we set the distribution of
            all other distances to be. Default mean=200 and var=1
        seed: whether to fix the random seed or not. Useful for testing.
            Should be a specified integer value. Default None.

    Returns:
        dist_mat: the randomized distance matrix we generate directly from predefined distributions
            where the average distances between cell types of a and b > average distances between
            cell types of b and c
    """

    # set the mean and variance of the Gaussian distributions of both AB and AC distances
    mean_ab = distr_AB[0]
    var_ab = distr_AB[1]

    mean_random = distr_random[0]
    var_random = distr_random[1]

    # set random seed if set
    if seed:
        np.random.seed(seed)

    # we initialize the random distances across different types of points
    # note that we don't really care about aa, bb, bc, or cc, so we
    # initialize those to garbage. We do need them for a proper
    # distance matrix format, however.
    random_aa = np.abs(np.random.normal(mean_random, var_random, (num_A, num_A)))
    random_ab = np.abs(np.random.normal(mean_ab, var_ab, (num_A, num_B)))
    random_ac = np.abs(np.random.normal(mean_random, var_random, (num_A, num_C)))
    random_bb = np.abs(np.random.normal(mean_random, var_random, (num_B, num_B)))
    random_bc = np.abs(np.random.normal(mean_random, var_random, (num_B, num_C)))
    random_cc = np.abs(np.random.normal(mean_random, var_random, (num_C, num_C)))

    # create each partition one-by-one first
    # we need to correct each aa, bb, and cc matrix to ensure symmetry
    a_partition = np.concatenate(((random_aa + random_aa.T) / 2, random_ab, random_ac), axis=1)
    b_partition = np.concatenate((random_ab.T, (random_bb + random_bb.T) / 2, random_bc), axis=1)
    c_partition = np.concatenate((random_ac.T, random_bc.T, (random_cc + random_cc.T) / 2), axis=1)

    # then concatenate them together
    dist_mat = np.concatenate((a_partition, b_partition, c_partition), axis=0)

    # finally, fill the diagonals with 0 to ensure a proper distance matrix
    np.fill_diagonal(dist_mat, 0)

    return dist_mat


def generate_random_centroids(size_img=(1024, 1024), num_A=100, num_B=100, num_C=100,
<<<<<<< HEAD
                              distr_A={'centroid_factor': (0.5, 0.5), 'cov': [[200, 0], [0, 200]]},
                              distr_B={'centroid_factor': (0.9, 0.9), 'cov': [[200, 0], [0, 200]]},
                              distr_C={'centroid_factor': (0.4, 0.4), 'cov': [[200, 0], [0, 200]]},
                              float_type=False, seed=None):
    """
    Generate a set of random centroids given distribution parameters.
    Used as a helper function by point_init_dist_matrix and generate_random_cell_shapes.
=======
                              mean_A_factor=None, cov_A=None, mean_B_factor=None, cov_B=None,
                              mean_C_factor=None, cov_C=None, seed=None):
    """
    Generate a set of random centroids given distribution parameters.
    Used as a helper function by generate_test_label_map.
>>>>>>> d75fb582

    Args:
        size_img: a tuple indicating the size of the image. Default 1024 x 1024
        num_A: the number of A centroids to generate. Default 100.
        num_B: the number of B centroids to generate. Default 100.
        num_C: the number of C centroids to generate. Default 100.

<<<<<<< HEAD
        distr_A: a dict indicating the parameters of the multivariate normal distribution to generate A cell centroids.
            Params:
                centroid_factor: a tuple to determine which number to multiply the height and width by
                    to indicate the center (mean) of the distribution
                cov: in the format [[varXX, varXY], [varYX, varYY]]
        distr_B: similar to distr_A
        distr_C: similar to distr_C
        float_type: whether we want the type returned to be of type float or int. Default False, indicating int.
=======
        mean_A_factor: a tuple to determine which number to multiply the height and width by
            to indicate the center (mean) of the distribution to generate A points.
            Will be randomly set to a predefined value if None.
        cov_A: the covariance used to generate A poins in the format [[varXX, varXY], [varYX, varYY]].
            Will be randomly set to a predefined value if None.
        mean_B_factor: similar to mean_A_factor
        cov_B: similar to cov_A
        mean_C_factor: similar to mean_A_factor
        cov_C: similar to cov_A

>>>>>>> d75fb582
        seed: whether to fix the random seed or not. Useful for testing.
            Should be a specified integer value. Default None.

    Returns:
<<<<<<< HEAD
        non_dup_points: a list of non-duplicated cell centroids.
=======
        total_points: a list of non-duplicated cell centroids.
>>>>>>> d75fb582
    """

    if float_type:
        numpy_type = np.float64
    else:
        numpy_type = np.int16

    # extract the height and width
    height = size_img[0]
    width = size_img[1]

    a_mean = (height * mean_A_factor, width * mean_A_factor) if mean_A_factor else (0.5, 0.5)
    a_cov = cov_A if cov_A else [[200, 0], [0, 200]]

    b_mean = (height * mean_B_factor, width * mean_B_factor) if mean_B_factor else (0.6, 0.6)
    b_cov = cov_B if cov_B else [[200, 0], [0, 200]]

    c_mean = (height * mean_C_factor, width * mean_C_factor) if mean_C_factor else (0.1, 0.1)
    c_cov = cov_C if cov_C else [[200, 0], [0, 200]]

    # if specified, set the random seed
    if seed:
        np.random.seed(seed)

    # use the multivariate_normal distribution to generate the points
    # because we're passing these into skimage.measure.label, it is important
    # that we convert these to integers beforehand
    # since label only takes a binary matrix
<<<<<<< HEAD
    # we pass the result through the unique function to eliminate any possibility of duplicate points
    # appearing within any of these arrays
    a_points = np.unique(np.random.multivariate_normal(a_mean, a_cov, num_A).astype(numpy_type), axis=0)
    b_points = np.unique(np.random.multivariate_normal(b_mean, b_cov, num_B).astype(numpy_type), axis=0)
    c_points = np.unique(np.random.multivariate_normal(c_mean, c_cov, num_C).astype(numpy_type), axis=0)
=======
    a_points = np.random.multivariate_normal(a_mean, a_cov, num_A).astype(np.int16)
    b_points = np.random.multivariate_normal(b_mean, b_cov, num_B).astype(np.int16)
    c_points = np.random.multivariate_normal(c_mean, c_cov, num_C).astype(np.int16)

    # combine the points together into one list
    total_points = np.concatenate((a_points, b_points, c_points), axis=0)

    # remove points with negative values since they're out of range
    total_points = total_points[np.logical_and(total_points[:, 0] >= 0, total_points[:, 1] >= 0), :]

    # remove points with values greater than the size_img dimensions since they're out of range
    total_points = total_points[np.logical_and(total_points[:, 0] < size_img[0], total_points[:, 1] < size_img[1]), :]
>>>>>>> d75fb582

    # this ensures that we only keep the points that are not duplicate across different cell types
    non_dup_points, non_dup_counts = np.unique(total_points, axis=0, return_counts=True)
    total_points = non_dup_points[non_dup_counts == 1]

    return total_points


def generate_test_label_map(size_img=(1024, 1024), num_A=100, num_B=100, num_C=100,
                            mean_A_factor=None, cov_A=None, mean_B_factor=None, cov_B=None,
                            mean_C_factor=None, cov_C=None, seed=None):
    """
    This function generates random centroid centers in the form of a label map
    such that those of type A will have centers closer on average to those of type B
    than those of type C

    We will use a multivariate Gaussian distribution for A, B, and C type cells to generate their respective centers.

    Args:
        size_img: a tuple indicating the size of the image. Default 1024 x 1024
        num_A: the number of A centroids to generate. Default 100.
        num_B: the number of B centroids to generate. Default 100.
        num_C: the number of C centroids to generate. Default 100.

<<<<<<< HEAD
    return non_dup_points


def point_init_dist_matrix(size_img=(1024, 1024), num_A=100, num_B=100, num_C=100,
                           distr_A={'centroid_factor': (0.5, 0.5), 'cov': [[200, 0], [0, 200]]},
                           distr_B={'centroid_factor': (0.9, 0.9), 'cov': [[200, 0], [0, 200]]},
                           distr_C={'centroid_factor': (0.4, 0.4), 'cov': [[200, 0], [0, 200]]},
                           seed=None):
    """
    This function generates random centroid centers in the form of a label map
    such that those of type A will have centers closer on average to those of type B
    than those of type C

    We will use a multivariate Gaussian distribution for A, B, and C type cells to generate their respective centers.

    Args:
        size_img: a tuple indicating the size of the image. Default 1024 x 1024
        num_A: the number of A centroids to generate. Default 100.
        num_B: the number of B centroids to generate. Default 100.
        num_C: the number of C centroids to generate. Default 100.

        distr_A: a dict indicating the parameters of the multivariate normal distribution to generate A cell centroids.
            Params:
                centroid_factor: a tuple to determine which number to multiply the height and width by
                    to indicate the center (mean) of the distribution
                cov: in the format [[varXX, varXY], [varYX, varYY]]
        distr_B: similar to distr_A
        distr_C: similar to distr_C
        seed: whether to fix the random seed or not. Useful for testing.
            Should be a specified integer value. Default None.

    Returns:
        sample_img_xr: the data in xarray format containing the randomized label matrix
            based on the randomized centroid centers we generated. The label mat portion
            of sample_img_xr is generated from a randomly initialized set of cell centroids
            where those of type a are on average closer to those of type b than they
            are to those of type c.
    """

    # generate the list of centroids and zip them into x and y coords
    centroids = generate_random_centroids(size_img=size_img, num_A=num_A, num_B=num_B,
                                          num_C=num_C, distr_A=distr_A, distr_B=distr_B,
                                          distr_C=distr_C, float_type=False, seed=seed)
    point_x_coords, point_y_coords = zip(*centroids)
=======
        mean_A_factor: a tuple to determine which number to multiply the height and width by
            to indicate the center (mean) of the distribution to generate A points.
            Will be randomly set to a predefined value if None.
        cov_A: the covariance used to generate A poins in the format [[varXX, varXY], [varYX, varYY]].
            Will be randomly set to a predefined value if None.
        mean_B_factor: similar to mean_A_factor
        cov_B: similar to cov_A
        mean_C_factor: similar to mean_A_factor
        cov_C: similar to cov_A
>>>>>>> d75fb582

        seed: whether to fix the random seed or not. Useful for testing.
            Should be a specified integer value. Default None.

    Returns:
        sample_img_xr: the data in xarray format containing the randomized label matrix
            based on the randomized centroid centers we generated. The label mat portion
            of sample_img_xr is generated from a randomly initialized set of cell centroids
            where those of type a are on average closer to those of type b than they
            are to those of type c.
    """

    # generate the list of centroids and zip them into x and y coords
    all_centroids = \
        generate_random_centroids(size_img=size_img, num_A=num_A, num_B=num_B, num_C=num_C,
                                  mean_A_factor=mean_A_factor, cov_A=cov_A,
                                  mean_B_factor=mean_B_factor, cov_B=cov_B,
                                  mean_C_factor=mean_C_factor, cov_C=cov_C,
                                  seed=seed)

    point_x_coords, point_y_coords = zip(*all_centroids)

    # all_centroids is ordered specifically to reflect a-labeled centroids first, then b, lastly c
    # unfortunately, when we pass the final label map into calc_dist_matrix of spatial_analysis_utils
    # we lose this desired ordering because of a call to regionprops, which automatically orders
    # the centroids by ascending x-coordinate (in the case of ties, ascending y-coordinate)
    # this messes up the ordering of the distance matrix which screws up, for example, the tests
    # if a user wants to generate a distance matrix from randomly generated centroid points
    # fortunately, lexsort allows us to compute the indices needed to reorder the sorted centroid
    # list back to where they were originally, thus they can also be used to reorder the
    # distance matrix back to the desired partitioning of first a-labeled rows/columns, then b, finally c
    centroid_indices = np.lexsort(all_centroids[:, ::-1].T)

    # generate the label matrix for the image
    # doing it this way because using the label function in skimage does so based on
    # connected components and that messes up the regionprops call in calc_dist_matrix
    # we don't want to assume that we won't get points of distance 1 away from each other
    # so we can just use the labels generated from centroid_indices to assign this
    label_mat = np.zeros(size_img)
    label_mat[point_x_coords, point_y_coords] = centroid_indices + 1

    # now generate the sample xarray
    sample_img = np.zeros((1, size_img[0], size_img[1], 1)).astype(np.int16)
    sample_img[0, :, :, 0] = copy.deepcopy(label_mat)
    sample_img_xr = xr.DataArray(sample_img,
                                 coords=[[1], range(size_img[0]), range(size_img[1]), ['segmentation_label']],
                                 dims=['fovs', 'rows', 'cols', 'channels'])

<<<<<<< HEAD
    # and return the xarray to pass into calc_dist_matrix
    return sample_img_xr


def generate_random_cell_shapes(size_img=(1024, 1024), num_A=100, num_B=100, num_C=100,
                                distr_A={'centroid_factor': (0.5, 0.5), 'cov': [[200, 0], [0, 200]]},
                                distr_B={'centroid_factor': (0.9, 0.9), 'cov': [[200, 0], [0, 200]]},
                                distr_C={'centroid_factor': (0.4, 0.4), 'cov': [[200, 0], [0, 200]]},
                                width_factor=5, height_factor=5, rotation_factor=180, seed=None):
    """
    Generate properties of each cell oval using the point_init_dist_matrix as helper

    Args:
        size_img: a tuple indicating the size of the image. Default 1024 x 1024
        num_A: the number of A centroids to generate. Default 100.
        num_B: the number of B centroids to generate. Default 100.
        num_C: the number of C centroids to generate. Default 100.

        distr_A: a dict indicating the parameters of the multivariate normal distribution to generate A cell centroids.
            Params:
                centroid_factor: a tuple to determine which number to multiply the height and width by
                    to indicate the center (mean) of the distribution
                cov: in the format [[varXX, varXY], [varYX, varYY]]
        distr_B: similar to distr_A
        distr_C: similar to distr_C
        width_factor: the upper bound of the random width we wish to generate for each ellipse.
        height_factor: similar to width_factor but for height.
        rotation_factor: similar to width_factor but for rotation.
        seed: whether to fix the random seed or not. Useful for testing.
            Should be a specified integer value. Default None.

    Returns:
        centroid_info: a list of tuples, each one with this format:
            (center, width, height, angle)
        This is done to make it compatible with matplotlib.patches.Ellipse when plotting.
    """

    centroids = generate_random_centroids(size_img=size_img, num_A=num_A, num_B=num_B,
                                          num_C=num_C, distr_A=distr_A, distr_B=distr_B,
                                          distr_C=distr_C, float_type=False, seed=seed)

    # if seed is set, make it the same for the random width, height, and rotation generation as well
    if seed:
        seed(seed)

    # generate the random centroid information
    centroid_info = [(c, random() * width_factor, random() * height_factor, random() * rotation_factor) for c in centroids]

    # draw the ellipsoids so we can see if anything went wrong
    viz.draw_ellipsoids(size_img, centroid_info)

    # eventually, this function is going to check for, among other things, intersecting ellipses
    # so we don't have intersecting cells.

    return centroid_info
=======
    # and return the xarray to pass into calc_dist_matrix, plus the centroid_indices to readjust it
    return sample_img_xr, centroid_indices
>>>>>>> d75fb582
<|MERGE_RESOLUTION|>--- conflicted
+++ resolved
@@ -8,11 +8,7 @@
 import copy
 
 from random import seed
-<<<<<<< HEAD
 from random import random
-=======
-from random import randint
->>>>>>> d75fb582
 from segmentation.utils import spatial_analysis_utils as sau
 from segmentation.utils import visualize as viz
 from scipy.spatial.distance import cdist
@@ -31,11 +27,8 @@
     Ideally, the parameters for A to B distances will be set such that they produce a lower range of values
     than A to C distances.
 
-<<<<<<< HEAD
-=======
     Note that these distance matrices created are non-Euclidean.
 
->>>>>>> d75fb582
     Args:
         num_A: the number of A cells we wish to generate. Default 100
         num_B: the number of B cells we wish to generate. Default 100
@@ -91,21 +84,11 @@
 
 
 def generate_random_centroids(size_img=(1024, 1024), num_A=100, num_B=100, num_C=100,
-<<<<<<< HEAD
-                              distr_A={'centroid_factor': (0.5, 0.5), 'cov': [[200, 0], [0, 200]]},
-                              distr_B={'centroid_factor': (0.9, 0.9), 'cov': [[200, 0], [0, 200]]},
-                              distr_C={'centroid_factor': (0.4, 0.4), 'cov': [[200, 0], [0, 200]]},
-                              float_type=False, seed=None):
-    """
-    Generate a set of random centroids given distribution parameters.
-    Used as a helper function by point_init_dist_matrix and generate_random_cell_shapes.
-=======
                               mean_A_factor=None, cov_A=None, mean_B_factor=None, cov_B=None,
                               mean_C_factor=None, cov_C=None, seed=None):
     """
     Generate a set of random centroids given distribution parameters.
     Used as a helper function by generate_test_label_map.
->>>>>>> d75fb582
 
     Args:
         size_img: a tuple indicating the size of the image. Default 1024 x 1024
@@ -113,16 +96,6 @@
         num_B: the number of B centroids to generate. Default 100.
         num_C: the number of C centroids to generate. Default 100.
 
-<<<<<<< HEAD
-        distr_A: a dict indicating the parameters of the multivariate normal distribution to generate A cell centroids.
-            Params:
-                centroid_factor: a tuple to determine which number to multiply the height and width by
-                    to indicate the center (mean) of the distribution
-                cov: in the format [[varXX, varXY], [varYX, varYY]]
-        distr_B: similar to distr_A
-        distr_C: similar to distr_C
-        float_type: whether we want the type returned to be of type float or int. Default False, indicating int.
-=======
         mean_A_factor: a tuple to determine which number to multiply the height and width by
             to indicate the center (mean) of the distribution to generate A points.
             Will be randomly set to a predefined value if None.
@@ -132,17 +105,11 @@
         cov_B: similar to cov_A
         mean_C_factor: similar to mean_A_factor
         cov_C: similar to cov_A
-
->>>>>>> d75fb582
         seed: whether to fix the random seed or not. Useful for testing.
             Should be a specified integer value. Default None.
 
     Returns:
-<<<<<<< HEAD
-        non_dup_points: a list of non-duplicated cell centroids.
-=======
         total_points: a list of non-duplicated cell centroids.
->>>>>>> d75fb582
     """
 
     if float_type:
@@ -171,13 +138,6 @@
     # because we're passing these into skimage.measure.label, it is important
     # that we convert these to integers beforehand
     # since label only takes a binary matrix
-<<<<<<< HEAD
-    # we pass the result through the unique function to eliminate any possibility of duplicate points
-    # appearing within any of these arrays
-    a_points = np.unique(np.random.multivariate_normal(a_mean, a_cov, num_A).astype(numpy_type), axis=0)
-    b_points = np.unique(np.random.multivariate_normal(b_mean, b_cov, num_B).astype(numpy_type), axis=0)
-    c_points = np.unique(np.random.multivariate_normal(c_mean, c_cov, num_C).astype(numpy_type), axis=0)
-=======
     a_points = np.random.multivariate_normal(a_mean, a_cov, num_A).astype(np.int16)
     b_points = np.random.multivariate_normal(b_mean, b_cov, num_B).astype(np.int16)
     c_points = np.random.multivariate_normal(c_mean, c_cov, num_C).astype(np.int16)
@@ -190,7 +150,6 @@
 
     # remove points with values greater than the size_img dimensions since they're out of range
     total_points = total_points[np.logical_and(total_points[:, 0] < size_img[0], total_points[:, 1] < size_img[1]), :]
->>>>>>> d75fb582
 
     # this ensures that we only keep the points that are not duplicate across different cell types
     non_dup_points, non_dup_counts = np.unique(total_points, axis=0, return_counts=True)
@@ -214,53 +173,6 @@
         num_A: the number of A centroids to generate. Default 100.
         num_B: the number of B centroids to generate. Default 100.
         num_C: the number of C centroids to generate. Default 100.
-
-<<<<<<< HEAD
-    return non_dup_points
-
-
-def point_init_dist_matrix(size_img=(1024, 1024), num_A=100, num_B=100, num_C=100,
-                           distr_A={'centroid_factor': (0.5, 0.5), 'cov': [[200, 0], [0, 200]]},
-                           distr_B={'centroid_factor': (0.9, 0.9), 'cov': [[200, 0], [0, 200]]},
-                           distr_C={'centroid_factor': (0.4, 0.4), 'cov': [[200, 0], [0, 200]]},
-                           seed=None):
-    """
-    This function generates random centroid centers in the form of a label map
-    such that those of type A will have centers closer on average to those of type B
-    than those of type C
-
-    We will use a multivariate Gaussian distribution for A, B, and C type cells to generate their respective centers.
-
-    Args:
-        size_img: a tuple indicating the size of the image. Default 1024 x 1024
-        num_A: the number of A centroids to generate. Default 100.
-        num_B: the number of B centroids to generate. Default 100.
-        num_C: the number of C centroids to generate. Default 100.
-
-        distr_A: a dict indicating the parameters of the multivariate normal distribution to generate A cell centroids.
-            Params:
-                centroid_factor: a tuple to determine which number to multiply the height and width by
-                    to indicate the center (mean) of the distribution
-                cov: in the format [[varXX, varXY], [varYX, varYY]]
-        distr_B: similar to distr_A
-        distr_C: similar to distr_C
-        seed: whether to fix the random seed or not. Useful for testing.
-            Should be a specified integer value. Default None.
-
-    Returns:
-        sample_img_xr: the data in xarray format containing the randomized label matrix
-            based on the randomized centroid centers we generated. The label mat portion
-            of sample_img_xr is generated from a randomly initialized set of cell centroids
-            where those of type a are on average closer to those of type b than they
-            are to those of type c.
-    """
-
-    # generate the list of centroids and zip them into x and y coords
-    centroids = generate_random_centroids(size_img=size_img, num_A=num_A, num_B=num_B,
-                                          num_C=num_C, distr_A=distr_A, distr_B=distr_B,
-                                          distr_C=distr_C, float_type=False, seed=seed)
-    point_x_coords, point_y_coords = zip(*centroids)
-=======
         mean_A_factor: a tuple to determine which number to multiply the height and width by
             to indicate the center (mean) of the distribution to generate A points.
             Will be randomly set to a predefined value if None.
@@ -270,8 +182,6 @@
         cov_B: similar to cov_A
         mean_C_factor: similar to mean_A_factor
         cov_C: similar to cov_A
->>>>>>> d75fb582
-
         seed: whether to fix the random seed or not. Useful for testing.
             Should be a specified integer value. Default None.
 
@@ -319,63 +229,5 @@
                                  coords=[[1], range(size_img[0]), range(size_img[1]), ['segmentation_label']],
                                  dims=['fovs', 'rows', 'cols', 'channels'])
 
-<<<<<<< HEAD
-    # and return the xarray to pass into calc_dist_matrix
-    return sample_img_xr
-
-
-def generate_random_cell_shapes(size_img=(1024, 1024), num_A=100, num_B=100, num_C=100,
-                                distr_A={'centroid_factor': (0.5, 0.5), 'cov': [[200, 0], [0, 200]]},
-                                distr_B={'centroid_factor': (0.9, 0.9), 'cov': [[200, 0], [0, 200]]},
-                                distr_C={'centroid_factor': (0.4, 0.4), 'cov': [[200, 0], [0, 200]]},
-                                width_factor=5, height_factor=5, rotation_factor=180, seed=None):
-    """
-    Generate properties of each cell oval using the point_init_dist_matrix as helper
-
-    Args:
-        size_img: a tuple indicating the size of the image. Default 1024 x 1024
-        num_A: the number of A centroids to generate. Default 100.
-        num_B: the number of B centroids to generate. Default 100.
-        num_C: the number of C centroids to generate. Default 100.
-
-        distr_A: a dict indicating the parameters of the multivariate normal distribution to generate A cell centroids.
-            Params:
-                centroid_factor: a tuple to determine which number to multiply the height and width by
-                    to indicate the center (mean) of the distribution
-                cov: in the format [[varXX, varXY], [varYX, varYY]]
-        distr_B: similar to distr_A
-        distr_C: similar to distr_C
-        width_factor: the upper bound of the random width we wish to generate for each ellipse.
-        height_factor: similar to width_factor but for height.
-        rotation_factor: similar to width_factor but for rotation.
-        seed: whether to fix the random seed or not. Useful for testing.
-            Should be a specified integer value. Default None.
-
-    Returns:
-        centroid_info: a list of tuples, each one with this format:
-            (center, width, height, angle)
-        This is done to make it compatible with matplotlib.patches.Ellipse when plotting.
-    """
-
-    centroids = generate_random_centroids(size_img=size_img, num_A=num_A, num_B=num_B,
-                                          num_C=num_C, distr_A=distr_A, distr_B=distr_B,
-                                          distr_C=distr_C, float_type=False, seed=seed)
-
-    # if seed is set, make it the same for the random width, height, and rotation generation as well
-    if seed:
-        seed(seed)
-
-    # generate the random centroid information
-    centroid_info = [(c, random() * width_factor, random() * height_factor, random() * rotation_factor) for c in centroids]
-
-    # draw the ellipsoids so we can see if anything went wrong
-    viz.draw_ellipsoids(size_img, centroid_info)
-
-    # eventually, this function is going to check for, among other things, intersecting ellipses
-    # so we don't have intersecting cells.
-
-    return centroid_info
-=======
     # and return the xarray to pass into calc_dist_matrix, plus the centroid_indices to readjust it
-    return sample_img_xr, centroid_indices
->>>>>>> d75fb582
+    return sample_img_xr, centroid_indices