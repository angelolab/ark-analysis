--- conflicted
+++ resolved
@@ -11,8 +11,6 @@
     # Assign random phenotype titles
     pheno_titles = [chr(i) for i in range(ord('a'), ord('z') + 1)]
     plot = visualize.visualize_z_scores(z, pheno_titles)
-<<<<<<< HEAD
-=======
     
 def test_visualize_cells():
     rand_type = []
@@ -26,5 +24,4 @@
     print(df)
     visualize_cell_distribution_in_all_patients(df, "cell_type")
     visualize_distribution_of_cell_count(df, "PatientID", "cell_type")
-    visualize_proportion_of_cell_count(df, "PatientID", "cell_type")
->>>>>>> ed6ec927
+    visualize_proportion_of_cell_count(df, "PatientID", "cell_type")