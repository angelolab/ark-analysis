import numpy as np
import pandas as pd
import xarray as xr
import random
from segmentation.utils import spatial_analysis
from segmentation.utils import spatial_analysis_utils
from segmentation.utils import synthetic_spatial_datagen
import importlib
importlib.reload(spatial_analysis)


def make_threshold_mat():
    thresh = pd.DataFrame(np.zeros((20, 2)))
    thresh.iloc[:, 1] = .5
    thresh.iloc[:, 0] = np.arange(20) + 2
    return thresh


def make_distance_matrix(enrichment_type):
    # Make a distance matrix for no enrichment, positive enrichment, and negative enrichment

    if enrichment_type == "none":
        # Create a 60 x 60 euclidian distance matrix of random values for no enrichment
<<<<<<< HEAD

=======
        np.random.seed(0)
>>>>>>> 4a7280af
        rand_mat = np.random.randint(0, 200, size=(60, 60))
        np.fill_diagonal(rand_mat[:, :], 0)

        fovs = ["Point8", "Point9"]
        mats = [rand_mat, rand_mat]
        rand_matrix = dict(zip(fovs, mats))

        return rand_matrix
    elif enrichment_type == "positive":
        # Create positive enrichment distance matrix where 10 cells mostly positive for marker 1
        # are located close in proximity to 10 cells mostly positive for marker 2.
        # Other included cells are not significantly positive for either marker and are located
        # far from the two positive populations.

        dist_mat_pos = synthetic_spatial_datagen.direct_init_dist_matrix(num_A=10, num_B=10, num_C=60)

        fovs = ["Point8", "Point9"]
        mats = [dist_mat_pos, dist_mat_pos]
        dist_mat_pos = dict(zip(fovs, mats))

        return dist_mat_pos
    elif enrichment_type == "negative":
        # This creates a distance matrix where there are two groups of cells significant for 2 different
        # markers that are not located near each other (not within the dist_lim).

        dist_mat_neg = synthetic_spatial_datagen.direct_init_dist_matrix(num_A=20, num_B=20, num_C=20,
                                                                         distr_AB=(200, 1), distr_random=(200, 1))

        fovs = ["Point8", "Point9"]
        mats = [dist_mat_neg, dist_mat_neg]
        dist_mat_neg = dict(zip(fovs, mats))

        return dist_mat_neg


def make_expression_matrix(enrichment_type):
    # Create the expression matrix with cell labels and patient labels for no enrichment,
    # positive enrichment, and negative enrichment.

    # Column names for columns that are not markers (columns to be excluded)
    excluded_colnames = {0: 'cell_size', 1: 'Background', 14: "HH3",
                         23: "summed_channel", 24: "cellLabelInImage", 25: "area", 26: "eccentricity",
                         27: "major_axis_length", 28: "minor_axis_length", 29: "perimeter",
                         30: "SampleID", 31: "FlowSOM_ID", 32: "cell_type"}

    if enrichment_type == "none":
        all_data = pd.DataFrame(np.zeros((120, 33)))
        # Assigning values to the patient label and cell label columns
        # We create data for two fovs, with the second fov being the same as the first but the cell expression
        # data for marker 1 and marker 2 are inverted. cells 0-59 are Point8 and cells 60-119 are Point9
        all_data.loc[0:59, 30] = "Point8"
        all_data.loc[60:, 30] = "Point9"
        all_data.loc[0:59, 24] = np.arange(60) + 1
        all_data.loc[60:, 24] = np.arange(60) + 1
        # We create two populations of 20 cells each, each positive for a different marker (column index 2 and 3)
        all_data.iloc[0:20, 2] = 1
        all_data.iloc[20:40, 3] = 1

        all_data.iloc[60:80, 3] = 1
        all_data.iloc[80:100, 2] = 1
        # We assign the two populations of cells different cell phenotypes
        all_data.iloc[0:20, 31] = 1
        all_data.iloc[0:20, 32] = "Pheno1"
        all_data.iloc[60:80, 31] = 2
        all_data.iloc[60:80, 32] = "Pheno2"

        all_data.iloc[20:40, 31] = 2
        all_data.iloc[20:40, 32] = "Pheno2"
        all_data.iloc[80:100, 31] = 1
        all_data.iloc[80:100, 32] = "Pheno1"
        # Assign column names to columns not for markers (columns to be excluded)
        all_patient_data = all_data.rename(excluded_colnames, axis=1)
        return all_patient_data
    elif enrichment_type == "positive":
        all_data_pos = pd.DataFrame(np.zeros((160, 33)))
        # Assigning values to the patient label and cell label columns
        all_data_pos.loc[0:79, 30] = "Point8"
        all_data_pos.loc[80:, 30] = "Point9"
        all_data_pos.loc[0:79, 24] = np.arange(80) + 1
        all_data_pos.loc[80:, 24] = np.arange(80) + 1
        # We create 8 cells positive for column index 2, and 8 cells positive for column index 3.
        # These are within the dist_lim in dist_mat_pos (positive enrichment distance matrix).
        all_data_pos.iloc[0:8, 2] = 1
        all_data_pos.iloc[10:18, 3] = 1

        all_data_pos.iloc[80:88, 3] = 1
        all_data_pos.iloc[90:98, 2] = 1
        # We assign the two populations of cells different cell phenotypes
        all_data_pos.iloc[0:8, 31] = 1
        all_data_pos.iloc[0:8, 32] = "Pheno1"
        all_data_pos.iloc[80:88, 31] = 2
        all_data_pos.iloc[80:88, 32] = "Pheno2"

        all_data_pos.iloc[10:18, 31] = 2
        all_data_pos.iloc[10:18, 32] = "Pheno2"
        all_data_pos.iloc[90:98, 31] = 1
        all_data_pos.iloc[90:98, 32] = "Pheno1"
        # We create 4 cells in column index 2 and column index 3 that are also positive
        # for their respective markers.
        all_data_pos.iloc[28:32, 2] = 1
        all_data_pos.iloc[32:36, 3] = 1
        all_data_pos.iloc[108:112, 3] = 1
        all_data_pos.iloc[112:116, 2] = 1
        # We assign the two populations of cells different cell phenotypes
        all_data_pos.iloc[28:32, 31] = 1
        all_data_pos.iloc[28:32, 32] = "Pheno1"
        all_data_pos.iloc[108:112, 31] = 2
        all_data_pos.iloc[108:112, 32] = "Pheno2"

        all_data_pos.iloc[32:36, 31] = 2
        all_data_pos.iloc[32:36, 32] = "Pheno2"
        all_data_pos.iloc[112:116, 31] = 1
        all_data_pos.iloc[112:116, 32] = "Pheno1"
        # Assign column names to columns not for markers (columns to be excluded)
        all_patient_data_pos = all_data_pos.rename(excluded_colnames, axis=1)
        return all_patient_data_pos
    elif enrichment_type == "negative":
        all_data_neg = pd.DataFrame(np.zeros((120, 33)))
        # Assigning values to the patient label and cell label columns
        all_data_neg.loc[0:59, 30] = "Point8"
        all_data_neg.loc[60:, 30] = "Point9"
        all_data_neg.loc[0:59, 24] = np.arange(60) + 1
        all_data_neg.loc[60:, 24] = np.arange(60) + 1
        # We create two groups of 20 cells positive for marker 1 (in column index 2)
        # and marker 2 (in column index 3) respectively.
        # The two populations are not within the dist_lim in dist_mat_neg (negative enrichment distance matrix)
        all_data_neg.iloc[0:20, 2] = 1
        all_data_neg.iloc[20:40, 3] = 1

        all_data_neg.iloc[60:80, 3] = 1
        all_data_neg.iloc[80:100, 2] = 1
        # We assign the two populations of cells different cell phenotypes
        all_data_neg.iloc[0:20, 31] = 1
        all_data_neg.iloc[0:20, 32] = "Pheno1"
        all_data_neg.iloc[60:80, 31] = 2
        all_data_neg.iloc[60:80, 32] = "Pheno2"

        all_data_neg.iloc[20:40, 31] = 2
        all_data_neg.iloc[20:40, 32] = "Pheno2"
        all_data_neg.iloc[80:100, 31] = 1
        all_data_neg.iloc[80:100, 32] = "Pheno1"
        # Assign column names to columns not for markers (columns to be excluded)
        all_patient_data_neg = all_data_neg.rename(excluded_colnames, axis=1)
        return all_patient_data_neg


def test_calculate_channel_spatial_enrichment():

    excluded_colnames = ["cell_size", "Background", "HH3",
                         "summed_channel", "cellLabelInImage", "area",
                         "eccentricity", "major_axis_length", "minor_axis_length",
                         "perimeter", "SampleID", "FlowSOM_ID", "cell_type"]

    # Test z and p values
    marker_thresholds = make_threshold_mat()

    # Positive enrichment with direct matrix initialization
    all_data_pos = make_expression_matrix(enrichment_type="positive")
    dist_mat_pos_direct = make_distance_matrix(enrichment_type="positive")
    dist_mat_pos_point = make_distance_matrix(enrichment_type="positive")

    values, stats = \
        spatial_analysis.calculate_channel_spatial_enrichment(
            dist_mat_pos_direct, marker_thresholds, all_data_pos,
            excluded_colnames=excluded_colnames, bootstrap_num=100)

    # Test both Point8 and Point9
    assert stats.loc["Point8", "p_pos", 2, 3] < .05
    assert stats.loc["Point8", "p_neg", 2, 3] > .05
    assert stats.loc["Point8", "z", 2, 3] > 0

    assert stats.loc["Point9", "p_pos", 3, 2] < .05
    assert stats.loc["Point9", "p_neg", 3, 2] > .05
    assert stats.loc["Point9", "z", 3, 2] > 0

    # Negative enrichment with direct matrix initialization
    all_data_neg = make_expression_matrix("negative")
    dist_mat_neg_direct = make_distance_matrix("negative")
    dist_mat_neg_point = make_distance_matrix("negative")

    values, stats = \
        spatial_analysis.calculate_channel_spatial_enrichment(
            dist_mat_neg_direct, marker_thresholds, all_data_neg,
            excluded_colnames=excluded_colnames, bootstrap_num=100)

    # Test both Point8 and Point9
    assert stats.loc["Point8", "p_neg", 2, 3] < .05
    assert stats.loc["Point8", "p_pos", 2, 3] > .05
    assert stats.loc["Point8", "z", 2, 3] < 0

    assert stats.loc["Point9", "p_neg", 3, 2] < .05
    assert stats.loc["Point9", "p_pos", 3, 2] > .05
    assert stats.loc["Point9", "z", 3, 2] < 0

    # No enrichment
    all_data = make_expression_matrix("none")
    dist_mat = make_distance_matrix("none")

    values, stats = \
        spatial_analysis.calculate_channel_spatial_enrichment(
            dist_mat, marker_thresholds, all_data,
            excluded_colnames=excluded_colnames, bootstrap_num=100)
    # Test both Point8 and Point9
    assert stats.loc["Point8", "p_pos", 2, 3] > .05
    assert stats.loc["Point8", "p_pos", 2, 3] > .05
    assert abs(stats.loc["Point8", "z", 2, 3]) < 2

    assert stats.loc["Point9", "p_pos", 3, 2] > .05
    assert stats.loc["Point9", "p_pos", 3, 2] > .05
    assert abs(stats.loc["Point9", "z", 3, 2]) < 2


def test_calculate_cluster_spatial_enrichment():
    # Test z and p values

    # Positive enrichment
    all_data_pos = make_expression_matrix("positive")
    dist_mat_pos = make_distance_matrix("positive")

    values, stats = \
        spatial_analysis.calculate_cluster_spatial_enrichment(
            all_data_pos, dist_mat_pos,
            bootstrap_num=100, dist_lim=100)
    # Test both Point8 and Point9
    assert stats.loc["Point8", "p_pos", "Pheno1", "Pheno2"] < .05
    assert stats.loc["Point8", "p_neg", "Pheno1", "Pheno2"] > .05
    assert stats.loc["Point8", "z", "Pheno1", "Pheno2"] > 0

    assert stats.loc["Point9", "p_pos", "Pheno2", "Pheno1"] < .05
    assert stats.loc["Point9", "p_neg", "Pheno2", "Pheno1"] > .05
    assert stats.loc["Point9", "z", "Pheno2", "Pheno1"] > 0
    # Negative enrichment
    all_data_neg = make_expression_matrix("negative")
    dist_mat_neg = make_distance_matrix("negative")

    values, stats = \
        spatial_analysis.calculate_cluster_spatial_enrichment(
            all_data_neg, dist_mat_neg,
            bootstrap_num=100, dist_lim=100)
    # Test both Point8 and Point9
    assert stats.loc["Point8", "p_neg", "Pheno1", "Pheno2"] < .05
    assert stats.loc["Point8", "p_pos", "Pheno1", "Pheno2"] > .05
    assert stats.loc["Point8", "z", "Pheno1", "Pheno2"] < 0

    assert stats.loc["Point9", "p_neg", "Pheno2", "Pheno1"] < .05
    assert stats.loc["Point9", "p_pos", "Pheno2", "Pheno1"] > .05
    assert stats.loc["Point9", "z", "Pheno2", "Pheno1"] < 0
    # No enrichment
    all_data = make_expression_matrix("none")
    dist_mat = make_distance_matrix("none")

    values, stats = \
        spatial_analysis.calculate_cluster_spatial_enrichment(
            all_data, dist_mat,
            bootstrap_num=100, dist_lim=100)
    # Test both Point8 and Point9
    assert stats.loc["Point8", "p_pos", "Pheno1", "Pheno2"] > .05
    assert stats.loc["Point8", "p_pos", "Pheno1", "Pheno2"] > .05
    assert abs(stats.loc["Point8", "z", "Pheno1", "Pheno2"]) < 2

    assert stats.loc["Point8", "p_pos", "Pheno2", "Pheno1"] > .05
    assert stats.loc["Point8", "p_pos", "Pheno2", "Pheno1"] > .05
    assert abs(stats.loc["Point8", "z", "Pheno2", "Pheno1"]) < 2<|MERGE_RESOLUTION|>--- conflicted
+++ resolved
@@ -21,11 +21,6 @@
 
     if enrichment_type == "none":
         # Create a 60 x 60 euclidian distance matrix of random values for no enrichment
-<<<<<<< HEAD
-
-=======
-        np.random.seed(0)
->>>>>>> 4a7280af
         rand_mat = np.random.randint(0, 200, size=(60, 60))
         np.fill_diagonal(rand_mat[:, :], 0)
 
