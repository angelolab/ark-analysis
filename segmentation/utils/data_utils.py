--- conflicted
+++ resolved
@@ -59,13 +59,8 @@
 
 
 def load_imgs_from_dir(data_dir, img_sub_folder=None, fovs=None, imgs=None,
-<<<<<<< HEAD
-                       load_axis="fovs", dtype="int16"):
+                       load_axis="fovs", dtype="int16", variable_sizes=False):
     """Takes a set of imgs from a directory structure and loads them into an xarray.
-=======
-                       load_axis="fovs", dtype="int16", variable_sizes=False):
-    """Takes a set of imgs from a directory structure and loads them into a numpy array.
->>>>>>> a7edc50e
 
         Args:
             data_dir: directory containing folders of images
