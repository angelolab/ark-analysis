--- conflicted
+++ resolved
@@ -155,11 +155,8 @@
                 plot_utils.plot_overlay(random_map, plotting_tif=input_data, rescale_factor=rescale_factor,
                                         path=os.path.join(output_dir, point +
                                                           "_{}_{}_{}_overlay.tiff".format(chan_list[0], chan_list[1],
-<<<<<<< HEAD
-                                                                                       chan_list[2])))
-=======
                                                                                           chan_list[2])))
->>>>>>> 83dd3fa2
+
 
         segmentation_labels_xr.loc[point, :, :, 'segmentation_label'] = random_map
 
