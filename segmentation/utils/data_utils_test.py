--- conflicted
+++ resolved
@@ -15,11 +15,7 @@
 
 
 def _create_img_dir(temp_dir, fovs, imgs, img_sub_folder="TIFs"):
-<<<<<<< HEAD
-    tif = np.random.randint(0, 100, 1024**2).reshape((1024, 1024)).astype("int8")
-=======
-    tif = np.random.randint(0, 100, 1024 ** 2).reshape((1024, 1024)).astype('int8')
->>>>>>> dabb36c2
+    tif = np.random.randint(0, 100, 1024 ** 2).reshape((1024, 1024)).astype("int8")
 
     for fov in fovs:
         fov_path = os.path.join(temp_dir, fov, img_sub_folder)
