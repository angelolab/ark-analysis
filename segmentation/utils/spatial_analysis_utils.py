import numpy as np
import xarray as xr
import pandas as pd
import skimage.measure
import scipy
import statsmodels
from statsmodels.stats.multitest import multipletests
from scipy.spatial.distance import cdist
import os


def calc_dist_matrix(label_map, path=None):
    """Generate matrix of distances between center of pairs of cells

    Args:
        label_map (np array): array with unique cells given unique pixel labels
        path (string): path to save file. If None, then will directly return
    Returns:
        dist_matrix (dict): contains a cells x cells matrix with the euclidian
            distance between centers of corresponding cells for every fov"""
    # Check that file path exists, if given
    if path is not None:
        if not os.path.exists(path):
            raise ValueError("File path not valid")
    dist_mats_list = []
    # Extract list of fovs
    fovs = list(label_map.coords['fovs'].values)
    for i in range(0, label_map.shape[0]):
        props = skimage.measure.regionprops(label_map.loc[fovs[i], :, :, "segmentation_label"].values)
        a = [props[j].centroid for j in range(len(props))]
        centroids = np.array(a)
        dist_matrix = cdist(centroids, centroids)
        dist_mats_list.append(dist_matrix)
    # Create dictionary to store distance matrices per fov
    dist_matrices = dict(zip([str(i) for i in fovs], dist_mats_list))
    # If ret is true, function will directly return the dictionary, else it will save it as a file
    if path is None:
        return dist_matrices
    else:
        np.savez(path + "dist_matrices.npz", **dist_matrices)


def get_pos_cell_labels(analysis_type, pheno=None, current_fov_data=None,
                        thresh=None, current_fov_channel_data=None, cell_labels=None, current_marker=None):
    """Based on the type of the analysis, the function finds positive labels that match the current phenotype or
    identifies cells with positive expression values for the current marker (greater than the marker threshold).

    Args:
        analysis_type (string): type of analysis, either "cluster" or "channel"
        pheno (string): the current cell phenotype
        current_fov_data (pandas df): data for the current patient
        thresh (int): current threshold for marker
        current_fov_channel_data (pandas df): expression data for column markers for current patient
        cell_labels (pandas df): the column of cell labels for current patient
        current_marker (string): the current marker that the positive labels are being found for
    Returns:
        marker1_poslabels_num (list): all the positive labels"""

    if not np.isin(analysis_type, ("cluster", "channel")).all():
        raise ValueError("Incorrect analysis type")

    if analysis_type == "cluster":
        if pheno is None or current_fov_data is None:
            raise ValueError("Incorrect arguments passed for analysis type")
        # Subset only cells that are of the same phenotype
        pheno1posinds = current_fov_data["FlowSOM_ID"] == pheno
        # Get the cell labels of the cells of the phenotype
        marker1_poslabels_num = current_fov_data.iloc[:, 1][pheno1posinds]
    else:
        if thresh is None or current_fov_channel_data is None or cell_labels is None or current_marker is None:
            raise ValueError("Incorrect arguments passed for analysis type")
        # Subset only cells that are positive for the given marker
        marker1posinds = current_fov_channel_data[current_marker] > thresh
        # Get the cell labels of the positive cells
        marker1_poslabels_num = cell_labels[marker1posinds]
    return marker1_poslabels_num


def compute_close_cell_num(dist_mat, dist_lim, num, analysis_type,
                           current_fov_data=None, current_fov_channel_data=None, cluster_ids=None,
                           thresh_vec=None):
    """Finds positive cell labels and creates matrix with counts for cells positive for corresponding markers.
    Computes close_num matrix for both Cell Label and Threshold spatial analyses.

    This function loops through all the included markers in the patient data and identifies cell labels positive for
    corresponding markers. It then subsets the distance matrix to only include these positive cells and records
    interactions based on whether cells are close to each other (within the dist_lim). It then stores the number of
    interactions in the index of close_num corresponding to both markers (for instance markers 1 and 2 would be in
    index [0, 1]).

    Args:
        dist_mat (np array): cells x cells matrix with the euclidian
            distance between centers of corresponding cells
        dist_lim (int): threshold for spatial enrichment distance proximity
        num (int): number of markers or cell phenotypes, based on analysis
        analysis_type (string): type of analysis, either cluster or channel
        current_fov_data (pandas df): data for specific patient in expression matrix
        current_fov_channel_data (pandas df): data of only column markers for Channel Analysis
        cluster_ids (pandas df): all the cell phenotypes in Cluster Analysis
        thresh_vec (numpy df): matrix of thresholds column for markers
        seed: the seed to set for randomized operations, useful for testing

    Returns:
        close_num (np array): marker x marker matrix with counts for cells
            positive for corresponding markers
<<<<<<< HEAD
        marker1_num : number of cell labels for marker 1"""
=======
        marker1_poslabels_num (list): number of cell labels for marker 1
        marker2_poslabels_num (list): number of cell labels for marker 2"""

>>>>>>> 5069581e
    # Initialize variables

    cell_labels = []

    # Assign column names for subsetting (cell labels)
    cell_label_col = "cellLabelInImage"

    # Subset data based on analysis type
    if analysis_type == "channel":
        # Subsetting the column with the cell labels
        cell_labels = current_fov_data[cell_label_col]

    # Create close_num, marker1_num, and marker2_num
    close_num = np.zeros((num, num), dtype='int')
    mark1_num = []
    marker1_poslabels_num = []

    dist_mat_bin = np.zeros(dist_mat.shape, dtype='int')
    dist_mat_bin[dist_mat < dist_lim] = 1

    for j in range(0, num):
        # Identify cell labels that are positive for respective markers or phenotypes, based on type of analysis
        if analysis_type == "cluster":
            marker1_poslabels_num.append(get_pos_cell_labels(analysis_type, cluster_ids.iloc[j], current_fov_data))
        else:
            marker1_poslabels_num.append(get_pos_cell_labels(
                analysis_type, thresh=thresh_vec.iloc[j], current_fov_channel_data=current_fov_channel_data,
                cell_labels=cell_labels, current_marker=current_fov_channel_data.columns[j]))
            mark1_num.append(len(marker1_poslabels_num[j]))

            # iterating k from [j, end] cuts out 1/2 the steps (while symmetric)
        for j, m1n in enumerate(mark1_num):
            for k, m2n in enumerate(mark1_num[j:], j):
                close_num[j, k] = np.sum(
                    dist_mat_bin[np.ix_(
                        np.asarray(marker1_poslabels_num[j] - 1, dtype='int'),
                        np.asarray(marker1_poslabels_num[k] - 1, dtype='int')
                    )]
                )
                # symmetry :)
                close_num[k, j] = close_num[j, k]
    return close_num, mark1_num


def compute_close_cell_num_random(marker_nums,
                                  dist_mat, dist_lim, bootstrap_num):
    """Uses bootstrapping to permute cell labels randomly and records the number of close cells (within the dit_lim)
    in that random setup.

    Args
        marker_nums (np.array): list of cell counts of each marker type
        dist_mat (np array): cells x cells matrix with the euclidian
            distance between centers of corresponding cells
        dist_lim (int): threshold for spatial enrichment distance proximity
        bootstrap_num (int): number of permutations
        seed: the seed to set for randomized operations, useful for testing

    Returns
        close_num_rand (np array): random positive marker counts
            for every permutation in the bootstrap"""

    # Create close_num_rand
    close_num_rand = np.zeros((
        len(marker_nums), len(marker_nums), bootstrap_num), dtype='int')

    dist_bin = np.zeros(dist_mat.shape)
    dist_bin[dist_mat < dist_lim] = 1

    for j, m1n in enumerate(marker_nums):
        for k, m2n in enumerate(marker_nums[j:], j):
            close_num_rand[j, k, :] = np.sum(
                np.random.choice(dist_bin.flatten(), (m1n * m2n, bootstrap_num), True),
                axis=0
            )
            # symmetry :)
            close_num_rand[k, j, :] = close_num_rand[j, k, :]
<<<<<<< HEAD

=======
            
    for j in range(0, marker_num):
        for k in range(0, marker_num):
            for r in range(0, bootstrap_num):
                # Select same amount of random cell labels as positive ones in same marker in close_num
                marker1_labels_rand = np.random.choice(
                    a=range(dist_mat.shape[0]), size=marker1_poslabels_num[j], replace=True)
                marker2_labels_rand = np.random.choice(
                    a=range(dist_mat.shape[0]), size=marker2_poslabels_num[k], replace=True)
                # Subset the distance matrix to only include positive randomly selected cell labels
                rand_trunc_dist_mat = dist_mat[np.ix_(np.asarray(
                    marker1_labels_rand, dtype='int'), np.asarray(marker2_labels_rand, dtype='int'))]
                # Binarize the truncated distance matrix to only include cells within distance limit
                rand_trunc_dist_mat_bin = np.zeros(rand_trunc_dist_mat.shape, dtype='int')
                rand_trunc_dist_mat_bin[rand_trunc_dist_mat < dist_lim] = 1
                # Record the number of interactions and store in close_num_rand in the index
                # corresponding to both markers, for every permutation
                close_num_rand[j, k, r] = np.sum(np.sum(rand_trunc_dist_mat_bin))
>>>>>>> 5069581e
    return close_num_rand


def calculate_enrichment_stats(close_num, close_num_rand):
    """Calculates z score and p values from spatial enrichment analysis.

    Args:
        close_num (np array): marker x marker matrix with counts for cells
            positive for corresponding markers
        close_num_rand (np array): random positive marker counts
            for every permutation in the bootstrap

    Returns:
        z (np array): z scores for corresponding markers
        muhat (np array): predicted mean values of close_num_rand random distribution
        sigmahat (np array): predicted standard deviation values of close_num_rand
            random distribution
        p (np array): p values for corresponding markers, for both positive
            and negative enrichment
        h (np array): matrix indicating whether
            corresponding marker interactions are significant
        adj_p (np array): fdh_br adjusted p values"""
    # Get the number of markers and number of permutations
    marker_num = close_num.shape[0]
    bootstrap_num = close_num_rand.shape[2]

    # Create z, muhat, sigmahat, and p
    z = np.zeros((marker_num, marker_num))
    muhat = np.zeros((marker_num, marker_num))
    sigmahat = np.zeros((marker_num, marker_num))
    p_pos = np.zeros((marker_num, marker_num))
    p_neg = np.zeros((marker_num, marker_num))

    for j in range(0, marker_num):
        for k in range(0, marker_num):
            # Get close_num_rand value for every marker combination and reshape to use as input for norm fit
            tmp = np.reshape(close_num_rand[j, k, :], (bootstrap_num, 1))
            # Get muhat and sigmahat values for distribution from 100 permutations
            (muhat[j, k], sigmahat[j, k]) = scipy.stats.norm.fit(tmp)
            # Calculate z score based on distribution
            z[j, k] = (close_num[j, k] - muhat[j, k]) / sigmahat[j, k]
            # Calculate both positive and negative enrichment p values
            p_pos[j, k] = (1 + (np.sum(tmp >= close_num[j, k]))) / (bootstrap_num + 1)
            p_neg[j, k] = (1 + (np.sum(tmp < close_num[j, k]))) / (bootstrap_num + 1)

    # Get fdh_br adjusted p values
    p_summary = np.zeros_like(p_pos[:, :])
    for j in range(0, marker_num):
        for k in range(0, marker_num):
            # Use negative enrichment p values if the z score is negative, and vice versa
            if z[j, k] > 0:
                p_summary[j, k] = p_pos[j, k]
            else:
                p_summary[j, k] = p_neg[j, k]
    (h, adj_p, aS, aB) = statsmodels.stats.multitest.multipletests(
        p_summary, alpha=.05)

    # Create an Xarray with the dimensions (stats variables, number of markers, number of markers)
    stats_data = np.stack((z, muhat, sigmahat, p_pos, p_neg, h, adj_p), axis=0)
    coords = [["z", "muhat", "sigmahat", "p_pos", "p_neg", "h", "p_adj"],
              range(stats_data[0].data.shape[0]), range(stats_data[0].data.shape[1])]
    dims = ["stats", "rows", "cols"]
    stats_xr = xr.DataArray(stats_data, coords=coords, dims=dims)
    return stats_xr


def compute_neighbor_counts(current_fov_neighborhood_data, dist_matrix, distlim, self_neighbor=True,
                            cell_label_col="cellLabelInImage"):
    """Calculates the number of neighbor phenotypes for each cell. The cell counts itself as a neighbor.

    Args:
        current_fov_neighborhood_data (pandas df): data for the current fov, including the cell labels, cell phenotypes, and cell phenotype ID
        dist_matrix (np array): cells x cells matrix with the euclidian
            distance between centers of corresponding cells
        distlim (int): threshold for spatial enrichment distance proximity
        self_neighbor (boolean): If true, cell counts itself as a neighbor in the analysis.
        cell_label_col (string): Column name with the cell labels
    Returns:
        counts (pandas df): data array with phenotype counts per cell
        freqs (pandas df): data array with phenotype frequencies of
            counts per phenotype/total phenotypes for each cell"""

    # TODO remove non-cell2cell lines (indices on the distance matrix not corresponding to cell labels)
    #  after our own inputs for functions are created
    # refine distance matrix to only cover cell labels in fov_data
    cell_dist_mat = np.take(dist_matrix, current_fov_neighborhood_data[cell_label_col] - 1, 0)
    cell_dist_mat = np.take(cell_dist_mat, current_fov_neighborhood_data[cell_label_col] - 1, 1)

    # binarize distance matrix
    cell_dist_mat_bin = np.zeros(cell_dist_mat.shape)
    cell_dist_mat_bin[cell_dist_mat < distlim] = 1

    # default is that cell counts itself as a matrix
    if not self_neighbor:
        cell_dist_mat_bin[dist_matrix == 0] = 0

    # get num_neighbors for freqs
    num_neighbors = np.sum(cell_dist_mat_bin, axis=0)

    # create the 'phenotype has cell?' matrix, excluding non cell-label rows
    pheno_has_cell = pd.get_dummies(current_fov_neighborhood_data.iloc[:, 2]).to_numpy().T

    # dot binarized 'is neighbor?' matrix with pheno_has_cell to get counts
    counts = pheno_has_cell.dot(cell_dist_mat_bin).T

    # compute freqs with num_neighbors
    freqs = counts.T / num_neighbors

    return counts, freqs.T<|MERGE_RESOLUTION|>--- conflicted
+++ resolved
@@ -103,13 +103,8 @@
     Returns:
         close_num (np array): marker x marker matrix with counts for cells
             positive for corresponding markers
-<<<<<<< HEAD
         marker1_num : number of cell labels for marker 1"""
-=======
-        marker1_poslabels_num (list): number of cell labels for marker 1
-        marker2_poslabels_num (list): number of cell labels for marker 2"""
-
->>>>>>> 5069581e
+
     # Initialize variables
 
     cell_labels = []
@@ -186,28 +181,6 @@
             )
             # symmetry :)
             close_num_rand[k, j, :] = close_num_rand[j, k, :]
-<<<<<<< HEAD
-
-=======
-            
-    for j in range(0, marker_num):
-        for k in range(0, marker_num):
-            for r in range(0, bootstrap_num):
-                # Select same amount of random cell labels as positive ones in same marker in close_num
-                marker1_labels_rand = np.random.choice(
-                    a=range(dist_mat.shape[0]), size=marker1_poslabels_num[j], replace=True)
-                marker2_labels_rand = np.random.choice(
-                    a=range(dist_mat.shape[0]), size=marker2_poslabels_num[k], replace=True)
-                # Subset the distance matrix to only include positive randomly selected cell labels
-                rand_trunc_dist_mat = dist_mat[np.ix_(np.asarray(
-                    marker1_labels_rand, dtype='int'), np.asarray(marker2_labels_rand, dtype='int'))]
-                # Binarize the truncated distance matrix to only include cells within distance limit
-                rand_trunc_dist_mat_bin = np.zeros(rand_trunc_dist_mat.shape, dtype='int')
-                rand_trunc_dist_mat_bin[rand_trunc_dist_mat < dist_lim] = 1
-                # Record the number of interactions and store in close_num_rand in the index
-                # corresponding to both markers, for every permutation
-                close_num_rand[j, k, r] = np.sum(np.sum(rand_trunc_dist_mat_bin))
->>>>>>> 5069581e
     return close_num_rand
 
 
