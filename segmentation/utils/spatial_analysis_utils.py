import numpy as np
import xarray as xr
import pandas as pd
import skimage.measure
import scipy
import statsmodels
from statsmodels.stats.multitest import multipletests
from scipy.spatial.distance import cdist
import os


def calc_dist_matrix(label_map, path=None):
    """Generate matrix of distances between center of pairs of cells

    Args:
        label_map (np array): array with unique cells given unique pixel labels
        path (string): path to save file. If None, then will directly return
    Returns:
        dist_matrix (dict): contains a cells x cells matrix with the euclidian
            distance between centers of corresponding cells for every fov"""
    # Check that file path exists, if given
    if path is not None:
        if not os.path.exists(path):
            raise ValueError("File path not valid")
    dist_mats_list = []
    # Extract list of fovs
    fovs = list(label_map.coords['fovs'].values)
    for i in range(0, label_map.shape[0]):
        props = skimage.measure.regionprops(label_map.loc[fovs[i], :, :, "segmentation_label"].values)
        a = [props[j].centroid for j in range(len(props))]
        centroids = np.array(a)
        dist_matrix = cdist(centroids, centroids)
        dist_mats_list.append(dist_matrix)
    # Create dictionary to store distance matrices per fov
    dist_matrices = dict(zip([str(i) for i in fovs], dist_mats_list))
    # If ret is true, function will directly return the dictionary, else it will save it as a file
    if path is None:
        return dist_matrices
    else:
        np.savez(path + "dist_matrices.npz", **dist_matrices)


def get_pos_cell_labels(analysis_type, pheno=None, current_fov_neighborhood_data=None,
                        thresh=None, current_fov_channel_data=None, cell_labels=None, current_marker=None):
    """Based on the type of the analysis, the function finds positive labels that match the current phenotype or
    identifies cells with positive expression values for the current marker (greater than the marker threshold).

    Args:
        analysis_type (string): type of analysis, either "cluster" or "channel"
        pheno (string): the current cell phenotype
        current_fov_neighborhood_data (pandas df): data for the current patient
        thresh (int): current threshold for marker
        current_fov_channel_data (pandas df): expression data for column markers for current patient
        cell_labels (pandas df): the column of cell labels for current patient
        current_marker (string): the current marker that the positive labels are being found for
    Returns:
        mark1poslabels (list): all the positive labels"""

    if not np.isin(analysis_type, ("cluster", "channel")).all():
        raise ValueError("Incorrect analysis type")

    if analysis_type == "cluster":
        if pheno is None or current_fov_neighborhood_data is None:
            raise ValueError("Incorrect arguments passed for analysis type")
        # Subset only cells that are of the same phenotype
        pheno1posinds = current_fov_neighborhood_data["FlowSOM_ID"] == pheno
        # Get the cell labels of the cells of the phenotype
        mark1poslabels = current_fov_neighborhood_data.iloc[:, 1][pheno1posinds]
    else:
        if thresh is None or current_fov_channel_data is None or cell_labels is None or current_marker is None:
            raise ValueError("Incorrect arguments passed for analysis type")
        # Subset only cells that are positive for the given marker
        marker1posinds = current_fov_channel_data[current_marker] > thresh
        # Get the cell labels of the positive cells
        mark1poslabels = cell_labels[marker1posinds]
    return mark1poslabels


def compute_close_cell_num(dist_mat, dist_lim, num, analysis_type,
                           current_fov_data=None, current_fov_channel_data=None, cluster_ids=None,
                           thresh_vec=None):
    """Finds positive cell labels and creates matrix with counts for cells positive for corresponding markers.
    Computes close_num matrix for both Cell Label and Threshold spatial analyses.

    This function loops through all the included markers in the patient data and identifies cell labels positive for
    corresponding markers. It then subsets the distance matrix to only include these positive cells and records
    interactions based on whether cells are close to each other (within the dist_lim). It then stores the number of
    interactions in the index of close_num corresponding to both markers (for instance markers 1 and 2 would be in
    index [0, 1]).

    Args:
        dist_mat (np array): cells x cells matrix with the euclidian
            distance between centers of corresponding cells
        dist_lim (int): threshold for spatial enrichment distance proximity
        num (int): number of markers or cell phenotypes, based on analysis
        analysis_type (string): type of analysis, either cluster or channel
        current_fov_data (pandas df): data for specific patient in expression matrix
        current_fov_channel_data (pandas df): data of only column markers for Channel Analysis
        cluster_ids (pandas df): all the cell phenotypes in Cluster Analysis
        thresh_vec (numpy df): matrix of thresholds column for markers
        seed: the seed to set for randomized operations, useful for testing

    Returns:
        close_num (np array): marker x marker matrix with counts for cells
            positive for corresponding markers
<<<<<<< HEAD
        marker1_poslabels_num (list): number of cell labels for marker 1
        marker2_poslabels_num (list): number of cell labels for marker 2"""
=======
        marker1_num: list of number of cell labels for marker 1"""
>>>>>>> 134cc0fb
    # Initialize variables

    cell_labels = []

    # Assign column names for subsetting (cell labels)
    cell_label_col = "cellLabelInImage"

    # Subset data based on analysis type
    if analysis_type == "channel":
        # Subsetting the column with the cell labels
        cell_labels = current_fov_data[cell_label_col]

    # Create close_num, marker1_num, and marker2_num
    close_num = np.zeros((num, num), dtype='int')
<<<<<<< HEAD
    marker1_poslabels_num = []
    marker2_poslabels_num = []

    for j in range(0, num):
        # Identify cell labels that are positive for respective markers or phenotypes, based on type of analysis
        if analysis_type == "cluster":
            mark1poslabels = get_pos_cell_labels(analysis_type, cluster_ids.iloc[j], current_fov_data)
        else:
            mark1poslabels = get_pos_cell_labels(analysis_type, thresh=thresh_vec.iloc[j],
                                                 current_fov_channel_data=current_fov_channel_data,
                                                 cell_labels=cell_labels,
                                                 current_marker=current_fov_channel_data.columns[j])
        # Length of the number of positive cell labels
        marker1_poslabels_num.append(len(mark1poslabels))
        for k in range(0, num):
            # Repeats what was done above for the same marker and all other markers in the analysis
            if analysis_type == "cluster":
                mark2poslabels = get_pos_cell_labels(analysis_type, cluster_ids.iloc[k], current_fov_data)
            else:
                mark2poslabels = get_pos_cell_labels(analysis_type, thresh=thresh_vec.iloc[k],
                                                     current_fov_channel_data=current_fov_channel_data,
                                                     cell_labels=cell_labels,
                                                     current_marker=current_fov_channel_data.columns[k])
            marker2_poslabels_num.append(len(mark2poslabels))

            # Subset the distance matrix to only include cells positive for both markers j and k
            trunc_dist_mat = dist_mat[np.ix_(np.asarray(mark1poslabels - 1, dtype='int'),
                                             np.asarray(mark2poslabels - 1, dtype='int'))]

            # Binarize the truncated distance matrix to only include cells within distance limit
            trunc_dist_mat_bin = np.zeros(trunc_dist_mat.shape, dtype='int')
            trunc_dist_mat_bin[trunc_dist_mat < dist_lim] = 1
            close_num[j, k] = np.sum(np.sum(trunc_dist_mat_bin))
    return close_num, marker1_poslabels_num, marker2_poslabels_num


def compute_close_cell_num_random(marker1_poslabels_num, marker2_poslabels_num,
                                  dist_mat, marker_num, dist_lim, bootstrap_num):
    """Uses bootstrapping to permute cell labels randomly and records the number of close cells (within the dit_lim)
    in that random setup.

    Args
        marker1_poslabels_num (list): number of cell labels for marker 1
        marker2_poslabels_num (list): list of number of cell labels for marker 2
        dist_mat (np array): cells x cells matrix with the euclidian
            distance between centers of corresponding cells
        marker_num (int): number of markers in expresion data
        dist_lim (int): threshold for spatial enrichment distance proximity
        bootstrap_num (int): number of permutations
        seed: the seed to set for randomized operations, useful for testing

    Returns
        close_num_rand (np array): random positive marker counts
=======
    mark1_num = []
    mark1poslabels = []

    dist_mat_bin = np.zeros(dist_mat.shape, dtype='int')
    dist_mat_bin[dist_mat < dist_lim] = 1

    for j in range(0, num):
        # Identify cell labels that are positive for respective markers or phenotypes, based on type of analysis
        if analysis_type == "Cluster":
            mark1poslabels.append(get_pos_cell_labels(analysis_type, pheno_codes.iloc[j], fov_data))
        else:
            mark1poslabels.append(get_pos_cell_labels(analysis_type, thresh=thresh_vec.iloc[j],
                                                      fov_channel_data=fov_channel_data, cell_labels=cell_labels,
                                                      col=fov_channel_data.columns[j]))
        mark1_num.append(len(mark1poslabels[j]))

    # iterating k from [j, end] cuts out 1/2 the steps (while symmetric)
    for j, m1n in enumerate(mark1_num):
        for k, m2n in enumerate(mark1_num[j:], j):
            close_num[j, k] = np.sum(
                dist_mat_bin[np.ix_(
                    np.asarray(mark1poslabels[j] - 1, dtype='int'),
                    np.asarray(mark1poslabels[k] - 1, dtype='int')
                )]
            )
            # symmetry :)
            close_num[k, j] = close_num[j, k]

    return close_num, mark1_num


def compute_close_cell_num_random(marker_nums, dist_mat, dist_lim, bootstrap_num):
    """Uses bootstrapping to permute cell labels randomly and records the number of close cells
    (within the dit_lim) in that random setup.

    Args
        marker_nums (np.array): list of cell counts of each marker type
        dist_mat (np.array): cells x cells matrix with the euclidian
            distance between centers of corresponding cells
        dist_lim (int): threshold for spatial enrichment distance proximity
        bootstrap_num (int): number of permutations

    Returns
        close_num_rand (np.array): random positive marker counts
>>>>>>> 134cc0fb
            for every permutation in the bootstrap"""

    # Create close_num_rand
    close_num_rand = np.zeros((
        len(marker_nums), len(marker_nums), bootstrap_num), dtype='int')

    dist_bin = np.zeros(dist_mat.shape)
    dist_bin[dist_mat < dist_lim] = 1

    for j, m1n in enumerate(marker_nums):
        for k, m2n in enumerate(marker_nums[j:], j):
            close_num_rand[j, k, :] = np.sum(
                np.random.choice(dist_bin.flatten(), (m1n * m2n, bootstrap_num), True),
                axis=0
            )
            # symmetry :)
            close_num_rand[k, j, :] = close_num_rand[j, k, :]

<<<<<<< HEAD
    for j in range(0, marker_num):
        for k in range(0, marker_num):
            for r in range(0, bootstrap_num):
                # Select same amount of random cell labels as positive ones in same marker in close_num
                marker1_labels_rand = np.random.choice(
                    a=range(dist_mat.shape[0]), size=marker1_poslabels_num[j], replace=True)
                marker2_labels_rand = np.random.choice(
                    a=range(dist_mat.shape[0]), size=marker2_poslabels_num[k], replace=True)
                # Subset the distance matrix to only include positive randomly selected cell labels
                rand_trunc_dist_mat = dist_mat[np.ix_(np.asarray(
                    marker1_labels_rand, dtype='int'), np.asarray(marker2_labels_rand, dtype='int'))]
                # Binarize the truncated distance matrix to only include cells within distance limit
                rand_trunc_dist_mat_bin = np.zeros(rand_trunc_dist_mat.shape, dtype='int')
                rand_trunc_dist_mat_bin[rand_trunc_dist_mat < dist_lim] = 1
                # Record the number of interactions and store in close_num_rand in the index
                # corresponding to both markers, for every permutation
                close_num_rand[j, k, r] = np.sum(np.sum(rand_trunc_dist_mat_bin))
=======
>>>>>>> 134cc0fb
    return close_num_rand


def calculate_enrichment_stats(close_num, close_num_rand):
    """Calculates z score and p values from spatial enrichment analysis.

    Args:
        close_num (np array): marker x marker matrix with counts for cells
            positive for corresponding markers
        close_num_rand (np array): random positive marker counts
            for every permutation in the bootstrap

    Returns:
        z (np array): z scores for corresponding markers
        muhat (np array): predicted mean values of close_num_rand random distribution
        sigmahat (np array): predicted standard deviation values of close_num_rand
            random distribution
        p (np array): p values for corresponding markers, for both positive
            and negative enrichment
        h (np array): matrix indicating whether
            corresponding marker interactions are significant
        adj_p (np array): fdh_br adjusted p values"""
    # Get the number of markers and number of permutations
    marker_num = close_num.shape[0]
    bootstrap_num = close_num_rand.shape[2]

    # Create z, muhat, sigmahat, and p
    z = np.zeros((marker_num, marker_num))
    muhat = np.zeros((marker_num, marker_num))
    sigmahat = np.zeros((marker_num, marker_num))
    p_pos = np.zeros((marker_num, marker_num))
    p_neg = np.zeros((marker_num, marker_num))

    for j in range(0, marker_num):
        for k in range(0, marker_num):
            # Get close_num_rand value for every marker combination and reshape to use as input for norm fit
            tmp = np.reshape(close_num_rand[j, k, :], (bootstrap_num, 1))
            # Get muhat and sigmahat values for distribution from 100 permutations
            (muhat[j, k], sigmahat[j, k]) = scipy.stats.norm.fit(tmp)
            # Calculate z score based on distribution
            z[j, k] = (close_num[j, k] - muhat[j, k]) / sigmahat[j, k]
            # Calculate both positive and negative enrichment p values
            p_pos[j, k] = (1 + (np.sum(tmp >= close_num[j, k]))) / (bootstrap_num + 1)
            p_neg[j, k] = (1 + (np.sum(tmp < close_num[j, k]))) / (bootstrap_num + 1)

    # Get fdh_br adjusted p values
    p_summary = np.zeros_like(p_pos[:, :])
    for j in range(0, marker_num):
        for k in range(0, marker_num):
            # Use negative enrichment p values if the z score is negative, and vice versa
            if z[j, k] > 0:
                p_summary[j, k] = p_pos[j, k]
            else:
                p_summary[j, k] = p_neg[j, k]
    (h, adj_p, aS, aB) = statsmodels.stats.multitest.multipletests(
        p_summary, alpha=.05)

    # Create an Xarray with the dimensions (stats variables, number of markers, number of markers)
    stats_data = np.stack((z, muhat, sigmahat, p_pos, p_neg, h, adj_p), axis=0)
    coords = [["z", "muhat", "sigmahat", "p_pos", "p_neg", "h", "p_adj"],
              range(stats_data[0].data.shape[0]), range(stats_data[0].data.shape[1])]
    dims = ["stats", "rows", "cols"]
    stats_xr = xr.DataArray(stats_data, coords=coords, dims=dims)
    return stats_xr


def compute_neighbor_counts(current_fov_neighborhood_data, dist_matrix, distlim, self_neighbor=True,
                            cell_label_col="cellLabelInImage"):
    """Calculates the number of neighbor phenotypes for each cell. The cell counts itself as a neighbor.

    Args:
        current_fov_neighborhood_data (pandas df): data for the current fov, including the cell labels, cell phenotypes, and cell phenotype ID
        dist_matrix (np array): cells x cells matrix with the euclidian
            distance between centers of corresponding cells
        distlim (int): threshold for spatial enrichment distance proximity
        self_neighbor (boolean): If true, cell counts itself as a neighbor in the analysis.
        cell_label_col (string): Column name with the cell labels
    Returns:
        counts (pandas df): data array with phenotype counts per cell
        freqs (pandas df): data array with phenotype frequencies of
            counts per phenotype/total phenotypes for each cell"""

    # TODO remove non-cell2cell lines (indices on the distance matrix not corresponding to cell labels)
    #  after our own inputs for functions are created
    # refine distance matrix to only cover cell labels in fov_data
    cell_dist_mat = np.take(dist_matrix, current_fov_neighborhood_data[cell_label_col] - 1, 0)
    cell_dist_mat = np.take(cell_dist_mat, current_fov_neighborhood_data[cell_label_col] - 1, 1)

    # binarize distance matrix
    cell_dist_mat_bin = np.zeros(cell_dist_mat.shape)
    cell_dist_mat_bin[cell_dist_mat < distlim] = 1

    # default is that cell counts itself as a matrix
    if not self_neighbor:
        cell_dist_mat_bin[dist_matrix == 0] = 0

    # get num_neighbors for freqs
    num_neighbors = np.sum(cell_dist_mat_bin, axis=0)

    # create the 'phenotype has cell?' matrix, excluding non cell-label rows
    pheno_has_cell = pd.get_dummies(current_fov_neighborhood_data.iloc[:, 2]).to_numpy().T

    # dot binarized 'is neighbor?' matrix with pheno_has_cell to get counts
    counts = pheno_has_cell.dot(cell_dist_mat_bin).T

    # compute freqs with num_neighbors
    freqs = counts.T / num_neighbors

    return counts, freqs.T<|MERGE_RESOLUTION|>--- conflicted
+++ resolved
@@ -103,12 +103,9 @@
     Returns:
         close_num (np array): marker x marker matrix with counts for cells
             positive for corresponding markers
-<<<<<<< HEAD
         marker1_poslabels_num (list): number of cell labels for marker 1
         marker2_poslabels_num (list): number of cell labels for marker 2"""
-=======
-        marker1_num: list of number of cell labels for marker 1"""
->>>>>>> 134cc0fb
+
     # Initialize variables
 
     cell_labels = []
@@ -123,7 +120,6 @@
 
     # Create close_num, marker1_num, and marker2_num
     close_num = np.zeros((num, num), dtype='int')
-<<<<<<< HEAD
     marker1_poslabels_num = []
     marker2_poslabels_num = []
 
@@ -177,52 +173,6 @@
 
     Returns
         close_num_rand (np array): random positive marker counts
-=======
-    mark1_num = []
-    mark1poslabels = []
-
-    dist_mat_bin = np.zeros(dist_mat.shape, dtype='int')
-    dist_mat_bin[dist_mat < dist_lim] = 1
-
-    for j in range(0, num):
-        # Identify cell labels that are positive for respective markers or phenotypes, based on type of analysis
-        if analysis_type == "Cluster":
-            mark1poslabels.append(get_pos_cell_labels(analysis_type, pheno_codes.iloc[j], fov_data))
-        else:
-            mark1poslabels.append(get_pos_cell_labels(analysis_type, thresh=thresh_vec.iloc[j],
-                                                      fov_channel_data=fov_channel_data, cell_labels=cell_labels,
-                                                      col=fov_channel_data.columns[j]))
-        mark1_num.append(len(mark1poslabels[j]))
-
-    # iterating k from [j, end] cuts out 1/2 the steps (while symmetric)
-    for j, m1n in enumerate(mark1_num):
-        for k, m2n in enumerate(mark1_num[j:], j):
-            close_num[j, k] = np.sum(
-                dist_mat_bin[np.ix_(
-                    np.asarray(mark1poslabels[j] - 1, dtype='int'),
-                    np.asarray(mark1poslabels[k] - 1, dtype='int')
-                )]
-            )
-            # symmetry :)
-            close_num[k, j] = close_num[j, k]
-
-    return close_num, mark1_num
-
-
-def compute_close_cell_num_random(marker_nums, dist_mat, dist_lim, bootstrap_num):
-    """Uses bootstrapping to permute cell labels randomly and records the number of close cells
-    (within the dit_lim) in that random setup.
-
-    Args
-        marker_nums (np.array): list of cell counts of each marker type
-        dist_mat (np.array): cells x cells matrix with the euclidian
-            distance between centers of corresponding cells
-        dist_lim (int): threshold for spatial enrichment distance proximity
-        bootstrap_num (int): number of permutations
-
-    Returns
-        close_num_rand (np.array): random positive marker counts
->>>>>>> 134cc0fb
             for every permutation in the bootstrap"""
 
     # Create close_num_rand
@@ -240,8 +190,7 @@
             )
             # symmetry :)
             close_num_rand[k, j, :] = close_num_rand[j, k, :]
-
-<<<<<<< HEAD
+            
     for j in range(0, marker_num):
         for k in range(0, marker_num):
             for r in range(0, bootstrap_num):
@@ -259,8 +208,6 @@
                 # Record the number of interactions and store in close_num_rand in the index
                 # corresponding to both markers, for every permutation
                 close_num_rand[j, k, r] = np.sum(np.sum(rand_trunc_dist_mat_bin))
-=======
->>>>>>> 134cc0fb
     return close_num_rand
 
 
