import numpy as np
import xarray as xr
import pandas as pd
import skimage.measure
import scipy
import statsmodels
from statsmodels.stats.multitest import multipletests
from scipy.spatial.distance import cdist
import os


def calc_dist_matrix(label_map, path=None):
    """Generate matrix of distances between center of pairs of cells

    Args:
        label_map (np array): array with unique cells given unique pixel labels
        path (string): path to save file. If None, then will directly return
    Returns:
        dist_matrix (dict): contains a cells x cells matrix with the euclidian
            distance between centers of corresponding cells for every fov"""
    # Check that file path exists, if given
    if path is not None:
        if not os.path.exists(path):
            raise ValueError("File path not valid")
    dist_mats_list = []
    # Extract list of fovs
    fovs = list(label_map.coords['fovs'].values)
    for i in range(0, label_map.shape[0]):
        props = skimage.measure.regionprops(label_map.loc[fovs[i], :, :, "segmentation_label"].values)
        a = [props[j].centroid for j in range(len(props))]
        centroids = np.array(a)
        dist_matrix = cdist(centroids, centroids)
        dist_mats_list.append(dist_matrix)
    # Create dictionary to store distance matrices per fov
    dist_matrices = dict(zip([str(i) for i in fovs], dist_mats_list))
    # If ret is true, function will directly return the dictionary, else it will save it as a file
    if path is None:
        return dist_matrices
    else:
        np.savez(path + "dist_matrices.npz", **dist_matrices)


def get_pos_cell_labels(analysis_type, pheno=None, current_fov_neighborhood_data=None,
                        thresh=None, current_fov_channel_data=None, cell_labels=None, current_marker=None):
    """Based on the type of the analysis, the function finds positive labels that match the current phenotype or
    identifies cells with positive expression values for the current marker (greater than the marker threshold).

    Args:
        analysis_type (string): type of analysis, either "cluster" or "channel"
        pheno (string): the current cell phenotype
        current_fov_neighborhood_data (pandas df): data for the current patient
        thresh (int): current threshold for marker
        current_fov_channel_data (pandas df): expression data for column markers for current patient
        cell_labels (pandas df): the column of cell labels for current patient
        current_marker (string): the current marker that the positive labels are being found for
    Returns:
        mark1poslabels (list): all the positive labels"""

    if not np.isin(analysis_type, ("cluster", "channel")).all():
        raise ValueError("Incorrect analysis type")

    if analysis_type == "cluster":
        if pheno is None or current_fov_neighborhood_data is None:
            raise ValueError("Incorrect arguments passed for analysis type")
        # Subset only cells that are of the same phenotype
        pheno1posinds = current_fov_neighborhood_data["FlowSOM_ID"] == pheno
        # Get the cell labels of the cells of the phenotype
        mark1poslabels = current_fov_neighborhood_data.iloc[:, 1][pheno1posinds]
    else:
        if thresh is None or current_fov_channel_data is None or cell_labels is None or current_marker is None:
            raise ValueError("Incorrect arguments passed for analysis type")
        # Subset only cells that are positive for the given marker
        marker1posinds = current_fov_channel_data[current_marker] > thresh
        # Get the cell labels of the positive cells
        mark1poslabels = cell_labels[marker1posinds]
    return mark1poslabels


def compute_close_cell_num(dist_mat, dist_lim, num, analysis_type,
                           current_fov_data=None, current_fov_channel_data=None, cluster_ids=None,
                           thresh_vec=None):
    """Finds positive cell labels and creates matrix with counts for cells positive for corresponding markers.
    Computes close_num matrix for both Cell Label and Threshold spatial analyses.

    This function loops through all the included markers in the patient data and identifies cell labels positive for
    corresponding markers. It then subsets the distance matrix to only include these positive cells and records
    interactions based on whether cells are close to each other (within the dist_lim). It then stores the number of
    interactions in the index of close_num corresponding to both markers (for instance markers 1 and 2 would be in
    index [0, 1]).

    Args:
        dist_mat (np array): cells x cells matrix with the euclidian
            distance between centers of corresponding cells
        dist_lim (int): threshold for spatial enrichment distance proximity
        num (int): number of markers or cell phenotypes, based on analysis
        analysis_type (string): type of analysis, either cluster or channel
        current_fov_data (pandas df): data for specific patient in expression matrix
        current_fov_channel_data (pandas df): data of only column markers for Channel Analysis
        cluster_ids (pandas df): all the cell phenotypes in Cluster Analysis
        thresh_vec (numpy df): matrix of thresholds column for markers
        seed: the seed to set for randomized operations, useful for testing

    Returns:
        close_num (np array): marker x marker matrix with counts for cells
            positive for corresponding markers
<<<<<<< HEAD
        marker1_poslabels_num (list): number of cell labels for marker 1
        marker2_poslabels_num (list): number of cell labels for marker 2"""
=======
        marker1_num: list of number of cell labels for marker 1"""
>>>>>>> 134cc0fb
    # Initialize variables

    cell_labels = []

    # Assign column names for subsetting (cell labels)
    cell_label_col = "cellLabelInImage"

    # Subset data based on analysis type
    if analysis_type == "channel":
        # Subsetting the column with the cell labels
        cell_labels = current_fov_data[cell_label_col]

    # Create close_num, marker1_num, and marker2_num
    close_num = np.zeros((num, num), dtype='int')
<<<<<<< HEAD
    marker1_poslabels_num = []
    marker2_poslabels_num = []

    for j in range(0, num):
        # Identify cell labels that are positive for respective markers or phenotypes, based on type of analysis
        if analysis_type == "cluster":
            mark1poslabels = get_pos_cell_labels(analysis_type, cluster_ids.iloc[j], current_fov_data)
        else:
            mark1poslabels = get_pos_cell_labels(analysis_type, thresh=thresh_vec.iloc[j],
                                                 current_fov_channel_data=current_fov_channel_data,
                                                 cell_labels=cell_labels,
                                                 current_marker=current_fov_channel_data.columns[j])
        # Length of the number of positive cell labels
        marker1_poslabels_num.append(len(mark1poslabels))
        for k in range(0, num):
            # Repeats what was done above for the same marker and all other markers in the analysis
            if analysis_type == "cluster":
                mark2poslabels = get_pos_cell_labels(analysis_type, cluster_ids.iloc[k], current_fov_data)
            else:
                mark2poslabels = get_pos_cell_labels(analysis_type, thresh=thresh_vec.iloc[k],
                                                     current_fov_channel_data=current_fov_channel_data,
                                                     cell_labels=cell_labels,
                                                     current_marker=current_fov_channel_data.columns[k])
            marker2_poslabels_num.append(len(mark2poslabels))

            # Subset the distance matrix to only include cells positive for both markers j and k
            trunc_dist_mat = dist_mat[np.ix_(np.asarray(mark1poslabels - 1, dtype='int'),
                                             np.asarray(mark2poslabels - 1, dtype='int'))]

            # Binarize the truncated distance matrix to only include cells within distance limit
            trunc_dist_mat_bin = np.zeros(trunc_dist_mat.shape, dtype='int')
            trunc_dist_mat_bin[trunc_dist_mat < dist_lim] = 1
            close_num[j, k] = np.sum(np.sum(trunc_dist_mat_bin))
    return close_num, marker1_poslabels_num, marker2_poslabels_num


def compute_close_cell_num_random(marker1_poslabels_num, marker2_poslabels_num,
                                  dist_mat, marker_num, dist_lim, bootstrap_num):
    """Uses bootstrapping to permute cell labels randomly and records the number of close cells (within the dit_lim)
    in that random setup.

    Args
        marker1_poslabels_num (list): number of cell labels for marker 1
        marker2_poslabels_num (list): list of number of cell labels for marker 2
        dist_mat (np array): cells x cells matrix with the euclidian
            distance between centers of corresponding cells
        marker_num (int): number of markers in expresion data
        dist_lim (int): threshold for spatial enrichment distance proximity
        bootstrap_num (int): number of permutations
        seed: the seed to set for randomized operations, useful for testing

    Returns
        close_num_rand (np array): random positive marker counts
=======
    mark1_num = []
    mark1poslabels = []

    dist_mat_bin = np.zeros(dist_mat.shape, dtype='int')
    dist_mat_bin[dist_mat < dist_lim] = 1

    for j in range(0, num):
        # Identify cell labels that are positive for respective markers or phenotypes, based on type of analysis
        if analysis_type == "Cluster":
            mark1poslabels.append(get_pos_cell_labels(analysis_type, pheno_codes.iloc[j], fov_data))
        else:
            mark1poslabels.append(get_pos_cell_labels(analysis_type, thresh=thresh_vec.iloc[j],
                                                      fov_channel_data=fov_channel_data, cell_labels=cell_labels,
                                                      col=fov_channel_data.columns[j]))
        mark1_num.append(len(mark1poslabels[j]))

    # iterating k from [j, end] cuts out 1/2 the steps (while symmetric)
    for j, m1n in enumerate(mark1_num):
        for k, m2n in enumerate(mark1_num[j:], j):
            close_num[j, k] = np.sum(
                dist_mat_bin[np.ix_(
                    np.asarray(mark1poslabels[j] - 1, dtype='int'),
                    np.asarray(mark1poslabels[k] - 1, dtype='int')
                )]
            )
            # symmetry :)
            close_num[k, j] = close_num[j, k]

    return close_num, mark1_num


def compute_close_cell_num_random(marker_nums, dist_mat, dist_lim, bootstrap_num):
    """Uses bootstrapping to permute cell labels randomly and records the number of close cells
    (within the dit_lim) in that random setup.

    Args
        marker_nums (np.array): list of cell counts of each marker type
        dist_mat (np.array): cells x cells matrix with the euclidian
            distance between centers of corresponding cells
        dist_lim (int): threshold for spatial enrichment distance proximity
        bootstrap_num (int): number of permutations

    Returns
        close_num_rand (np.array): random positive marker counts
>>>>>>> 134cc0fb
            for every permutation in the bootstrap"""

    # Create close_num_rand
    close_num_rand = np.zeros((
        len(marker_nums), len(marker_nums), bootstrap_num), dtype='int')

    dist_bin = np.zeros(dist_mat.shape)
    dist_bin[dist_mat < dist_lim] = 1

    for j, m1n in enumerate(marker_nums):
        for k, m2n in enumerate(marker_nums[j:], j):
            close_num_rand[j, k, :] = np.sum(
                np.random.choice(dist_bin.flatten(), (m1n * m2n, bootstrap_num), True),
                axis=0
            )
            # symmetry :)
            close_num_rand[k, j, :] = close_num_rand[j, k, :]

<<<<<<< HEAD
    for j in range(0, marker_num):
        for k in range(0, marker_num):
            for r in range(0, bootstrap_num):
                # Select same amount of random cell labels as positive ones in same marker in close_num
                marker1_labels_rand = np.random.choice(
                    a=range(dist_mat.shape[0]), size=marker1_poslabels_num[j], replace=True)
                marker2_labels_rand = np.random.choice(
                    a=range(dist_mat.shape[0]), size=marker2_poslabels_num[k], replace=True)
                # Subset the distance matrix to only include positive randomly selected cell labels
                rand_trunc_dist_mat = dist_mat[np.ix_(np.asarray(
                    marker1_labels_rand, dtype='int'), np.asarray(marker2_labels_rand, dtype='int'))]
                # Binarize the truncated distance matrix to only include cells within distance limit
                rand_trunc_dist_mat_bin = np.zeros(rand_trunc_dist_mat.shape, dtype='int')
                rand_trunc_dist_mat_bin[rand_trunc_dist_mat < dist_lim] = 1
                # Record the number of interactions and store in close_num_rand in the index
                # corresponding to both markers, for every permutation
                close_num_rand[j, k, r] = np.sum(np.sum(rand_trunc_dist_mat_bin))
=======
>>>>>>> 134cc0fb
    return close_num_rand


def calculate_enrichment_stats(close_num, close_num_rand):
    """Calculates z score and p values from spatial enrichment analysis.

    Args:
        close_num (np array): marker x marker matrix with counts for cells
            positive for corresponding markers
        close_num_rand (np array): random positive marker counts
            for every permutation in the bootstrap

    Returns:
        z (np array): z scores for corresponding markers
        muhat (np array): predicted mean values of close_num_rand random distribution
        sigmahat (np array): predicted standard deviation values of close_num_rand
            random distribution
        p (np array): p values for corresponding markers, for both positive
            and negative enrichment
        h (np array): matrix indicating whether
            corresponding marker interactions are significant
        adj_p (np array): fdh_br adjusted p values"""
    # Get the number of markers and number of permutations
    marker_num = close_num.shape[0]
    bootstrap_num = close_num_rand.shape[2]

    # Create z, muhat, sigmahat, and p
    z = np.zeros((marker_num, marker_num))
    muhat = np.zeros((marker_num, marker_num))
    sigmahat = np.zeros((marker_num, marker_num))
    p_pos = np.zeros((marker_num, marker_num))
    p_neg = np.zeros((marker_num, marker_num))

    for j in range(0, marker_num):
        for k in range(0, marker_num):
            # Get close_num_rand value for every marker combination and reshape to use as input for norm fit
            tmp = np.reshape(close_num_rand[j, k, :], (bootstrap_num, 1))
            # Get muhat and sigmahat values for distribution from 100 permutations
            (muhat[j, k], sigmahat[j, k]) = scipy.stats.norm.fit(tmp)
            # Calculate z score based on distribution
            z[j, k] = (close_num[j, k] - muhat[j, k]) / sigmahat[j, k]
            # Calculate both positive and negative enrichment p values
            p_pos[j, k] = (1 + (np.sum(tmp >= close_num[j, k]))) / (bootstrap_num + 1)
            p_neg[j, k] = (1 + (np.sum(tmp < close_num[j, k]))) / (bootstrap_num + 1)

    # Get fdh_br adjusted p values
    p_summary = np.zeros_like(p_pos[:, :])
    for j in range(0, marker_num):
        for k in range(0, marker_num):
            # Use negative enrichment p values if the z score is negative, and vice versa
            if z[j, k] > 0:
                p_summary[j, k] = p_pos[j, k]
            else:
                p_summary[j, k] = p_neg[j, k]
    (h, adj_p, aS, aB) = statsmodels.stats.multitest.multipletests(
        p_summary, alpha=.05)

    # Create an Xarray with the dimensions (stats variables, number of markers, number of markers)
    stats_data = np.stack((z, muhat, sigmahat, p_pos, p_neg, h, adj_p), axis=0)
    coords = [["z", "muhat", "sigmahat", "p_pos", "p_neg", "h", "p_adj"],
              range(stats_data[0].data.shape[0]), range(stats_data[0].data.shape[1])]
    dims = ["stats", "rows", "cols"]
    stats_xr = xr.DataArray(stats_data, coords=coords, dims=dims)
    return stats_xr


def compute_neighbor_counts(current_fov_neighborhood_data, dist_matrix, distlim, self_neighbor=True,
                            cell_label_col="cellLabelInImage"):
    """Calculates the number of neighbor phenotypes for each cell. The cell counts itself as a neighbor.

    Args:
        current_fov_neighborhood_data (pandas df): data for the current fov, including the cell labels, cell phenotypes, and cell phenotype ID
        dist_matrix (np array): cells x cells matrix with the euclidian
            distance between centers of corresponding cells
        distlim (int): threshold for spatial enrichment distance proximity
        self_neighbor (boolean): If true, cell counts itself as a neighbor in the analysis.
        cell_label_col (string): Column name with the cell labels
    Returns:
        counts (pandas df): data array with phenotype counts per cell
        freqs (pandas df): data array with phenotype frequencies of
            counts per phenotype/total phenotypes for each cell"""

    # TODO remove non-cell2cell lines (indices on the distance matrix not corresponding to cell labels)
    #  after our own inputs for functions are created
    # refine distance matrix to only cover cell labels in fov_data
    cell_dist_mat = np.take(dist_matrix, current_fov_neighborhood_data[cell_label_col] - 1, 0)
    cell_dist_mat = np.take(cell_dist_mat, current_fov_neighborhood_data[cell_label_col] - 1, 1)

    # binarize distance matrix
    cell_dist_mat_bin = np.zeros(cell_dist_mat.shape)
    cell_dist_mat_bin[cell_dist_mat < distlim] = 1

    # default is that cell counts itself as a matrix
    if not self_neighbor:
        cell_dist_mat_bin[dist_matrix == 0] = 0

    # get num_neighbors for freqs
    num_neighbors = np.sum(cell_dist_mat_bin, axis=0)

    # create the 'phenotype has cell?' matrix, excluding non cell-label rows
    pheno_has_cell = pd.get_dummies(current_fov_neighborhood_data.iloc[:, 2]).to_numpy().T

    # dot binarized 'is neighbor?' matrix with pheno_has_cell to get counts
    counts = pheno_has_cell.dot(cell_dist_mat_bin).T

    # compute freqs with num_neighbors
    freqs = counts.T / num_neighbors

    return counts, freqs.T<|MERGE_RESOLUTION|>--- conflicted
+++ resolved
@@ -103,12 +103,9 @@
     Returns:
         close_num (np array): marker x marker matrix with counts for cells
             positive for corresponding markers
-<<<<<<< HEAD
-        marker1_poslabels_num (list): number of cell labels for marker 1
-        marker2_poslabels_num (list): number of cell labels for marker 2"""
-=======
-        marker1_num: list of number of cell labels for marker 1"""
->>>>>>> 134cc0fb
+        marker1_num: list of number of cell labels for marker 1
+    """
+
     # Initialize variables
 
     cell_labels = []
@@ -123,75 +120,23 @@
 
     # Create close_num, marker1_num, and marker2_num
     close_num = np.zeros((num, num), dtype='int')
-<<<<<<< HEAD
-    marker1_poslabels_num = []
-    marker2_poslabels_num = []
+
+    mark1_num = []
+    mark1poslabels = []
+
+    dist_mat_bin = np.zeros(dist_mat.shape, dtype='int')
+    dist_mat_bin[dist_mat < dist_lim] = 1
 
     for j in range(0, num):
         # Identify cell labels that are positive for respective markers or phenotypes, based on type of analysis
         if analysis_type == "cluster":
-            mark1poslabels = get_pos_cell_labels(analysis_type, cluster_ids.iloc[j], current_fov_data)
-        else:
-            mark1poslabels = get_pos_cell_labels(analysis_type, thresh=thresh_vec.iloc[j],
-                                                 current_fov_channel_data=current_fov_channel_data,
-                                                 cell_labels=cell_labels,
-                                                 current_marker=current_fov_channel_data.columns[j])
-        # Length of the number of positive cell labels
-        marker1_poslabels_num.append(len(mark1poslabels))
-        for k in range(0, num):
-            # Repeats what was done above for the same marker and all other markers in the analysis
-            if analysis_type == "cluster":
-                mark2poslabels = get_pos_cell_labels(analysis_type, cluster_ids.iloc[k], current_fov_data)
-            else:
-                mark2poslabels = get_pos_cell_labels(analysis_type, thresh=thresh_vec.iloc[k],
-                                                     current_fov_channel_data=current_fov_channel_data,
-                                                     cell_labels=cell_labels,
-                                                     current_marker=current_fov_channel_data.columns[k])
-            marker2_poslabels_num.append(len(mark2poslabels))
-
-            # Subset the distance matrix to only include cells positive for both markers j and k
-            trunc_dist_mat = dist_mat[np.ix_(np.asarray(mark1poslabels - 1, dtype='int'),
-                                             np.asarray(mark2poslabels - 1, dtype='int'))]
-
-            # Binarize the truncated distance matrix to only include cells within distance limit
-            trunc_dist_mat_bin = np.zeros(trunc_dist_mat.shape, dtype='int')
-            trunc_dist_mat_bin[trunc_dist_mat < dist_lim] = 1
-            close_num[j, k] = np.sum(np.sum(trunc_dist_mat_bin))
-    return close_num, marker1_poslabels_num, marker2_poslabels_num
-
-
-def compute_close_cell_num_random(marker1_poslabels_num, marker2_poslabels_num,
-                                  dist_mat, marker_num, dist_lim, bootstrap_num):
-    """Uses bootstrapping to permute cell labels randomly and records the number of close cells (within the dit_lim)
-    in that random setup.
-
-    Args
-        marker1_poslabels_num (list): number of cell labels for marker 1
-        marker2_poslabels_num (list): list of number of cell labels for marker 2
-        dist_mat (np array): cells x cells matrix with the euclidian
-            distance between centers of corresponding cells
-        marker_num (int): number of markers in expresion data
-        dist_lim (int): threshold for spatial enrichment distance proximity
-        bootstrap_num (int): number of permutations
-        seed: the seed to set for randomized operations, useful for testing
-
-    Returns
-        close_num_rand (np array): random positive marker counts
-=======
-    mark1_num = []
-    mark1poslabels = []
-
-    dist_mat_bin = np.zeros(dist_mat.shape, dtype='int')
-    dist_mat_bin[dist_mat < dist_lim] = 1
-
-    for j in range(0, num):
-        # Identify cell labels that are positive for respective markers or phenotypes, based on type of analysis
-        if analysis_type == "Cluster":
-            mark1poslabels.append(get_pos_cell_labels(analysis_type, pheno_codes.iloc[j], fov_data))
+            mark1poslabels.append(get_pos_cell_labels(analysis_type, cluster_ids.iloc[j],
+                                                      current_fov_data))
         else:
             mark1poslabels.append(get_pos_cell_labels(analysis_type, thresh=thresh_vec.iloc[j],
-                                                      fov_channel_data=fov_channel_data, cell_labels=cell_labels,
-                                                      col=fov_channel_data.columns[j]))
+                                                      current_fov_channel_data=current_fov_channel_data,
+                                                      cell_labels=cell_labels,
+                                                      current_marker=current_fov_channel_data.columns[j]))
         mark1_num.append(len(mark1poslabels[j]))
 
     # iterating k from [j, end] cuts out 1/2 the steps (while symmetric)
@@ -222,7 +167,6 @@
 
     Returns
         close_num_rand (np.array): random positive marker counts
->>>>>>> 134cc0fb
             for every permutation in the bootstrap"""
 
     # Create close_num_rand
@@ -241,26 +185,6 @@
             # symmetry :)
             close_num_rand[k, j, :] = close_num_rand[j, k, :]
 
-<<<<<<< HEAD
-    for j in range(0, marker_num):
-        for k in range(0, marker_num):
-            for r in range(0, bootstrap_num):
-                # Select same amount of random cell labels as positive ones in same marker in close_num
-                marker1_labels_rand = np.random.choice(
-                    a=range(dist_mat.shape[0]), size=marker1_poslabels_num[j], replace=True)
-                marker2_labels_rand = np.random.choice(
-                    a=range(dist_mat.shape[0]), size=marker2_poslabels_num[k], replace=True)
-                # Subset the distance matrix to only include positive randomly selected cell labels
-                rand_trunc_dist_mat = dist_mat[np.ix_(np.asarray(
-                    marker1_labels_rand, dtype='int'), np.asarray(marker2_labels_rand, dtype='int'))]
-                # Binarize the truncated distance matrix to only include cells within distance limit
-                rand_trunc_dist_mat_bin = np.zeros(rand_trunc_dist_mat.shape, dtype='int')
-                rand_trunc_dist_mat_bin[rand_trunc_dist_mat < dist_lim] = 1
-                # Record the number of interactions and store in close_num_rand in the index
-                # corresponding to both markers, for every permutation
-                close_num_rand[j, k, r] = np.sum(np.sum(rand_trunc_dist_mat_bin))
-=======
->>>>>>> 134cc0fb
     return close_num_rand
 
 
